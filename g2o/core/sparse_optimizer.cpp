--- conflicted
+++ resolved
@@ -538,9 +538,6 @@
   return algorithm_->computeMarginals(spinv, blockIndices);
 }
 
-<<<<<<< HEAD
-void SparseOptimizer::setForceStopFlag(bool* flag) { forceStopFlag_ = flag; }
-=======
 bool SparseOptimizer::computeMarginals(SparseBlockMatrix<MatrixX>& spinv,
                                        const Vertex* vertex) {
   if (vertex->hessianIndex() < 0) {
@@ -555,15 +552,33 @@
                                        const VertexContainer& vertices) {
   std::vector<std::pair<int, int> > indices;
   indices.reserve(vertices.size());
-  for (VertexContainer::const_iterator it = vertices.begin();
-       it != vertices.end(); ++it) {
+  for (auto it = vertices.begin(); it != vertices.end(); ++it) {
     indices.emplace_back((*it)->hessianIndex(), (*it)->hessianIndex());
   }
   return computeMarginals(spinv, indices);
 }
 
-void SparseOptimizer::setForceStopFlag(bool* flag) { _forceStopFlag = flag; }
->>>>>>> 9c30e235
+bool SparseOptimizer::computeMarginals(SparseBlockMatrix<MatrixX>& spinv,
+                                       const Vertex* vertex) {
+  if (vertex->hessianIndex() < 0) {
+    return false;
+  }
+  std::vector<std::pair<int, int> > index{
+      std::make_pair(vertex->hessianIndex(), vertex->hessianIndex())};
+  return computeMarginals(spinv, index);
+}
+
+bool SparseOptimizer::computeMarginals(SparseBlockMatrix<MatrixX>& spinv,
+                                       const VertexContainer& vertices) {
+  std::vector<std::pair<int, int> > indices;
+  indices.reserve(vertices.size());
+  for (const auto& vertex : vertices) {
+    indices.emplace_back(vertex->hessianIndex(), vertex->hessianIndex());
+  }
+  return computeMarginals(spinv, indices);
+}
+
+void SparseOptimizer::setForceStopFlag(bool* flag) { forceStopFlag_ = flag; }
 
 bool SparseOptimizer::removeVertex(const std::shared_ptr<HyperGraph::Vertex>& v,
                                    bool detach) {
