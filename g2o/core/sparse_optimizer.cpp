// g2o - General Graph Optimization
// Copyright (C) 2011 R. Kuemmerle, G. Grisetti, W. Burgard
// All rights reserved.
//
// Redistribution and use in source and binary forms, with or without
// modification, are permitted provided that the following conditions are
// met:
//
// * Redistributions of source code must retain the above copyright notice,
//   this list of conditions and the following disclaimer.
// * Redistributions in binary form must reproduce the above copyright
//   notice, this list of conditions and the following disclaimer in the
//   documentation and/or other materials provided with the distribution.
//
// THIS SOFTWARE IS PROVIDED BY THE COPYRIGHT HOLDERS AND CONTRIBUTORS "AS
// IS" AND ANY EXPRESS OR IMPLIED WARRANTIES, INCLUDING, BUT NOT LIMITED
// TO, THE IMPLIED WARRANTIES OF MERCHANTABILITY AND FITNESS FOR A
// PARTICULAR PURPOSE ARE DISCLAIMED. IN NO EVENT SHALL THE COPYRIGHT
// HOLDER OR CONTRIBUTORS BE LIABLE FOR ANY DIRECT, INDIRECT, INCIDENTAL,
// SPECIAL, EXEMPLARY, OR CONSEQUENTIAL DAMAGES (INCLUDING, BUT NOT LIMITED
// TO, PROCUREMENT OF SUBSTITUTE GOODS OR SERVICES; LOSS OF USE, DATA, OR
// PROFITS; OR BUSINESS INTERRUPTION) HOWEVER CAUSED AND ON ANY THEORY OF
// LIABILITY, WHETHER IN CONTRACT, STRICT LIABILITY, OR TORT (INCLUDING
// NEGLIGENCE OR OTHERWISE) ARISING IN ANY WAY OUT OF THE USE OF THIS
// SOFTWARE, EVEN IF ADVISED OF THE POSSIBILITY OF SUCH DAMAGE.

#include "sparse_optimizer.h"

#include <algorithm>
#include <cassert>
#include <iomanip>
#include <iostream>
#include <iterator>

#include "batch_stats.h"
#include "estimate_propagator.h"
#include "g2o/config.h"
<<<<<<< HEAD
#include "g2o/core/eigen_types.h"
=======
#include "g2o/core/optimizable_graph.h"
#include "g2o/core/ownership.h"
>>>>>>> a50ca0b9
#include "g2o/stuff/macros.h"
#include "g2o/stuff/misc.h"
#include "g2o/stuff/timeutil.h"
#include "hyper_graph_action.h"
#include "optimization_algorithm.h"
#include "robust_kernel.h"

namespace g2o {

SparseOptimizer::SparseOptimizer() : algorithm_(nullptr) {
  graphActions_.resize(kAtNumElements);
}

SparseOptimizer::~SparseOptimizer() {
  G2OBatchStatistics::setGlobalStats(nullptr);
}

void SparseOptimizer::computeActiveErrors() {
  // call the callbacks in case there is something registered
  HyperGraphActionSet& actions = graphActions_[kAtComputeactiverror];
  if (!actions.empty()) {
    for (const auto& action : actions) (*action)(*this);
  }

#ifdef G2O_OPENMP
#pragma omp parallel for default(shared) if (activeEdges_.size() > 50)
#endif
  for (auto& _activeEdge : activeEdges_) {
    OptimizableGraph::Edge* e = _activeEdge.get();
    e->computeError();
  }

#ifndef NDEBUG
  for (auto & activeEdge : activeEdges_) {
    OptimizableGraph::Edge* e = activeEdge.get();
    bool hasNan = arrayHasNaN(e->errorData(), e->dimension());
    if (hasNan) {
      std::cerr << "computeActiveErrors(): found NaN in error for edge " << e
                << std::endl;
    }
  }
#endif
}

number_t SparseOptimizer::activeChi2() const {
  number_t chi = 0.0;
  for (const auto& _activeEdge : activeEdges_) {
    const OptimizableGraph::Edge* e = _activeEdge.get();
    chi += e->chi2();
  }
  return chi;
}

number_t SparseOptimizer::activeRobustChi2() const {
  Vector3 rho;
  number_t chi = 0.0;
  for (const auto& _activeEdge : activeEdges_) {
    const OptimizableGraph::Edge* e = _activeEdge.get();
    if (e->robustKernel()) {
      e->robustKernel()->robustify(e->chi2(), rho);
      chi += rho[0];
    } else
      chi += e->chi2();
  }
  return chi;
}

std::shared_ptr<OptimizableGraph::Vertex> SparseOptimizer::findGauge() {
  if (vertices().empty()) return nullptr;

<<<<<<< HEAD
  int maxDim = 0;
  for (auto& it : vertices()) {
    auto* v = static_cast<OptimizableGraph::Vertex*>(it.second.get());
    maxDim = std::max(maxDim, v->dimension());
  }
=======
  int maxDim = maxDimension();
>>>>>>> a50ca0b9

  std::shared_ptr<OptimizableGraph::Vertex> rut;
  for (auto& it : vertices()) {
    auto* v = static_cast<OptimizableGraph::Vertex*>(it.second.get());
    if (v->dimension() == maxDim) {
      rut = std::static_pointer_cast<OptimizableGraph::Vertex>(it.second);
      break;
    }
  }
  return rut;
}

bool SparseOptimizer::gaugeFreedom() {
  if (vertices().empty()) return false;

<<<<<<< HEAD
  int maxDim = 0;
  for (auto& it : vertices()) {
    auto* v = static_cast<OptimizableGraph::Vertex*>(it.second.get());
    maxDim = std::max(maxDim, v->dimension());
  }
=======
  int maxDim = maxDimension();
>>>>>>> a50ca0b9

  for (auto& it : vertices()) {
    auto* v = static_cast<OptimizableGraph::Vertex*>(it.second.get());
    if (v->dimension() == maxDim) {
      // test for fixed vertex
      if (v->fixed()) {
        return false;
      }
      // test for full dimension prior
      for (const auto& eit : v->edges()) {
        auto e = std::static_pointer_cast<OptimizableGraph::Edge>(eit.lock());
        if (e->vertices().size() == 1 && e->dimension() == maxDim) return false;
      }
    }
  }
  return true;
}

bool SparseOptimizer::buildIndexMapping(
    SparseOptimizer::VertexContainer& vlist) {
  if (vlist.empty()) {
    ivMap_.clear();
    return false;
  }

  ivMap_.resize(vlist.size());
  size_t i = 0;
  for (int k = 0; k < 2; k++)
    for (auto& it : vlist) {
      OptimizableGraph::Vertex* v = it.get();
      if (!v->fixed()) {
        if (static_cast<int>(v->marginalized()) == k) {
          v->setHessianIndex(i);
          ivMap_[i] = v;
          i++;
        }
      } else {
        v->setHessianIndex(-1);
      }
    }
  ivMap_.resize(i);
  return true;
}

void SparseOptimizer::clearIndexMapping() {
  for (auto& i : ivMap_) {
    i->setHessianIndex(-1);
    i = nullptr;
  }
}

bool SparseOptimizer::initializeOptimization(int level) {
  HyperGraph::VertexSet vset;
  for (auto& it : vertices()) vset.insert(it.second);
  return initializeOptimization(vset, level);
}

bool SparseOptimizer::initializeOptimization(HyperGraph::VertexSet& vset,
                                             int level) {
  if (edges().empty()) {
    std::cerr << __PRETTY_FUNCTION__ << ": Attempt to initialize an empty graph"
              << std::endl;
    return false;
  }
  preIteration(-1);
  bool workspaceAllocated = jacobianWorkspace_.allocate();
  (void)workspaceAllocated;
  assert(workspaceAllocated &&
         "Error while allocating memory for the Jacobians");
  clearIndexMapping();
  activeVertices_.clear();
  activeVertices_.reserve(vset.size());
  activeEdges_.clear();
  EdgeSet auxEdgeSet;  // temporary structure to avoid duplicates
  for (auto it = vset.begin(); it != vset.end(); ++it) {
    auto* v = static_cast<OptimizableGraph::Vertex*>(it->get());
    const OptimizableGraph::EdgeSetWeak& vEdges = v->edges();
    // count if there are edges in that level. If not remove from the pool
    int levelEdges = 0;
    for (const auto& vEdge : vEdges) {
      auto e = std::static_pointer_cast<OptimizableGraph::Edge>(vEdge.lock());
      if (level < 0 || e->level() == level) {
        bool allVerticesOK = true;
        for (const auto& vit : e->vertices()) {
          if (vset.find(vit) == vset.end()) {
            allVerticesOK = false;
            break;
          }
        }
        if (allVerticesOK && !e->allVerticesFixed()) {
          auxEdgeSet.insert(e);
          levelEdges++;
        }
      }
    }
    if (levelEdges) {
      activeVertices_.push_back(std::static_pointer_cast<Vertex>(*it));

      // test for NANs in the current estimate if we are debugging
#ifndef NDEBUG
      int estimateDim = v->estimateDimension();
      if (estimateDim > 0) {
        VectorX estimateData(estimateDim);
        if (v->getEstimateData(estimateData.data())) {
          int k;
          bool hasNan = arrayHasNaN(estimateData.data(), estimateDim, &k);
          if (hasNan)
            std::cerr << __PRETTY_FUNCTION__ << ": Vertex " << v->id()
                      << " contains a nan entry at index " << k << std::endl;
        }
      }
#endif
    }
  }

  activeEdges_.reserve(auxEdgeSet.size());
  for (const auto& it : auxEdgeSet)
    activeEdges_.push_back(std::static_pointer_cast<Edge>(it));

  sortVectorContainers();
  bool indexMappingStatus = buildIndexMapping(activeVertices_);
  postIteration(-1);
  return indexMappingStatus;
}

bool SparseOptimizer::initializeOptimization(HyperGraph::EdgeSet& eset) {
  preIteration(-1);
  bool workspaceAllocated = jacobianWorkspace_.allocate();
  (void)workspaceAllocated;
  assert(workspaceAllocated &&
         "Error while allocating memory for the Jacobians");
  clearIndexMapping();
  activeVertices_.clear();
  activeEdges_.clear();
  activeEdges_.reserve(eset.size());
  VertexSet auxVertexSet;  // temporary structure to avoid duplicates
  for (const auto& it : eset) {
    auto* e = static_cast<OptimizableGraph::Edge*>(it.get());
    if (e->numUndefinedVertices()) continue;
    for (auto& vit : e->vertices()) {
      auxVertexSet.insert(vit);
    }
    activeEdges_.push_back(std::static_pointer_cast<Edge>(it));
  }

  activeVertices_.reserve(auxVertexSet.size());
  for (const auto& it : auxVertexSet)
    activeVertices_.push_back(std::static_pointer_cast<Vertex>(it));

  sortVectorContainers();
  bool indexMappingStatus = buildIndexMapping(activeVertices_);
  postIteration(-1);
  return indexMappingStatus;
}

void SparseOptimizer::setToOrigin() {
  for (auto& it : vertices()) {
    auto* v = static_cast<OptimizableGraph::Vertex*>(it.second.get());
    v->setToOrigin();
  }
}

void SparseOptimizer::computeInitialGuess() {
  EstimatePropagator::PropagateCost costFunction(this);
  computeInitialGuess(costFunction);
}

void SparseOptimizer::computeInitialGuess(EstimatePropagatorCost& propagator) {
  OptimizableGraph::VertexSet emptySet;
  std::set<Vertex*> backupVertices;
  OptimizableGraph::VertexSet fixedVertices;  // these are the root nodes where
                                              // to start the initialization
  for (auto& e : activeEdges_) {
    for (size_t i = 0; i < e->vertices().size(); ++i) {
      auto v = std::static_pointer_cast<OptimizableGraph::Vertex>(e->vertex(i));
      if (!v) continue;
      if (v->fixed())
        fixedVertices.insert(v);
      else {  // check for having a prior which is able to fully initialize a
              // vertex
        for (auto vedgeIt = v->edges().begin(); vedgeIt != v->edges().end();
             ++vedgeIt) {
          auto vedge =
              std::static_pointer_cast<OptimizableGraph::Edge>(vedgeIt->lock());
          if (vedge->vertices().size() == 1 &&
              vedge->initialEstimatePossible(emptySet, v.get()) > 0.) {
            // cerr << "Initialize with prior for " << v->id() << endl;
            vedge->initialEstimate(emptySet, v.get());
            fixedVertices.insert(v);
          }
        }
      }
      if (v->hessianIndex() == -1) {
        auto foundIt = backupVertices.find(v.get());
        if (foundIt == backupVertices.end()) {
          v->push();
          backupVertices.insert(v.get());
        }
      }
    }
  }

  EstimatePropagator estimatePropagator(this);
  estimatePropagator.propagate(fixedVertices, propagator);

  // restoring the vertices that should not be initialized
  for (auto* v : backupVertices) {
    v->pop();
  }
  if (verbose()) {
    computeActiveErrors();
    std::cerr << "iteration= -1\t chi2= " << activeChi2() << "\t time= 0.0"
              << "\t cumTime= 0.0"
              << "\t (using initial guess from " << propagator.name() << ")"
              << std::endl;
  }
}

int SparseOptimizer::optimize(int iterations, bool online) {
  if (ivMap_.empty()) {
    std::cerr << __PRETTY_FUNCTION__
              << ": 0 vertices to optimize, maybe forgot to call "
                 "initializeOptimization()"
              << std::endl;
    return -1;
  }

  int cjIterations = 0;
  number_t cumTime = 0;
  bool ok = true;

  ok = algorithm_->init(online);
  if (!ok) {
    std::cerr << __PRETTY_FUNCTION__ << " Error while initializing"
              << std::endl;
    return -1;
  }

  batchStatistics_.clear();
  if (computeBatchStatistics_) batchStatistics_.resize(iterations);

  OptimizationAlgorithm::SolverResult result = OptimizationAlgorithm::kOk;
  for (int i = 0; i < iterations && !terminate() && ok; i++) {
    preIteration(i);

    if (computeBatchStatistics_) {
      G2OBatchStatistics& cstat = batchStatistics_[i];
      G2OBatchStatistics::setGlobalStats(&cstat);
      cstat.iteration = i;
      cstat.numEdges = activeEdges_.size();
      cstat.numVertices = activeVertices_.size();
    }

    number_t ts = get_monotonic_time();
    result = algorithm_->solve(i, online);
    ok = (result == OptimizationAlgorithm::kOk);

    bool errorComputed = false;
    if (computeBatchStatistics_) {
      computeActiveErrors();
      errorComputed = true;
      batchStatistics_[i].chi2 = activeRobustChi2();
      batchStatistics_[i].timeIteration = get_monotonic_time() - ts;
    }

    if (verbose()) {
      number_t dts = get_monotonic_time() - ts;
      cumTime += dts;
      if (!errorComputed) computeActiveErrors();
      std::cerr << "iteration= " << i
                << "\t chi2= " << FIXED(activeRobustChi2())
                << "\t time= " << dts << "\t cumTime= " << cumTime
                << "\t edges= " << activeEdges_.size();
      algorithm_->printVerbose(std::cerr);
      std::cerr << std::endl;
    }
    ++cjIterations;
    postIteration(i);
  }
  if (result == OptimizationAlgorithm::kFail) {
    return 0;
  }
  return cjIterations;
}

void SparseOptimizer::update(number_t* update) {
  // update the graph by calling oplus on the vertices
  VectorX::MapType updateMap(nullptr, 42);
  for (auto* v : ivMap_) {
#ifndef NDEBUG
    bool hasNan = arrayHasNaN(update, v->dimension());
    if (hasNan)
      std::cerr << __PRETTY_FUNCTION__ << ": Update contains a nan for vertex "
                << v->id() << std::endl;
#endif
    new (&updateMap) VectorX::MapType(update, v->dimension());
    v->oplus(updateMap);
    update += v->dimension();
  }
}

void SparseOptimizer::setComputeBatchStatistics(bool computeBatchStatistics) {
  if (computeBatchStatistics_ && !computeBatchStatistics) {
    G2OBatchStatistics::setGlobalStats(nullptr);
    batchStatistics_.clear();
  }
  computeBatchStatistics_ = computeBatchStatistics;
}

bool SparseOptimizer::updateInitialization(HyperGraph::VertexSet& vset,
                                           HyperGraph::EdgeSet& eset) {
  HyperGraph::VertexContainer newVertices;
  newVertices.reserve(vset.size());
  activeVertices_.reserve(activeVertices_.size() + vset.size());
  activeEdges_.reserve(activeEdges_.size() + eset.size());
  for (const auto& it : eset) {
    auto e = std::static_pointer_cast<OptimizableGraph::Edge>(it);
    if (!e->allVerticesFixed()) activeEdges_.push_back(e);
  }

  // update the index mapping
  size_t next = ivMap_.size();
  for (const auto& it : vset) {
    auto v = std::static_pointer_cast<OptimizableGraph::Vertex>(it);
    if (!v->fixed()) {
      if (!v->marginalized()) {
        v->setHessianIndex(next);
        ivMap_.push_back(v.get());
        newVertices.push_back(v);
        activeVertices_.push_back(v);
        next++;
      } else  // not supported right now
        abort();
    } else {
      v->setHessianIndex(-1);
    }
  }

  // if (newVertices.size() != vset.size())
  // cerr << __PRETTY_FUNCTION__ << ": something went wrong " <<
  // PVAR(vset.size()) << " " << PVAR(newVertices.size()) << endl;
  return algorithm_->updateStructure(newVertices, eset);
}

void SparseOptimizer::sortVectorContainers() {
  // sort vector structures to get deterministic ordering based on IDs
  sort(activeVertices_.begin(), activeVertices_.end(), VertexIDCompare());
  sort(activeEdges_.begin(), activeEdges_.end(), EdgeIDCompare());
}

void SparseOptimizer::clear() {
  ivMap_.clear();
  activeVertices_.clear();
  activeEdges_.clear();
  OptimizableGraph::clear();
}

SparseOptimizer::VertexContainer::const_iterator
SparseOptimizer::findActiveVertex(const OptimizableGraph::Vertex* v) const {
  auto lower = lower_bound(activeVertices_.begin(), activeVertices_.end(), v,
                           VertexIDCompare());
  if (lower == activeVertices_.end()) return activeVertices_.end();
  if (lower->get() == v) return lower;
  return activeVertices_.end();
}

SparseOptimizer::EdgeContainer::const_iterator SparseOptimizer::findActiveEdge(
    const OptimizableGraph::Edge* e) const {
  auto lower =
      lower_bound(activeEdges_.begin(), activeEdges_.end(), e, EdgeIDCompare());
  if (lower == activeEdges_.end()) return activeEdges_.end();
  if (lower->get() == e) return lower;
  return activeEdges_.end();
}

void SparseOptimizer::push(SparseOptimizer::VertexContainer& vlist) {
  for (auto& it : vlist) it->push();
}

void SparseOptimizer::pop(SparseOptimizer::VertexContainer& vlist) {
  for (auto& it : vlist) it->pop();
}

void SparseOptimizer::push(HyperGraph::VertexSet& vlist) {
<<<<<<< HEAD
  for (const auto& it : vlist) {
    auto* v = static_cast<OptimizableGraph::Vertex*>(it.get());
    if (v)
      v->push();
    else
      std::cerr << __FUNCTION__ << ": FATAL PUSH SET" << std::endl;
  }
}

void SparseOptimizer::pop(HyperGraph::VertexSet& vlist) {
  for (const auto& it : vlist) {
    auto* v = static_cast<OptimizableGraph::Vertex*>(it.get());
    if (v)
      v->pop();
    else
      std::cerr << __FUNCTION__ << ": FATAL POP SET" << std::endl;
  }
=======
  OptimizableGraph::push(vlist);
}

void SparseOptimizer::pop(HyperGraph::VertexSet& vlist) {
  OptimizableGraph::pop(vlist);
>>>>>>> a50ca0b9
}

void SparseOptimizer::discardTop(SparseOptimizer::VertexContainer& vlist) {
  for (auto& it : vlist) it->discardTop();
}

void SparseOptimizer::setVerbose(bool verbose) { verbose_ = verbose; }

void SparseOptimizer::setAlgorithm(
    const std::shared_ptr<OptimizationAlgorithm>& algorithm) {
  if (algorithm_)  // reset the optimizer for the formerly used solver
    algorithm_->setOptimizer(nullptr);

  algorithm_ = algorithm;

  if (algorithm_) algorithm_->setOptimizer(this);
}

bool SparseOptimizer::computeMarginals(
    SparseBlockMatrix<MatrixX>& spinv,
    const std::vector<std::pair<int, int> >& blockIndices) {
  return algorithm_->computeMarginals(spinv, blockIndices);
}

void SparseOptimizer::setForceStopFlag(bool* flag) { forceStopFlag_ = flag; }

bool SparseOptimizer::removeVertex(const std::shared_ptr<HyperGraph::Vertex>& v,
                                   bool detach) {
  auto* vv = static_cast<OptimizableGraph::Vertex*>(v.get());
  if (vv->hessianIndex() >= 0) {
    clearIndexMapping();
    ivMap_.clear();
  }
  return OptimizableGraph::removeVertex(v, detach);
}

bool SparseOptimizer::addComputeErrorAction(
    const std::shared_ptr<HyperGraphAction>& action) {
  std::pair<HyperGraphActionSet::iterator, bool> insertResult =
      graphActions_[kAtComputeactiverror].insert(action);
  return insertResult.second;
}

bool SparseOptimizer::removeComputeErrorAction(
    const std::shared_ptr<HyperGraphAction>& action) {
  return graphActions_[kAtComputeactiverror].erase(action) > 0;
}

void SparseOptimizer::push() { push(activeVertices_); }

void SparseOptimizer::pop() { pop(activeVertices_); }

void SparseOptimizer::discardTop() { discardTop(activeVertices_); }

}  // namespace g2o<|MERGE_RESOLUTION|>--- conflicted
+++ resolved
@@ -35,12 +35,8 @@
 #include "batch_stats.h"
 #include "estimate_propagator.h"
 #include "g2o/config.h"
-<<<<<<< HEAD
 #include "g2o/core/eigen_types.h"
-=======
 #include "g2o/core/optimizable_graph.h"
-#include "g2o/core/ownership.h"
->>>>>>> a50ca0b9
 #include "g2o/stuff/macros.h"
 #include "g2o/stuff/misc.h"
 #include "g2o/stuff/timeutil.h"
@@ -111,15 +107,7 @@
 std::shared_ptr<OptimizableGraph::Vertex> SparseOptimizer::findGauge() {
   if (vertices().empty()) return nullptr;
 
-<<<<<<< HEAD
-  int maxDim = 0;
-  for (auto& it : vertices()) {
-    auto* v = static_cast<OptimizableGraph::Vertex*>(it.second.get());
-    maxDim = std::max(maxDim, v->dimension());
-  }
-=======
-  int maxDim = maxDimension();
->>>>>>> a50ca0b9
+  const int maxDim = maxDimension();
 
   std::shared_ptr<OptimizableGraph::Vertex> rut;
   for (auto& it : vertices()) {
@@ -135,15 +123,7 @@
 bool SparseOptimizer::gaugeFreedom() {
   if (vertices().empty()) return false;
 
-<<<<<<< HEAD
-  int maxDim = 0;
-  for (auto& it : vertices()) {
-    auto* v = static_cast<OptimizableGraph::Vertex*>(it.second.get());
-    maxDim = std::max(maxDim, v->dimension());
-  }
-=======
-  int maxDim = maxDimension();
->>>>>>> a50ca0b9
+  const int maxDim = maxDimension();
 
   for (auto& it : vertices()) {
     auto* v = static_cast<OptimizableGraph::Vertex*>(it.second.get());
@@ -528,31 +508,11 @@
 }
 
 void SparseOptimizer::push(HyperGraph::VertexSet& vlist) {
-<<<<<<< HEAD
-  for (const auto& it : vlist) {
-    auto* v = static_cast<OptimizableGraph::Vertex*>(it.get());
-    if (v)
-      v->push();
-    else
-      std::cerr << __FUNCTION__ << ": FATAL PUSH SET" << std::endl;
-  }
-}
-
-void SparseOptimizer::pop(HyperGraph::VertexSet& vlist) {
-  for (const auto& it : vlist) {
-    auto* v = static_cast<OptimizableGraph::Vertex*>(it.get());
-    if (v)
-      v->pop();
-    else
-      std::cerr << __FUNCTION__ << ": FATAL POP SET" << std::endl;
-  }
-=======
   OptimizableGraph::push(vlist);
 }
 
 void SparseOptimizer::pop(HyperGraph::VertexSet& vlist) {
   OptimizableGraph::pop(vlist);
->>>>>>> a50ca0b9
 }
 
 void SparseOptimizer::discardTop(SparseOptimizer::VertexContainer& vlist) {
