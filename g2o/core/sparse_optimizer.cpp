--- conflicted
+++ resolved
@@ -65,16 +65,11 @@
         (*(*it))(this);
     }
 
-<<<<<<< HEAD
 #   ifdef G2O_OPENMP
 #   pragma omp parallel for default (shared) if (_activeEdges.size() > 50)
 #   endif
     for (size_t k = 0; k < _activeEdges.size(); ++k) {
       OptimizableGraph::Edge* e = _activeEdges[k];
-=======
-    for (EdgeContainer::const_iterator it = _activeEdges.begin(); it != _activeEdges.end(); ++it) {
-      OptimizableGraph::Edge* e = *it;
->>>>>>> fb0bb590
       e->computeError();
       if (e->robustKernel()) { 
         e->robustifyError();
