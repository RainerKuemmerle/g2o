// g2o - General Graph Optimization
// Copyright (C) 2011 R. Kuemmerle, G. Grisetti, W. Burgard
// All rights reserved.
//
// Redistribution and use in source and binary forms, with or without
// modification, are permitted provided that the following conditions are
// met:
//
// * Redistributions of source code must retain the above copyright notice,
//   this list of conditions and the following disclaimer.
// * Redistributions in binary form must reproduce the above copyright
//   notice, this list of conditions and the following disclaimer in the
//   documentation and/or other materials provided with the distribution.
//
// THIS SOFTWARE IS PROVIDED BY THE COPYRIGHT HOLDERS AND CONTRIBUTORS "AS
// IS" AND ANY EXPRESS OR IMPLIED WARRANTIES, INCLUDING, BUT NOT LIMITED
// TO, THE IMPLIED WARRANTIES OF MERCHANTABILITY AND FITNESS FOR A
// PARTICULAR PURPOSE ARE DISCLAIMED. IN NO EVENT SHALL THE COPYRIGHT
// HOLDER OR CONTRIBUTORS BE LIABLE FOR ANY DIRECT, INDIRECT, INCIDENTAL,
// SPECIAL, EXEMPLARY, OR CONSEQUENTIAL DAMAGES (INCLUDING, BUT NOT LIMITED
// TO, PROCUREMENT OF SUBSTITUTE GOODS OR SERVICES; LOSS OF USE, DATA, OR
// PROFITS; OR BUSINESS INTERRUPTION) HOWEVER CAUSED AND ON ANY THEORY OF
// LIABILITY, WHETHER IN CONTRACT, STRICT LIABILITY, OR TORT (INCLUDING
// NEGLIGENCE OR OTHERWISE) ARISING IN ANY WAY OUT OF THE USE OF THIS
// SOFTWARE, EVEN IF ADVISED OF THE POSSIBILITY OF SUCH DAMAGE.

#include <cassert>

namespace g2o {

template <class MatrixType>
SparseBlockMatrix<MatrixType>::SparseBlockMatrix(const int* rbi, const int* cbi,
                                                 int rb, int cb,
                                                 bool hasStorage)
    : rowBlockIndices_(rbi, rbi + rb),
      colBlockIndices_(cbi, cbi + cb),
      blockCols_(cb),
      hasStorage_(hasStorage) {}

template <class MatrixType>
SparseBlockMatrix<MatrixType>::SparseBlockMatrix() : blockCols_(0) {}

template <class MatrixType>
void SparseBlockMatrix<MatrixType>::clear(bool dealloc) {
#ifdef G2O_OPENMP
#pragma omp parallel for default(shared) if (blockCols_.size() > 100)
#endif
  for (int i = 0; i < static_cast<int>(blockCols_.size()); ++i) {
    for (typename SparseBlockMatrix<MatrixType>::IntBlockMap::const_iterator
             it = blockCols_[i].begin();
         it != blockCols_[i].end(); ++it) {
      typename SparseBlockMatrix<MatrixType>::SparseMatrixBlock* b = it->second;
      if (hasStorage_ && dealloc)
        delete b;
      else
        b->setZero();
    }
    if (hasStorage_ && dealloc) blockCols_[i].clear();
  }
}

template <class MatrixType>
SparseBlockMatrix<MatrixType>::~SparseBlockMatrix() {
  if (hasStorage_) clear(true);
}

template <class MatrixType>
typename SparseBlockMatrix<MatrixType>::SparseMatrixBlock*
SparseBlockMatrix<MatrixType>::block(int r, int c, bool alloc) {
  auto it = blockCols_[c].find(r);
  typename SparseBlockMatrix<MatrixType>::SparseMatrixBlock* _block = nullptr;
  if (it == blockCols_[c].end()) {
    if (!hasStorage_ && !alloc) return nullptr;
    int rb = rowsOfBlock(r);
    int cb = colsOfBlock(c);
    _block =
        new typename SparseBlockMatrix<MatrixType>::SparseMatrixBlock(rb, cb);
    _block->setZero();
    std::pair<typename SparseBlockMatrix<MatrixType>::IntBlockMap::iterator,
              bool>
        result = blockCols_[c].insert(std::make_pair(r, _block));
    (void)result;
    assert(result.second);

  } else {
    _block = it->second;
  }
  return _block;
}

template <class MatrixType>
const typename SparseBlockMatrix<MatrixType>::SparseMatrixBlock*
SparseBlockMatrix<MatrixType>::block(int r, int c) const {
  auto it = blockCols_[c].find(r);
  if (it == blockCols_[c].end()) return nullptr;
  return it->second;
}

template <class MatrixType>
SparseBlockMatrix<MatrixType>* SparseBlockMatrix<MatrixType>::clone() const {
  auto* ret =
      new SparseBlockMatrix(rowBlockIndices_.data(), colBlockIndices_.data(),
                            rowBlockIndices_.size(), colBlockIndices_.size());
  for (size_t i = 0; i < blockCols_.size(); ++i) {
    for (typename SparseBlockMatrix<MatrixType>::IntBlockMap::const_iterator
             it = blockCols_[i].begin();
         it != blockCols_[i].end(); ++it) {
      auto* b = new typename SparseBlockMatrix<MatrixType>::SparseMatrixBlock(
          *it->second);
      ret->blockCols_[i].insert(std::make_pair(it->first, b));
    }
  }
  ret->hasStorage_ = true;
  return ret;
}

template <class MatrixType>
template <class MatrixTransposedType>
void SparseBlockMatrix<MatrixType>::transpose_internal(
    SparseBlockMatrix<MatrixTransposedType>& dest) const {
  for (size_t i = 0; i < blockCols_.size(); ++i) {
    for (const auto& block : blockCols_[i]) {
      typename SparseBlockMatrix<MatrixType>::SparseMatrixBlock* s =
          block.second;
      typename SparseBlockMatrix<MatrixTransposedType>::SparseMatrixBlock* d =
          dest.block(i, block.first, true);
      *d = s->transpose();
    }
  }
}

template <class MatrixType>
template <class MatrixTransposedType>
bool SparseBlockMatrix<MatrixType>::transpose(
    SparseBlockMatrix<MatrixTransposedType>& dest) const {
  if (!dest.hasStorage_) return false;
  if (rowBlockIndices_.size() != dest.colBlockIndices_.size()) return false;
  if (colBlockIndices_.size() != dest.rowBlockIndices_.size()) return false;
  for (size_t i = 0; i < rowBlockIndices_.size(); ++i) {
    if (rowBlockIndices_[i] != dest.colBlockIndices_[i]) return false;
  }
  for (size_t i = 0; i < colBlockIndices_.size(); ++i) {
    if (colBlockIndices_[i] != dest.rowBlockIndices_[i]) return false;
  }

  transpose_internal(dest);
  return true;
}

template <class MatrixType>
template <class MatrixTransposedType>
std::unique_ptr<SparseBlockMatrix<MatrixTransposedType>>
SparseBlockMatrix<MatrixType>::transposed() const {
  auto dest = std::make_unique<SparseBlockMatrix<MatrixTransposedType>>(
      colBlockIndices_.data(), rowBlockIndices_.data(), colBlockIndices_.size(),
      rowBlockIndices_.size());
  transpose_internal(*dest);
  return dest;
}

template <class MatrixType>
void SparseBlockMatrix<MatrixType>::add_internal(
    SparseBlockMatrix<MatrixType>& dest) const {
  for (size_t i = 0; i < blockCols_.size(); ++i) {
    for (auto it = blockCols_[i].begin(); it != blockCols_[i].end(); ++it) {
      typename SparseBlockMatrix<MatrixType>::SparseMatrixBlock* s = it->second;
      typename SparseBlockMatrix<MatrixType>::SparseMatrixBlock* d =
          dest.block(it->first, i, true);
      (*d) += *s;
    }
  }
}

template <class MatrixType>
bool SparseBlockMatrix<MatrixType>::add(
    SparseBlockMatrix<MatrixType>& dest) const {
  if (!dest.hasStorage_) return false;
  if (rowBlockIndices_.size() != dest.rowBlockIndices_.size()) return false;
  if (colBlockIndices_.size() != dest.colBlockIndices_.size()) return false;
  for (size_t i = 0; i < rowBlockIndices_.size(); ++i) {
    if (rowBlockIndices_[i] != dest.rowBlockIndices_[i]) return false;
  }
  for (size_t i = 0; i < colBlockIndices_.size(); ++i) {
    if (colBlockIndices_[i] != dest.colBlockIndices_[i]) return false;
  }

  add_internal(dest);
  return true;
}

template <class MatrixType>
std::unique_ptr<SparseBlockMatrix<MatrixType>>
SparseBlockMatrix<MatrixType>::added() const {
  auto a = std::make_unique<SparseBlockMatrix>(
      rowBlockIndices_.data(), colBlockIndices_.data(), rowBlockIndices_.size(),
      colBlockIndices_.size());
  add_internal(*a);
  return a;
}

template <class MatrixType>
template <class MatrixResultType, class MatrixFactorType>
bool SparseBlockMatrix<MatrixType>::multiply(
    SparseBlockMatrix<MatrixResultType>*& dest,
    const SparseBlockMatrix<MatrixFactorType>* M) const {
  // sanity check
  if (colBlockIndices_.size() != M->rowBlockIndices_.size()) return false;
  for (size_t i = 0; i < colBlockIndices_.size(); ++i) {
    if (colBlockIndices_[i] != M->rowBlockIndices_[i]) return false;
  }
  if (!dest) {
    dest = new SparseBlockMatrix<MatrixResultType>(
        rowBlockIndices_.data(), M->colBlockIndices_.data(),
        rowBlockIndices_.size(), M->colBlockIndices_.size());
  }
  if (!dest->hasStorage_) return false;
  for (size_t i = 0; i < M->blockCols_.size(); ++i) {
    for (const auto& block : M->blockCols_[i]) {
      // look for a non-zero block in a row of column it
      int colM = i;
      const auto* b = block.second;
      auto rbt = blockCols_[block.first].begin();
      while (rbt != blockCols_[block.first].end()) {
        // int colA=block.first;
        int rowA = rbt->first;
        typename SparseBlockMatrix<MatrixType>::SparseMatrixBlock* a =
            rbt->second;
        typename SparseBlockMatrix<MatrixResultType>::SparseMatrixBlock* c =
            dest->block(rowA, colM, true);
        assert(c->rows() == a->rows());
        assert(c->cols() == b->cols());
        ++rbt;
        (*c) += (*a) * (*b);
      }
    }
  }
  return true;
}

template <class MatrixType>
void SparseBlockMatrix<MatrixType>::multiply(double*& dest,
                                             const double* src) const {
  if (!dest) {
<<<<<<< HEAD
    dest = new number_t[rowBlockIndices_[rowBlockIndices_.size() - 1]];
    memset(dest, 0,
           rowBlockIndices_[rowBlockIndices_.size() - 1] * sizeof(number_t));
=======
    dest = new double[_rowBlockIndices[_rowBlockIndices.size() - 1]];
    memset(dest, 0,
           _rowBlockIndices[_rowBlockIndices.size() - 1] * sizeof(double));
>>>>>>> 1b4c73fc
  }

  // map the memory by Eigen
  Eigen::Map<VectorX> destVec(dest, rows());
  const Eigen::Map<const VectorX> srcVec(src, cols());

  for (size_t i = 0; i < blockCols_.size(); ++i) {
    int srcOffset = i ? colBlockIndices_[i - 1] : 0;

    for (typename SparseBlockMatrix<MatrixType>::IntBlockMap::const_iterator
             it = blockCols_[i].begin();
         it != blockCols_[i].end(); ++it) {
      const typename SparseBlockMatrix<MatrixType>::SparseMatrixBlock* a =
          it->second;
      int destOffset = it->first ? rowBlockIndices_[it->first - 1] : 0;
      // destVec += *a * srcVec (according to the sub-vector parts)
      internal::template axpy<
          typename SparseBlockMatrix<MatrixType>::SparseMatrixBlock>(
          *a, srcVec, srcOffset, destVec, destOffset);
    }
  }
}

template <class MatrixType>
void SparseBlockMatrix<MatrixType>::multiplySymmetricUpperTriangle(
    double*& dest, const double* src) const {
  if (!dest) {
<<<<<<< HEAD
    dest = new number_t[rowBlockIndices_[rowBlockIndices_.size() - 1]];
    memset(dest, 0,
           rowBlockIndices_[rowBlockIndices_.size() - 1] * sizeof(number_t));
=======
    dest = new double[_rowBlockIndices[_rowBlockIndices.size() - 1]];
    memset(dest, 0,
           _rowBlockIndices[_rowBlockIndices.size() - 1] * sizeof(double));
>>>>>>> 1b4c73fc
  }

  // map the memory by Eigen
  Eigen::Map<VectorX> destVec(dest, rows());
  const Eigen::Map<const VectorX> srcVec(src, cols());

  for (size_t i = 0; i < blockCols_.size(); ++i) {
    int srcOffset = colBaseOfBlock(i);
    for (auto it = blockCols_[i].begin(); it != blockCols_[i].end(); ++it) {
      const typename SparseBlockMatrix<MatrixType>::SparseMatrixBlock* a =
          it->second;
      int destOffset = rowBaseOfBlock(it->first);
      if (destOffset > srcOffset)  // only upper triangle
        break;
      // destVec += *a * srcVec (according to the sub-vector parts)
      internal::template axpy<
          typename SparseBlockMatrix<MatrixType>::SparseMatrixBlock>(
          *a, srcVec, srcOffset, destVec, destOffset);
      if (destOffset < srcOffset)
        internal::template atxpy<
            typename SparseBlockMatrix<MatrixType>::SparseMatrixBlock>(
            *a, srcVec, destOffset, destVec, srcOffset);
    }
  }
}

template <class MatrixType>
void SparseBlockMatrix<MatrixType>::rightMultiply(double*& dest,
                                                  const double* src) const {
  int destSize = cols();

  if (!dest) {
    dest = new double[destSize];
    memset(dest, 0, destSize * sizeof(double));
  }

  // map the memory by Eigen
  Eigen::Map<VectorX> destVec(dest, destSize);
  Eigen::Map<const VectorX> srcVec(src, rows());

#ifdef G2O_OPENMP
#pragma omp parallel for default(shared) schedule(dynamic, 10)
#endif
  for (int i = 0; i < static_cast<int>(blockCols_.size()); ++i) {
    int destOffset = colBaseOfBlock(i);
    for (typename SparseBlockMatrix<MatrixType>::IntBlockMap::const_iterator
             it = blockCols_[i].begin();
         it != blockCols_[i].end(); ++it) {
      const typename SparseBlockMatrix<MatrixType>::SparseMatrixBlock* a =
          it->second;
      int srcOffset = rowBaseOfBlock(it->first);
      // destVec += *a.transpose() * srcVec (according to the sub-vector parts)
      internal::template atxpy<
          typename SparseBlockMatrix<MatrixType>::SparseMatrixBlock>(
          *a, srcVec, srcOffset, destVec, destOffset);
    }
  }
}

template <class MatrixType>
<<<<<<< HEAD
void SparseBlockMatrix<MatrixType>::scale(number_t a_) {
  for (size_t i = 0; i < blockCols_.size(); ++i) {
=======
void SparseBlockMatrix<MatrixType>::scale(double a_) {
  for (size_t i = 0; i < _blockCols.size(); ++i) {
>>>>>>> 1b4c73fc
    for (typename SparseBlockMatrix<MatrixType>::IntBlockMap::const_iterator
             it = blockCols_[i].begin();
         it != blockCols_[i].end(); ++it) {
      typename SparseBlockMatrix<MatrixType>::SparseMatrixBlock* a = it->second;
      *a *= a_;
    }
  }
}

template <class MatrixType>
SparseBlockMatrix<MatrixType>* SparseBlockMatrix<MatrixType>::slice(
    int rmin, int rmax, int cmin, int cmax, bool alloc) const {
  int m = rmax - rmin;
  int n = cmax - cmin;
  int rowIdx[m];
  rowIdx[0] = rowsOfBlock(rmin);
  for (int i = 1; i < m; ++i) {
    rowIdx[i] = rowIdx[i - 1] + rowsOfBlock(rmin + i);
  }

  int colIdx[n];
  colIdx[0] = colsOfBlock(cmin);
  for (int i = 1; i < n; ++i) {
    colIdx[i] = colIdx[i - 1] + colsOfBlock(cmin + i);
  }
  auto* s = new SparseBlockMatrix(rowIdx, colIdx, m, n, true);
  for (int i = 0; i < n; ++i) {
    int mc = cmin + i;
    for (typename SparseBlockMatrix<MatrixType>::IntBlockMap::const_iterator
             it = blockCols_[mc].begin();
         it != blockCols_[mc].end(); ++it) {
      if (it->first >= rmin && it->first < rmax) {
        typename SparseBlockMatrix<MatrixType>::SparseMatrixBlock* b =
            alloc ? new
                typename SparseBlockMatrix<MatrixType>::SparseMatrixBlock(
                    *(it->second))
                  : it->second;
        s->blockCols_[i].insert(std::make_pair(it->first - rmin, b));
      }
    }
  }
  s->hasStorage_ = alloc;
  return s;
}

template <class MatrixType>
size_t SparseBlockMatrix<MatrixType>::nonZeroBlocks() const {
  size_t count = 0;
  for (size_t i = 0; i < blockCols_.size(); ++i) count += blockCols_[i].size();
  return count;
}

template <class MatrixType>
size_t SparseBlockMatrix<MatrixType>::nonZeros() const {
  if (MatrixType::SizeAtCompileTime != Eigen::Dynamic) {
    size_t nnz = nonZeroBlocks() * MatrixType::SizeAtCompileTime;
    return nnz;
  }
  size_t count = 0;
  for (size_t i = 0; i < blockCols_.size(); ++i) {
    for (auto it = blockCols_[i].begin(); it != blockCols_[i].end(); ++it) {
      const typename SparseBlockMatrix<MatrixType>::SparseMatrixBlock* a =
          it->second;
      count += a->cols() * a->rows();
    }
  }
  return count;
}

template <class MatrixType>
std::ostream& operator<<(std::ostream& os,
                         const SparseBlockMatrix<MatrixType>& m) {
  os << "RBI: " << m.rowBlockIndices().size();
  for (size_t i = 0; i < m.rowBlockIndices().size(); ++i)
    os << " " << m.rowBlockIndices()[i];
  os << std::endl;
  os << "CBI: " << m.colBlockIndices().size();
  for (size_t i = 0; i < m.colBlockIndices().size(); ++i)
    os << " " << m.colBlockIndices()[i];
  os << std::endl;

  for (size_t i = 0; i < m.blockCols().size(); ++i) {
    for (auto it = m.blockCols()[i].begin(); it != m.blockCols()[i].end();
         ++it) {
      const typename SparseBlockMatrix<MatrixType>::SparseMatrixBlock* b =
          it->second;
      os << "BLOCK: " << it->first << " " << i << std::endl;
      os << *b << std::endl;
    }
  }
  return os;
}

template <class MatrixType>
bool SparseBlockMatrix<MatrixType>::symmPermutation(
    SparseBlockMatrix<MatrixType>*& dest, const int* pinv,
    bool onlyUpper) const {
  // compute the permuted version of the new row/column layout
  size_t n = rowBlockIndices_.size();
  // computed the block sizes
  std::vector<int> blockSizes(rowBlockIndices_.size());
  blockSizes[0] = rowBlockIndices_[0];
  for (size_t i = 1; i < n; ++i) {
    blockSizes[i] = rowBlockIndices_[i] - rowBlockIndices_[i - 1];
  }
  // permute them
  std::vector<int> pBlockIndices(rowBlockIndices_.size());
  for (size_t i = 0; i < n; ++i) {
    pBlockIndices[pinv[i]] = blockSizes[i];
  }
  for (size_t i = 1; i < n; ++i) {
    pBlockIndices[i] += pBlockIndices[i - 1];
  }
  // allocate C, or check the structure;
  if (!dest) {
    dest =
        new SparseBlockMatrix(pBlockIndices.data(), pBlockIndices.data(), n, n);
  } else {
    if (dest->rowBlockIndices_.size() != n) return false;
    if (dest->colBlockIndices_.size() != n) return false;
    for (size_t i = 0; i < n; ++i) {
      if (dest->rowBlockIndices_[i] != pBlockIndices[i]) return false;
      if (dest->colBlockIndices_[i] != pBlockIndices[i]) return false;
    }
    dest->clear();
  }
  // now ready to permute the columns
  for (size_t i = 0; i < n; ++i) {
    // cerr << PVAR(i) <<  " ";
    int pi = pinv[i];
    for (const auto& block : blockCols_[i]) {
      int pj = pinv[block.first];

      const auto* s = block.second;
      typename SparseBlockMatrix<MatrixType>::SparseMatrixBlock* b = nullptr;
      if (!onlyUpper || pj <= pi) {
        b = dest->block(pj, pi, true);
        assert(b->cols() == s->cols());
        assert(b->rows() == s->rows());
        *b = *s;
      } else {
        b = dest->block(pi, pj, true);
        assert(b);
        assert(b->rows() == s->cols());
        assert(b->cols() == s->rows());
        *b = s->transpose();
      }
    }
    // cerr << endl;
    //  within each row,
  }
  return true;
}

template <class MatrixType>
int SparseBlockMatrix<MatrixType>::fillCCS(double* Cx,
                                           bool upperTriangle) const {
  assert(Cx && "Target destination is NULL");
<<<<<<< HEAD
  number_t* CxStart = Cx;
  for (size_t i = 0; i < blockCols_.size(); ++i) {
    int cstart = i ? colBlockIndices_[i - 1] : 0;
=======
  double* CxStart = Cx;
  for (size_t i = 0; i < _blockCols.size(); ++i) {
    int cstart = i ? _colBlockIndices[i - 1] : 0;
>>>>>>> 1b4c73fc
    int csize = colsOfBlock(i);
    for (int c = 0; c < csize; ++c) {
      for (auto it = blockCols_[i].begin(); it != blockCols_[i].end(); ++it) {
        const typename SparseBlockMatrix<MatrixType>::SparseMatrixBlock* b =
            it->second;
        int rstart = it->first ? rowBlockIndices_[it->first - 1] : 0;

        int elemsToCopy = b->rows();
        if (upperTriangle && rstart == cstart) elemsToCopy = c + 1;
        memcpy(Cx, b->data() + c * b->rows(), elemsToCopy * sizeof(double));
        Cx += elemsToCopy;
      }
    }
  }
  return Cx - CxStart;
}

template <class MatrixType>
int SparseBlockMatrix<MatrixType>::fillCCS(int* Cp, int* Ci, double* Cx,
                                           bool upperTriangle) const {
  assert(Cp && Ci && Cx && "Target destination is NULL");
  int nz = 0;
  for (size_t i = 0; i < blockCols_.size(); ++i) {
    int cstart = i ? colBlockIndices_[i - 1] : 0;
    int csize = colsOfBlock(i);
    for (int c = 0; c < csize; ++c) {
      *Cp = nz;
      for (auto it = blockCols_[i].begin(); it != blockCols_[i].end(); ++it) {
        const typename SparseBlockMatrix<MatrixType>::SparseMatrixBlock* b =
            it->second;
        int rstart = it->first ? rowBlockIndices_[it->first - 1] : 0;

        int elemsToCopy = b->rows();
        if (upperTriangle && rstart == cstart) elemsToCopy = c + 1;
        for (int r = 0; r < elemsToCopy; ++r) {
          *Cx++ = (*b)(r, c);
          *Ci++ = rstart++;
          ++nz;
        }
      }
      ++Cp;
    }
  }
  *Cp = nz;
  return nz;
}

template <class MatrixType>
void SparseBlockMatrix<MatrixType>::fillBlockStructure(
    MatrixStructure& ms) const {
  ms.alloc(colBlockIndices_.size(), nonZeroBlocks());
  ms.m = rowBlockIndices_.size();
  fillBlockStructure(ms.Ap, ms.Aii);
}

template <class MatrixType>
void SparseBlockMatrix<MatrixType>::fillBlockStructure(int* Cp, int* Ci) const {
  int nz = 0;
  for (int c = 0; c < static_cast<int>(blockCols_.size()); ++c) {
    *Cp = nz;
    for (auto it = blockCols_[c].begin(); it != blockCols_[c].end(); ++it) {
      const int& r = it->first;
      if (r <= c) {
        *Ci++ = r;
        ++nz;
      }
    }
    Cp++;
  }
  *Cp = nz;
  assert(nz <= static_cast<int>(nonZeroBlocks()));
}

template <class MatrixType>
bool SparseBlockMatrix<MatrixType>::writeOctave(const char* filename,
                                                bool upperTriangle) const {
  std::string name = filename;
  std::string::size_type lastDot = name.find_last_of('.');
  if (lastDot != std::string::npos) name.resize(lastDot);

  std::vector<TripletEntry> entries;
  for (size_t i = 0; i < blockCols_.size(); ++i) {
    const int& c = i;
    for (auto it = blockCols_[i].begin(); it != blockCols_[i].end(); ++it) {
      const int& r = it->first;
      const MatrixType& m = *(it->second);
      for (int cc = 0; cc < m.cols(); ++cc)
        for (int rr = 0; rr < m.rows(); ++rr) {
          int aux_r = rowBaseOfBlock(r) + rr;
          int aux_c = colBaseOfBlock(c) + cc;
          entries.push_back(TripletEntry(aux_r, aux_c, m(rr, cc)));
          if (upperTriangle && r != c) {
            entries.push_back(TripletEntry(aux_c, aux_r, m(rr, cc)));
          }
        }
    }
  }

  int nz = entries.size();
  std::sort(entries.begin(), entries.end(), TripletColSort());

  std::ofstream fout(filename);
  fout << "# name: " << name << std::endl;
  fout << "# type: sparse matrix" << std::endl;
  fout << "# nnz: " << nz << std::endl;
  fout << "# rows: " << rows() << std::endl;
  fout << "# columns: " << cols() << std::endl;
  fout << std::setprecision(9) << std::fixed << std::endl;

  for (auto entry : entries) {
    fout << entry.r + 1 << " " << entry.c + 1 << " " << entry.x << std::endl;
  }
  return fout.good();
}

template <class MatrixType>
int SparseBlockMatrix<MatrixType>::fillSparseBlockMatrixCCS(
    SparseBlockMatrixCCS<MatrixType>& blockCCS) const {
  blockCCS.blockCols().resize(blockCols().size());
  int numblocks = 0;
  for (size_t i = 0; i < blockCols().size(); ++i) {
    const IntBlockMap& row = blockCols()[i];
    typename SparseBlockMatrixCCS<MatrixType>::SparseColumn& dest =
        blockCCS.blockCols()[i];
    dest.clear();
    dest.reserve(row.size());
    for (auto it = row.begin(); it != row.end(); ++it) {
      dest.push_back(typename SparseBlockMatrixCCS<MatrixType>::RowBlock(
          it->first, it->second));
      ++numblocks;
    }
  }
  return numblocks;
}

template <class MatrixType>
int SparseBlockMatrix<MatrixType>::fillSparseBlockMatrixCCSTransposed(
    SparseBlockMatrixCCS<MatrixType>& blockCCS) const {
  blockCCS.blockCols().clear();
  blockCCS.blockCols().resize(rowBlockIndices_.size());
  int numblocks = 0;
  for (size_t i = 0; i < blockCols().size(); ++i) {
    const IntBlockMap& row = blockCols()[i];
    for (auto it = row.begin(); it != row.end(); ++it) {
      typename SparseBlockMatrixCCS<MatrixType>::SparseColumn& dest =
          blockCCS.blockCols()[it->first];
      dest.push_back(
          typename SparseBlockMatrixCCS<MatrixType>::RowBlock(i, it->second));
      ++numblocks;
    }
  }
  return numblocks;
}

template <class MatrixType>
void SparseBlockMatrix<MatrixType>::takePatternFromHash(
    SparseBlockMatrixHashMap<MatrixType>& hashMatrix) {
  // sort the sparse columns and add them to the map structures by
  // exploiting that we are inserting a sorted structure
  using SparseColumnPair = std::pair<int, MatrixType*>;
  using HashSparseColumn =
      typename SparseBlockMatrixHashMap<MatrixType>::SparseColumn;
  for (size_t i = 0; i < hashMatrix.blockCols().size(); ++i) {
    // prepare a temporary vector for sorting
    HashSparseColumn& column = hashMatrix.blockCols()[i];
    if (column.size() == 0) continue;
    std::vector<SparseColumnPair> sparseRowSorted;  // temporary structure
    sparseRowSorted.reserve(column.size());
    for (typename HashSparseColumn::const_iterator it = column.begin();
         it != column.end(); ++it)
      sparseRowSorted.push_back(*it);
    std::sort(sparseRowSorted.begin(), sparseRowSorted.end(),
              CmpPairFirst<int, MatrixType*>());
    // try to free some memory early
    HashSparseColumn aux;
    std::swap(aux, column);
    // now insert sorted vector to the std::map structure
    IntBlockMap& destColumnMap = blockCols()[i];
    destColumnMap.insert(sparseRowSorted[0]);
    for (size_t j = 1; j < sparseRowSorted.size(); ++j) {
      auto hint = destColumnMap.end();
      --hint;  // cppreference says the element goes after the hint (until
               // C++11)
      destColumnMap.insert(hint, sparseRowSorted[j]);
    }
  }
}

}  // namespace g2o<|MERGE_RESOLUTION|>--- conflicted
+++ resolved
@@ -241,15 +241,9 @@
 void SparseBlockMatrix<MatrixType>::multiply(double*& dest,
                                              const double* src) const {
   if (!dest) {
-<<<<<<< HEAD
-    dest = new number_t[rowBlockIndices_[rowBlockIndices_.size() - 1]];
+    dest = new double[rowBlockIndices_[rowBlockIndices_.size() - 1]];
     memset(dest, 0,
-           rowBlockIndices_[rowBlockIndices_.size() - 1] * sizeof(number_t));
-=======
-    dest = new double[_rowBlockIndices[_rowBlockIndices.size() - 1]];
-    memset(dest, 0,
-           _rowBlockIndices[_rowBlockIndices.size() - 1] * sizeof(double));
->>>>>>> 1b4c73fc
+           rowBlockIndices_[rowBlockIndices_.size() - 1] * sizeof(double));
   }
 
   // map the memory by Eigen
@@ -277,15 +271,9 @@
 void SparseBlockMatrix<MatrixType>::multiplySymmetricUpperTriangle(
     double*& dest, const double* src) const {
   if (!dest) {
-<<<<<<< HEAD
-    dest = new number_t[rowBlockIndices_[rowBlockIndices_.size() - 1]];
+    dest = new double[rowBlockIndices_[rowBlockIndices_.size() - 1]];
     memset(dest, 0,
-           rowBlockIndices_[rowBlockIndices_.size() - 1] * sizeof(number_t));
-=======
-    dest = new double[_rowBlockIndices[_rowBlockIndices.size() - 1]];
-    memset(dest, 0,
-           _rowBlockIndices[_rowBlockIndices.size() - 1] * sizeof(double));
->>>>>>> 1b4c73fc
+           rowBlockIndices_[rowBlockIndices_.size() - 1] * sizeof(double));
   }
 
   // map the memory by Eigen
@@ -346,13 +334,8 @@
 }
 
 template <class MatrixType>
-<<<<<<< HEAD
-void SparseBlockMatrix<MatrixType>::scale(number_t a_) {
-  for (size_t i = 0; i < blockCols_.size(); ++i) {
-=======
 void SparseBlockMatrix<MatrixType>::scale(double a_) {
-  for (size_t i = 0; i < _blockCols.size(); ++i) {
->>>>>>> 1b4c73fc
+  for (size_t i = 0; i < blockCols_.size(); ++i) {
     for (typename SparseBlockMatrix<MatrixType>::IntBlockMap::const_iterator
              it = blockCols_[i].begin();
          it != blockCols_[i].end(); ++it) {
@@ -511,15 +494,9 @@
 int SparseBlockMatrix<MatrixType>::fillCCS(double* Cx,
                                            bool upperTriangle) const {
   assert(Cx && "Target destination is NULL");
-<<<<<<< HEAD
-  number_t* CxStart = Cx;
+  double* CxStart = Cx;
   for (size_t i = 0; i < blockCols_.size(); ++i) {
     int cstart = i ? colBlockIndices_[i - 1] : 0;
-=======
-  double* CxStart = Cx;
-  for (size_t i = 0; i < _blockCols.size(); ++i) {
-    int cstart = i ? _colBlockIndices[i - 1] : 0;
->>>>>>> 1b4c73fc
     int csize = colsOfBlock(i);
     for (int c = 0; c < csize; ++c) {
       for (auto it = blockCols_[i].begin(); it != blockCols_[i].end(); ++it) {
