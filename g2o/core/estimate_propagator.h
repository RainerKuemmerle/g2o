// g2o - General Graph Optimization
// Copyright (C) 2011 R. Kuemmerle, G. Grisetti, W. Burgard
// All rights reserved.
//
// Redistribution and use in source and binary forms, with or without
// modification, are permitted provided that the following conditions are
// met:
//
// * Redistributions of source code must retain the above copyright notice,
//   this list of conditions and the following disclaimer.
// * Redistributions in binary form must reproduce the above copyright
//   notice, this list of conditions and the following disclaimer in the
//   documentation and/or other materials provided with the distribution.
//
// THIS SOFTWARE IS PROVIDED BY THE COPYRIGHT HOLDERS AND CONTRIBUTORS "AS
// IS" AND ANY EXPRESS OR IMPLIED WARRANTIES, INCLUDING, BUT NOT LIMITED
// TO, THE IMPLIED WARRANTIES OF MERCHANTABILITY AND FITNESS FOR A
// PARTICULAR PURPOSE ARE DISCLAIMED. IN NO EVENT SHALL THE COPYRIGHT
// HOLDER OR CONTRIBUTORS BE LIABLE FOR ANY DIRECT, INDIRECT, INCIDENTAL,
// SPECIAL, EXEMPLARY, OR CONSEQUENTIAL DAMAGES (INCLUDING, BUT NOT LIMITED
// TO, PROCUREMENT OF SUBSTITUTE GOODS OR SERVICES; LOSS OF USE, DATA, OR
// PROFITS; OR BUSINESS INTERRUPTION) HOWEVER CAUSED AND ON ANY THEORY OF
// LIABILITY, WHETHER IN CONTRACT, STRICT LIABILITY, OR TORT (INCLUDING
// NEGLIGENCE OR OTHERWISE) ARISING IN ANY WAY OUT OF THE USE OF THIS
// SOFTWARE, EVEN IF ADVISED OF THE POSSIBILITY OF SUCH DAMAGE.

#ifndef G2O_ESTIMATE_PROPAGATOR_H
#define G2O_ESTIMATE_PROPAGATOR_H

#include <limits>
#include <map>
#include <unordered_map>

#include "g2o_core_api.h"
#include "optimizable_graph.h"
#include "sparse_optimizer.h"

namespace g2o {

/**
 * \brief cost for traversing along active edges in the optimizer
 *
 * You may derive an own one, if necessary. The default is to return
 * initialEstimatePossible(from, to) for the edge.
 */
class G2O_CORE_API EstimatePropagatorCost {
 public:
<<<<<<< HEAD
  virtual ~EstimatePropagatorCost() = default;
  explicit EstimatePropagatorCost(SparseOptimizer* graph);
  virtual number_t operator()(OptimizableGraph::Edge* edge,
                              const OptimizableGraph::VertexSet& from,
                              OptimizableGraph::Vertex* to_) const;
=======
  EstimatePropagatorCost(SparseOptimizer* graph);
  virtual double operator()(OptimizableGraph::Edge* edge,
                            const OptimizableGraph::VertexSet& from,
                            OptimizableGraph::Vertex* to_) const;
>>>>>>> 1b4c73fc
  virtual const char* name() const { return "spanning tree"; }

 protected:
  SparseOptimizer* graph_;
};

/**
 * \brief cost for traversing only odometry edges.
 *
 * Initialize your graph along odometry edges. An odometry edge is assumed to
 * connect vertices whose IDs only differs by one.
 */
class G2O_CORE_API EstimatePropagatorCostOdometry
    : public EstimatePropagatorCost {
 public:
<<<<<<< HEAD
  explicit EstimatePropagatorCostOdometry(SparseOptimizer* graph);
  number_t operator()(OptimizableGraph::Edge* edge,
                      const OptimizableGraph::VertexSet& from_,
                      OptimizableGraph::Vertex* to_) const override;
  const char* name() const override { return "odometry"; }
=======
  EstimatePropagatorCostOdometry(SparseOptimizer* graph);
  virtual double operator()(OptimizableGraph::Edge* edge,
                            const OptimizableGraph::VertexSet& from_,
                            OptimizableGraph::Vertex* to_) const;
  virtual const char* name() const { return "odometry"; }
>>>>>>> 1b4c73fc
};

/**
 * \brief propagation of an initial guess
 */
class G2O_CORE_API EstimatePropagator {
 public:
  virtual ~EstimatePropagator() = default;
  /**
   * \brief Applying the action for propagating.
   *
   * You may derive an own one, if necessary. The default is to call
   * initialEstimate(from, to) for the edge.
   */
  struct G2O_CORE_API PropagateAction {
    virtual ~PropagateAction() = default;
    virtual void operator()(OptimizableGraph::Edge* e,
                            const OptimizableGraph::VertexSet& from,
                            OptimizableGraph::Vertex* to) const {
      if (!to->fixed()) e->initialEstimate(from, to);
    }
  };

  using PropagateCost = EstimatePropagatorCost;

  class AdjacencyMapEntry;

  /**
   * \brief priority queue for AdjacencyMapEntry
   */
<<<<<<< HEAD
  class G2O_CORE_API PriorityQueue : public std::multimap<number_t, AdjacencyMapEntry*> {
=======
  class PriorityQueue : public std::multimap<double, AdjacencyMapEntry*> {
>>>>>>> 1b4c73fc
   public:
    void push(AdjacencyMapEntry* entry);
    AdjacencyMapEntry* pop();
  };

  /**
   * \brief data structure for loopuk during Dijkstra
   */
  class G2O_CORE_API AdjacencyMapEntry {
   public:
    friend class EstimatePropagator;
    friend class PriorityQueue;
    AdjacencyMapEntry();
    void reset();
<<<<<<< HEAD
    std::shared_ptr<OptimizableGraph::Vertex> child() const { return child_; }
    const OptimizableGraph::VertexSet& parent() const { return parent_; }
    std::shared_ptr<OptimizableGraph::Edge> edge() const { return edge_; }
    number_t distance() const { return distance_; }
    int frontierLevel() const { return frontierLevel_; }

   protected:
    std::shared_ptr<OptimizableGraph::Vertex> child_;
    OptimizableGraph::VertexSet parent_;
    std::shared_ptr<OptimizableGraph::Edge> edge_;
    number_t distance_;
    int frontierLevel_;
=======
    OptimizableGraph::Vertex* child() const { return _child; }
    const OptimizableGraph::VertexSet& parent() const { return _parent; }
    OptimizableGraph::Edge* edge() const { return _edge; }
    double distance() const { return _distance; }
    int frontierLevel() const { return _frontierLevel; }

   protected:
    OptimizableGraph::Vertex* _child;
    OptimizableGraph::VertexSet _parent;
    OptimizableGraph::Edge* _edge;
    double _distance;
    int _frontierLevel;
>>>>>>> 1b4c73fc

   private:  // for PriorityQueue
    bool inQueue_;
    PriorityQueue::iterator queueIt_;
  };

  /**
   * \brief hash function for a vertex
   */
  class G2O_CORE_API VertexIDHashFunction {
   public:
    size_t operator()(
        const std::shared_ptr<OptimizableGraph::Vertex>& v) const {
      return v->id();
    }
  };

  using AdjacencyMap =
      std::unordered_map<std::shared_ptr<OptimizableGraph::Vertex>,
                         AdjacencyMapEntry, VertexIDHashFunction>;

  explicit EstimatePropagator(OptimizableGraph* g);
  OptimizableGraph::VertexSet& visited() { return visited_; }
  AdjacencyMap& adjacencyMap() { return adjacencyMap_; }
  OptimizableGraph* graph() { return graph_; }

  /**
   * propagate an initial guess starting from v. The function computes a
   * spanning tree whereas the cost for each edge is determined by calling
   * cost() and the action applied to each vertex is action().
   */
  void propagate(
      const std::shared_ptr<OptimizableGraph::Vertex>& v,
      const EstimatePropagator::PropagateCost& cost,
      const EstimatePropagator::PropagateAction& action = PropagateAction(),
      double maxDistance = std::numeric_limits<double>::max(),
      double maxEdgeCost = std::numeric_limits<double>::max());

  /**
   * same as above but starting to propagate from a set of vertices instead of
   * just a single one.
   */
  void propagate(
      OptimizableGraph::VertexSet& vset,
      const EstimatePropagator::PropagateCost& cost,
      const EstimatePropagator::PropagateAction& action = PropagateAction(),
      double maxDistance = std::numeric_limits<double>::max(),
      double maxEdgeCost = std::numeric_limits<double>::max());

 protected:
  void reset();

  AdjacencyMap adjacencyMap_;
  OptimizableGraph::VertexSet visited_;
  OptimizableGraph* graph_;
};

}  // namespace g2o
#endif<|MERGE_RESOLUTION|>--- conflicted
+++ resolved
@@ -45,18 +45,11 @@
  */
 class G2O_CORE_API EstimatePropagatorCost {
  public:
-<<<<<<< HEAD
   virtual ~EstimatePropagatorCost() = default;
   explicit EstimatePropagatorCost(SparseOptimizer* graph);
-  virtual number_t operator()(OptimizableGraph::Edge* edge,
-                              const OptimizableGraph::VertexSet& from,
-                              OptimizableGraph::Vertex* to_) const;
-=======
-  EstimatePropagatorCost(SparseOptimizer* graph);
   virtual double operator()(OptimizableGraph::Edge* edge,
                             const OptimizableGraph::VertexSet& from,
                             OptimizableGraph::Vertex* to_) const;
->>>>>>> 1b4c73fc
   virtual const char* name() const { return "spanning tree"; }
 
  protected:
@@ -72,19 +65,11 @@
 class G2O_CORE_API EstimatePropagatorCostOdometry
     : public EstimatePropagatorCost {
  public:
-<<<<<<< HEAD
   explicit EstimatePropagatorCostOdometry(SparseOptimizer* graph);
-  number_t operator()(OptimizableGraph::Edge* edge,
+  double operator()(OptimizableGraph::Edge* edge,
                       const OptimizableGraph::VertexSet& from_,
                       OptimizableGraph::Vertex* to_) const override;
   const char* name() const override { return "odometry"; }
-=======
-  EstimatePropagatorCostOdometry(SparseOptimizer* graph);
-  virtual double operator()(OptimizableGraph::Edge* edge,
-                            const OptimizableGraph::VertexSet& from_,
-                            OptimizableGraph::Vertex* to_) const;
-  virtual const char* name() const { return "odometry"; }
->>>>>>> 1b4c73fc
 };
 
 /**
@@ -115,11 +100,7 @@
   /**
    * \brief priority queue for AdjacencyMapEntry
    */
-<<<<<<< HEAD
-  class G2O_CORE_API PriorityQueue : public std::multimap<number_t, AdjacencyMapEntry*> {
-=======
-  class PriorityQueue : public std::multimap<double, AdjacencyMapEntry*> {
->>>>>>> 1b4c73fc
+  class G2O_CORE_API PriorityQueue : public std::multimap<double, AdjacencyMapEntry*> {
    public:
     void push(AdjacencyMapEntry* entry);
     AdjacencyMapEntry* pop();
@@ -134,33 +115,18 @@
     friend class PriorityQueue;
     AdjacencyMapEntry();
     void reset();
-<<<<<<< HEAD
     std::shared_ptr<OptimizableGraph::Vertex> child() const { return child_; }
     const OptimizableGraph::VertexSet& parent() const { return parent_; }
     std::shared_ptr<OptimizableGraph::Edge> edge() const { return edge_; }
-    number_t distance() const { return distance_; }
+    double distance() const { return distance_; }
     int frontierLevel() const { return frontierLevel_; }
 
    protected:
     std::shared_ptr<OptimizableGraph::Vertex> child_;
     OptimizableGraph::VertexSet parent_;
     std::shared_ptr<OptimizableGraph::Edge> edge_;
-    number_t distance_;
+    double distance_;
     int frontierLevel_;
-=======
-    OptimizableGraph::Vertex* child() const { return _child; }
-    const OptimizableGraph::VertexSet& parent() const { return _parent; }
-    OptimizableGraph::Edge* edge() const { return _edge; }
-    double distance() const { return _distance; }
-    int frontierLevel() const { return _frontierLevel; }
-
-   protected:
-    OptimizableGraph::Vertex* _child;
-    OptimizableGraph::VertexSet _parent;
-    OptimizableGraph::Edge* _edge;
-    double _distance;
-    int _frontierLevel;
->>>>>>> 1b4c73fc
 
    private:  // for PriorityQueue
     bool inQueue_;
