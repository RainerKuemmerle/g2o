// g2o - General Graph Optimization
// Copyright (C) 2011 R. Kuemmerle, G. Grisetti, W. Burgard
// All rights reserved.
//
// Redistribution and use in source and binary forms, with or without
// modification, are permitted provided that the following conditions are
// met:
//
// * Redistributions of source code must retain the above copyright notice,
//   this list of conditions and the following disclaimer.
// * Redistributions in binary form must reproduce the above copyright
//   notice, this list of conditions and the following disclaimer in the
//   documentation and/or other materials provided with the distribution.
//
// THIS SOFTWARE IS PROVIDED BY THE COPYRIGHT HOLDERS AND CONTRIBUTORS "AS
// IS" AND ANY EXPRESS OR IMPLIED WARRANTIES, INCLUDING, BUT NOT LIMITED
// TO, THE IMPLIED WARRANTIES OF MERCHANTABILITY AND FITNESS FOR A
// PARTICULAR PURPOSE ARE DISCLAIMED. IN NO EVENT SHALL THE COPYRIGHT
// HOLDER OR CONTRIBUTORS BE LIABLE FOR ANY DIRECT, INDIRECT, INCIDENTAL,
// SPECIAL, EXEMPLARY, OR CONSEQUENTIAL DAMAGES (INCLUDING, BUT NOT LIMITED
// TO, PROCUREMENT OF SUBSTITUTE GOODS OR SERVICES; LOSS OF USE, DATA, OR
// PROFITS; OR BUSINESS INTERRUPTION) HOWEVER CAUSED AND ON ANY THEORY OF
// LIABILITY, WHETHER IN CONTRACT, STRICT LIABILITY, OR TORT (INCLUDING
// NEGLIGENCE OR OTHERWISE) ARISING IN ANY WAY OUT OF THE USE OF THIS
// SOFTWARE, EVEN IF ADVISED OF THE POSSIBILITY OF SUCH DAMAGE.

#ifndef G2O_ESTIMATE_PROPAGATOR_H
#define G2O_ESTIMATE_PROPAGATOR_H

#include <limits>
#include <map>
#include <string_view>
#include <unordered_map>

#include "g2o_core_api.h"
#include "optimizable_graph.h"
#include "sparse_optimizer.h"

namespace g2o {

/**
 * \brief cost for traversing along active edges in the optimizer
 *
 * You may derive an own one, if necessary. The default is to return
 * initialEstimatePossible(from, to) for the edge.
 */
class G2O_CORE_API EstimatePropagatorCost {
 public:
  virtual ~EstimatePropagatorCost() = default;
  explicit EstimatePropagatorCost(SparseOptimizer* graph);
  virtual double operator()(OptimizableGraph::Edge* edge,
                            const OptimizableGraph::VertexSet& from,
                            OptimizableGraph::Vertex* to_) const;
  virtual std::string_view name() const { return "spanning tree"; }

 protected:
  SparseOptimizer* graph_;
};

/**
 * \brief cost for traversing only odometry edges.
 *
 * Initialize your graph along odometry edges. An odometry edge is assumed to
 * connect vertices whose IDs only differs by one.
 */
class G2O_CORE_API EstimatePropagatorCostOdometry
    : public EstimatePropagatorCost {
 public:
<<<<<<< HEAD
  explicit EstimatePropagatorCostOdometry(SparseOptimizer* graph);
  double operator()(OptimizableGraph::Edge* edge,
                      const OptimizableGraph::VertexSet& from_,
                      OptimizableGraph::Vertex* to_) const override;
  const char* name() const override { return "odometry"; }
=======
  EstimatePropagatorCostOdometry(SparseOptimizer* graph);
  double operator()(OptimizableGraph::Edge* edge,
                    const OptimizableGraph::VertexSet& from_,
                    OptimizableGraph::Vertex* to_) const override;
  std::string_view name() const override { return "odometry"; }
>>>>>>> 9c30e235
};

/**
 * \brief propagation of an initial guess
 */
class G2O_CORE_API EstimatePropagator {
 public:
  virtual ~EstimatePropagator() = default;
  /**
   * \brief Applying the action for propagating.
   *
   * You may derive an own one, if necessary. The default is to call
   * initialEstimate(from, to) for the edge.
   */
  struct G2O_CORE_API PropagateAction {
    virtual ~PropagateAction() = default;
    virtual void operator()(OptimizableGraph::Edge* e,
                            const OptimizableGraph::VertexSet& from,
                            OptimizableGraph::Vertex* to) const {
      if (!to->fixed()) e->initialEstimate(from, to);
    }
  };

  using PropagateCost = EstimatePropagatorCost;

  class AdjacencyMapEntry;

  /**
   * \brief priority queue for AdjacencyMapEntry
   */
  class G2O_CORE_API PriorityQueue : public std::multimap<double, AdjacencyMapEntry*> {
   public:
    void push(AdjacencyMapEntry* entry);
    AdjacencyMapEntry* pop();
  };

  /**
   * \brief data structure for loopuk during Dijkstra
   */
  class G2O_CORE_API AdjacencyMapEntry {
   public:
    friend class EstimatePropagator;
    friend class PriorityQueue;
    AdjacencyMapEntry();
    void reset();
    std::shared_ptr<OptimizableGraph::Vertex> child() const { return child_; }
    const OptimizableGraph::VertexSet& parent() const { return parent_; }
    std::shared_ptr<OptimizableGraph::Edge> edge() const { return edge_; }
    double distance() const { return distance_; }
    int frontierLevel() const { return frontierLevel_; }

   protected:
    std::shared_ptr<OptimizableGraph::Vertex> child_;
    OptimizableGraph::VertexSet parent_;
    std::shared_ptr<OptimizableGraph::Edge> edge_;
    double distance_;
    int frontierLevel_;

   private:  // for PriorityQueue
    bool inQueue_;
    PriorityQueue::iterator queueIt_;
  };

  /**
   * \brief hash function for a vertex
   */
  class G2O_CORE_API VertexIDHashFunction {
   public:
    size_t operator()(
        const std::shared_ptr<OptimizableGraph::Vertex>& v) const {
      return v->id();
    }
  };

  using AdjacencyMap =
      std::unordered_map<std::shared_ptr<OptimizableGraph::Vertex>,
                         AdjacencyMapEntry, VertexIDHashFunction>;

  explicit EstimatePropagator(OptimizableGraph* g);
  OptimizableGraph::VertexSet& visited() { return visited_; }
  AdjacencyMap& adjacencyMap() { return adjacencyMap_; }
  OptimizableGraph* graph() { return graph_; }

  /**
   * propagate an initial guess starting from v. The function computes a
   * spanning tree whereas the cost for each edge is determined by calling
   * cost() and the action applied to each vertex is action().
   */
  void propagate(
      const std::shared_ptr<OptimizableGraph::Vertex>& v,
      const EstimatePropagator::PropagateCost& cost,
      const EstimatePropagator::PropagateAction& action = PropagateAction(),
      double maxDistance = std::numeric_limits<double>::max(),
      double maxEdgeCost = std::numeric_limits<double>::max());

  /**
   * same as above but starting to propagate from a set of vertices instead of
   * just a single one.
   */
  void propagate(
      OptimizableGraph::VertexSet& vset,
      const EstimatePropagator::PropagateCost& cost,
      const EstimatePropagator::PropagateAction& action = PropagateAction(),
      double maxDistance = std::numeric_limits<double>::max(),
      double maxEdgeCost = std::numeric_limits<double>::max());

 protected:
  void reset();

  AdjacencyMap adjacencyMap_;
  OptimizableGraph::VertexSet visited_;
  OptimizableGraph* graph_;
};

}  // namespace g2o
#endif<|MERGE_RESOLUTION|>--- conflicted
+++ resolved
@@ -51,7 +51,9 @@
   virtual double operator()(OptimizableGraph::Edge* edge,
                             const OptimizableGraph::VertexSet& from,
                             OptimizableGraph::Vertex* to_) const;
-  virtual std::string_view name() const { return "spanning tree"; }
+  [[nodiscard]] virtual std::string_view name() const {
+    return "spanning tree";
+  }
 
  protected:
   SparseOptimizer* graph_;
@@ -66,19 +68,11 @@
 class G2O_CORE_API EstimatePropagatorCostOdometry
     : public EstimatePropagatorCost {
  public:
-<<<<<<< HEAD
   explicit EstimatePropagatorCostOdometry(SparseOptimizer* graph);
-  double operator()(OptimizableGraph::Edge* edge,
-                      const OptimizableGraph::VertexSet& from_,
-                      OptimizableGraph::Vertex* to_) const override;
-  const char* name() const override { return "odometry"; }
-=======
-  EstimatePropagatorCostOdometry(SparseOptimizer* graph);
   double operator()(OptimizableGraph::Edge* edge,
                     const OptimizableGraph::VertexSet& from_,
                     OptimizableGraph::Vertex* to_) const override;
-  std::string_view name() const override { return "odometry"; }
->>>>>>> 9c30e235
+  [[nodiscard]] std::string_view name() const override { return "odometry"; }
 };
 
 /**
@@ -109,7 +103,8 @@
   /**
    * \brief priority queue for AdjacencyMapEntry
    */
-  class G2O_CORE_API PriorityQueue : public std::multimap<double, AdjacencyMapEntry*> {
+  class G2O_CORE_API PriorityQueue
+      : public std::multimap<double, AdjacencyMapEntry*> {
    public:
     void push(AdjacencyMapEntry* entry);
     AdjacencyMapEntry* pop();
