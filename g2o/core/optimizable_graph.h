// g2o - General Graph Optimization
// Copyright (C) 2011 R. Kuemmerle, G. Grisetti, H. Strasdat, W. Burgard
// All rights reserved.
//
// Redistribution and use in source and binary forms, with or without
// modification, are permitted provided that the following conditions are
// met:
//
// * Redistributions of source code must retain the above copyright notice,
//   this list of conditions and the following disclaimer.
// * Redistributions in binary form must reproduce the above copyright
//   notice, this list of conditions and the following disclaimer in the
//   documentation and/or other materials provided with the distribution.
//
// THIS SOFTWARE IS PROVIDED BY THE COPYRIGHT HOLDERS AND CONTRIBUTORS "AS
// IS" AND ANY EXPRESS OR IMPLIED WARRANTIES, INCLUDING, BUT NOT LIMITED
// TO, THE IMPLIED WARRANTIES OF MERCHANTABILITY AND FITNESS FOR A
// PARTICULAR PURPOSE ARE DISCLAIMED. IN NO EVENT SHALL THE COPYRIGHT
// HOLDER OR CONTRIBUTORS BE LIABLE FOR ANY DIRECT, INDIRECT, INCIDENTAL,
// SPECIAL, EXEMPLARY, OR CONSEQUENTIAL DAMAGES (INCLUDING, BUT NOT LIMITED
// TO, PROCUREMENT OF SUBSTITUTE GOODS OR SERVICES; LOSS OF USE, DATA, OR
// PROFITS; OR BUSINESS INTERRUPTION) HOWEVER CAUSED AND ON ANY THEORY OF
// LIABILITY, WHETHER IN CONTRACT, STRICT LIABILITY, OR TORT (INCLUDING
// NEGLIGENCE OR OTHERWISE) ARISING IN ANY WAY OUT OF THE USE OF THIS
// SOFTWARE, EVEN IF ADVISED OF THE POSSIBILITY OF SUCH DAMAGE.

#ifndef G2O_AIS_OPTIMIZABLE_GRAPH_HH_
#define G2O_AIS_OPTIMIZABLE_GRAPH_HH_

#include <functional>
#include <iostream>
#include <set>
#include <typeinfo>

#include "g2o/core/eigen_types.h"
#include "g2o/stuff/macros.h"
#include "g2o_core_api.h"
#include "hyper_graph.h"
#include "io_helper.h"
#include "jacobian_workspace.h"
#include "openmp_mutex.h"
#include "parameter.h"
#include "parameter_container.h"

namespace g2o {

class HyperGraphAction;
struct OptimizationAlgorithmProperty;
class CacheContainer;
class RobustKernel;

/**
   @addtogroup g2o
 */
/**
   This is an abstract class that represents one optimization
   problem.  It specializes the general graph to contain special
   vertices and edges.  The vertices represent parameters that can
   be optimized, while the edges represent constraints.  This class
   also provides basic functionalities to handle the backup/restore
   of portions of the vertices.
 */
struct G2O_CORE_API OptimizableGraph : public HyperGraph {
  enum ActionType {
    kAtPreiteration,
    kAtPostiteration,
    kAtNumElements,  // keep as last element
  };

  using HyperGraphActionSet = std::set<std::shared_ptr<HyperGraphAction>>;

  // forward declarations
  class G2O_CORE_API Vertex;
  class G2O_CORE_API Edge;

  /**
   * \brief order vertices based on their ID
   */
  struct G2O_CORE_API VertexIDCompare {
    template <typename VertexPtrType1, typename VertexPtrType2>
    bool operator()(const VertexPtrType1& v1, const VertexPtrType2& v2) const {
      return v1->id() < v2->id();
    }
  };

  /**
   * \brief order edges based on the internal ID, which is assigned to the edge
   * in addEdge()
   */
  struct G2O_CORE_API EdgeIDCompare {
    bool operator()(const Edge* e1, const Edge* e2) const {
      return e1->internalId() < e2->internalId();
    }
    bool operator()(const HyperGraph::Edge* e1,
                    const HyperGraph::Edge* e2) const {
      return operator()(static_cast<const Edge*>(e1),
                        static_cast<const Edge*>(e2));
    }
    bool operator()(const std::shared_ptr<OptimizableGraph::Edge>& e1,
                    const HyperGraph::Edge* e2) const {
      return operator()(static_cast<const Edge*>(e1.get()),
                        static_cast<const Edge*>(e2));
    }
    bool operator()(const std::shared_ptr<OptimizableGraph::Edge>& e1,
                    const std::shared_ptr<OptimizableGraph::Edge>& e2) const {
      return operator()(static_cast<const Edge*>(e1.get()),
                        static_cast<const Edge*>(e2.get()));
    }
    bool operator()(const std::shared_ptr<HyperGraph::Edge>& e1,
                    const std::shared_ptr<HyperGraph::Edge>& e2) const {
      return operator()(static_cast<const Edge*>(e1.get()),
                        static_cast<const Edge*>(e2.get()));
    }
  };

  //! vector container for vertices
  using VertexContainer =
      std::vector<std::shared_ptr<OptimizableGraph::Vertex>>;
  using VertexContainerRaw = std::vector<OptimizableGraph::Vertex*>;
  //! vector container for edges
  using EdgeContainer = std::vector<std::shared_ptr<OptimizableGraph::Edge>>;

  /**
   * \brief A general case Vertex for optimization
   */
  class G2O_CORE_API Vertex : public HyperGraph::Vertex,
                              public HyperGraph::DataContainer {
   private:
    friend struct OptimizableGraph;

   public:
    Vertex() = default;
    ~Vertex() override = default;

    //! sets the node to the origin (used in the multilevel stuff)
    void setToOrigin() {
      setToOriginImpl();
      updateCache();
    }

<<<<<<< HEAD
    //! get the mapped memory of the hessian matrix
    virtual number_t* hessianData() const = 0;

    //! return a map of the mapped Hessian
    MatrixX::MapType hessianMap() const;
=======
    //! get the element from the hessian matrix
    virtual const double& hessian(int i, int j) const = 0;
    virtual double& hessian(int i, int j) = 0;
    virtual double hessianDeterminant() const = 0;
    virtual double* hessianData() = 0;
>>>>>>> 1b4c73fc

    /** maps the internal matrix to some external memory location */
    virtual void mapHessianMemory(double* d) = 0;

    /**
     * copies the b vector in the array b_
     * @return the number of elements copied
     */
    virtual int copyB(double* b_) const = 0;

<<<<<<< HEAD
    //! return a pointer to the b vector associated with this vertex
    virtual number_t* bData() const = 0;

    //! return a map onto the b vector
    VectorX::MapType bMap() const;
=======
    //! get the b vector element
    virtual const double& b(int i) const = 0;
    virtual double& b(int i) = 0;
    //! return a pointer to the b vector associated with this vertex
    virtual double* bData() = 0;
>>>>>>> 1b4c73fc

    /**
     * set the b vector part of this vertex to zero
     */
    virtual void clearQuadraticForm() = 0;

    /**
     * updates the current vertex with the direct solution x += H_ii\b_ii
     * @return the determinant of the inverted hessian
     */
    virtual double solveDirect(double lambda = 0) = 0;

    /**
     * sets the initial estimate from an array of double
     * Implement setEstimateDataImpl()
     * @return true on success
     */
    bool setEstimateData(const double* estimate);

    /**
     * sets the initial estimate from an array of double
     * Implement setEstimateDataImpl()
     * @return true on success
     */
    bool setEstimateData(const std::vector<double>& estimate) {
      int dim = estimateDimension();
      if ((dim == -1) || (estimate.size() != static_cast<std::size_t>(dim)))
        return false;
      return setEstimateData(estimate.data());
    };

    /**
     * sets the initial estimate from an array of double
     * Implement setEstimateDataImpl()
     * @return true on success
     */
    template <typename Derived>
    bool setEstimateData(const Eigen::MatrixBase<Derived>& estimate) {
      int dim = estimateDimension();
      if ((dim == -1) || (estimate.size() != dim)) return false;
      return setEstimateData(estimate.derived().data());
    };

    /**
<<<<<<< HEAD
     * writes the estimates to an array of number_t
=======
     * writes the estimater to an array of double
>>>>>>> 1b4c73fc
     * @returns true on success
     */
    virtual bool getEstimateData(double* estimate) const;

    /**
<<<<<<< HEAD
     * writes the estimate to an array of number_t
=======
     * writes the estimater to an array of double
>>>>>>> 1b4c73fc
     * @returns true on success
     */
    virtual bool getEstimateData(std::vector<double>& estimate) const {
      int dim = estimateDimension();
      if (dim < 0) return false;
      estimate.resize(dim);
      return getEstimateData(estimate.data());
    };

    /**
<<<<<<< HEAD
     * writes the estimate to an array of number_t
=======
     * writes the estimater to an array of double
>>>>>>> 1b4c73fc
     * @returns true on success
     */
    template <typename Derived>
    bool getEstimateData(Eigen::MatrixBase<Derived>& estimate) const {
      int dim = estimateDimension();
      // If dim is -ve, getEstimateData is not implemented and fails
      if (dim < 0) return false;

      // If the vector isn't the right size to store the estimate, try to resize
      // it. This only works if the vector is dynamic. If it is static, fail.
      if (estimate.size() != dim) {
        if ((estimate.RowsAtCompileTime == Eigen::Dynamic) ||
            (estimate.ColsAtCompileTime == Eigen::Dynamic))
          estimate.derived().resize(dim);
        else
          return false;
      }
      return getEstimateData(estimate.derived().data());
    };

    /**
     * returns the dimension of the extended representation used by
     * get/setEstimate(double*) -1 if it is not supported
     */
    virtual int estimateDimension() const;

    /**
     * sets the initial estimate from an array of double.
     * Implement setMinimalEstimateDataImpl()
     * @return true on success
     */
    bool setMinimalEstimateData(const double* estimate);

    /**
     * sets the initial estimate from an array of double.
     * Implement setMinimalEstimateDataImpl()
     * @return true on success
     */
    bool setMinimalEstimateData(const std::vector<double>& estimate) {
      int dim = minimalEstimateDimension();
      if ((dim == -1) || (estimate.size() != static_cast<std::size_t>(dim))) return false;
      return setMinimalEstimateData(estimate.data());
    };

    /**
     * sets the initial estimate from an eigen type of double.
     * Implement setMinimalEstimateDataImpl()
     * @return true on success
     */
    template <typename Derived>
    bool setMinimalEstimateData(const Eigen::MatrixBase<Derived>& estimate) {
      int dim = minimalEstimateDimension();
      if ((dim == -1) || (estimate.size() != dim)) return false;
      return setMinimalEstimateData(estimate.derived().data());
    };

    /**
     * writes the estimate to an array of double
     * @returns true on success
     */
    virtual bool getMinimalEstimateData(double* estimate) const;

    /**
     * writes the estimate to an array of double
     * @returns true on success
     */
    virtual bool getMinimalEstimateData(std::vector<double>& estimate) const {
      int dim = minimalEstimateDimension();
      if (dim < 0) return false;
      estimate.resize(dim);
      return getMinimalEstimateData(estimate.data());
    };

    /**
     * writes the estimate to an eigen type double
     * @returns true on success
     */
    template <typename Derived>
    bool getMinimalEstimateData(Eigen::MatrixBase<Derived>& estimate) const {
      int dim = minimalEstimateDimension();
      // If dim is -ve, getMinimalEstimateData is not implemented and fails
      if (dim < 0) return false;

      // If the vector isn't the right size to store the estimate, try to resize
      // it. This only works if the vector is dynamic. If it is static, fail.
      if (estimate.size() != dim) {
        if ((estimate.RowsAtCompileTime == Eigen::Dynamic) ||
            (estimate.ColsAtCompileTime == Eigen::Dynamic))
          estimate.derived().resize(dim);
        else
          return false;
      }
      return getMinimalEstimateData(estimate.derived().data());
    };

    /**
     * returns the dimension of the extended representation used by
     * get/setEstimate(double*) -1 if it is not supported
     */
    virtual int minimalEstimateDimension() const;

    //! backup the position of the vertex to a stack
    virtual void push() = 0;

    //! restore the position of the vertex by retrieving the position from the
    //! stack
    virtual void pop() = 0;

    //! pop the last element from the stack, without restoring the current
    //! estimate
    virtual void discardTop() = 0;

    //! return the stack size
    virtual int stackSize() const = 0;

    /**
     * Update the position of the node from the parameters in v.
     * Depends on the implementation of oplusImpl in derived classes to actually
     * carry out the update. Will also call updateCache() to update the caches
     * of depending on the vertex.
     */
<<<<<<< HEAD
    void oplus(const VectorX::MapType& v) {
=======
    void oplus(const double* v) {
>>>>>>> 1b4c73fc
      oplusImpl(v);
      updateCache();
    }

    //! temporary index of this node in the parameter vector obtained from
    //! linearization
    int hessianIndex() const { return hessianIndex_; }
    //! set the temporary index of the vertex in the parameter blocks
    void setHessianIndex(int ti) { hessianIndex_ = ti; }

    //! true => this node is fixed during the optimization
    bool fixed() const { return fixed_; }
    //! true => this node should be considered fixed during the optimization
    void setFixed(bool fixed) { fixed_ = fixed; }

    //! true => this node is marginalized out during the optimization
    bool marginalized() const { return marginalized_; }
    //! true => this node should be marginalized out during the optimization
    void setMarginalized(bool marginalized) { marginalized_ = marginalized; }

    //! dimension of the estimated state belonging to this node
    int dimension() const { return dimension_; }

    //! sets the id of the node in the graph be sure that the graph keeps
    //! consistent after changing the id
    void setId(int id) override { id_ = id; }

    //! set the row of this vertex in the Hessian
    void setColInHessian(int c) { colInHessian_ = c; }
    //! get the row of this vertex in the Hessian
    int colInHessian() const { return colInHessian_; }

    const OptimizableGraph* graph() const { return graph_; }
    OptimizableGraph* graph() { return graph_; }

    /**
     * lock for the block of the hessian and the b vector associated with this
     * vertex, to avoid race-conditions if multi-threaded.
     */
    void lockQuadraticForm() { quadraticFormMutex_.lock(); }
    /**
     * unlock the block of the hessian and the b vector associated with this
     * vertex
     */
    void unlockQuadraticForm() { quadraticFormMutex_.unlock(); }

    //! read the vertex from a stream, i.e., the internal state of the vertex
    virtual bool read(std::istream& is) = 0;
    //! write the vertex to a stream
    virtual bool write(std::ostream& os) const = 0;

    virtual void updateCache();

    std::shared_ptr<CacheContainer> cacheContainer();

   protected:
    OptimizableGraph* graph_{nullptr};
    int hessianIndex_{-1};
    bool fixed_{false};
    bool marginalized_{false};
    int dimension_;
    int colInHessian_{-1};
    OpenMPMutex quadraticFormMutex_;

    std::shared_ptr<CacheContainer> cacheContainer_{nullptr};

    /**
     * update the position of the node from the parameters in v.
     * Implement in your class!
     */
<<<<<<< HEAD
    virtual void oplusImpl(const VectorX::MapType& v) = 0;
=======
    virtual void oplusImpl(const double* v) = 0;
>>>>>>> 1b4c73fc

    //! sets the node to the origin (used in the multilevel stuff)
    virtual void setToOriginImpl() = 0;

    /**
<<<<<<< HEAD
     * writes the estimate to an array of number_t
=======
     * writes the estimater to an array of double
>>>>>>> 1b4c73fc
     * @returns true on success
     */
    virtual bool setEstimateDataImpl(const double*) { return false; }

    /**
     * sets the initial estimate from an array of double
     * @return true on success
     */
    virtual bool setMinimalEstimateDataImpl(const double*) { return false; }
  };

  class G2O_CORE_API Edge : public HyperGraph::Edge,
                            public HyperGraph::DataContainer {
   private:
    friend struct OptimizableGraph;

   public:
    Edge();
    ~Edge() override;

    // indicates if all vertices are fixed
    virtual bool allVerticesFixed() const = 0;

    // computes the error of the edge and stores it in an internal structure
    virtual void computeError() = 0;

    //! sets the measurement from an array of double
    //! @returns true on success
    virtual bool setMeasurementData(const double* m);

    //! writes the measurement to an array of double
    //! @returns true on success
    virtual bool getMeasurementData(double* m) const;

    //! returns the dimension of the measurement in the extended representation
    //! which is used by get/setMeasurement;
    virtual int measurementDimension() const;

    /**
     * sets the estimate to have a zero error, based on the current value of the
     * state variables returns false if not supported.
     */
    virtual bool setMeasurementFromState();

    //! if NOT NULL, error of this edge will be robustifed with the kernel
    std::shared_ptr<RobustKernel> robustKernel() const { return robustKernel_; }
    /**
     * specify the robust kernel to be used in this edge
     */
    void setRobustKernel(std::shared_ptr<RobustKernel> ptr);

    //! returns the error vector cached after calling the computeError;
    virtual const double* errorData() const = 0;
    virtual double* errorData() = 0;

    //! returns the memory of the information matrix, usable for example with a
    //! Eigen::Map<MatrixX>
    virtual const double* informationData() const = 0;
    virtual double* informationData() = 0;

    //! computes the chi2 based on the cached error value, only valid after
    //! computeError has been called.
    virtual double chi2() const = 0;

    /**
     * Linearizes the constraint in the edge.
     * Makes side effect on the vertices of the graph by changing
     * the parameter vector b and the hessian blocks ii and jj.
     * The off diagonal block is accessed via _hessian.
     */
    virtual void constructQuadraticForm() = 0;

    /**
     * maps the internal matrix to some external memory location,
     * you need to provide the memory before calling constructQuadraticForm
     * @param d the memory location to which we map
     * @param i index of the vertex i
     * @param j index of the vertex j (j > i, upper triangular fashion)
     * @param rowMajor if true, will write in rowMajor order to the block. Since
     * EIGEN is columnMajor by default, this results in writing the transposed
     */
    virtual void mapHessianMemory(double* d, int i, int j, bool rowMajor) = 0;

    /**
     * Linearizes the constraint in the edge in the manifold space, and store
     * the result in the given workspace
     */
    virtual void linearizeOplus(JacobianWorkspace& jacobianWorkspace) = 0;

    /** set the estimate of the to vertex, based on the estimate of the from
     * vertices in the edge.
     */
    virtual void initialEstimate(const OptimizableGraph::VertexSet& from,
                                 OptimizableGraph::Vertex* to) = 0;

    /**
     * override in your class if it's possible to initialize the vertices in
     * certain combinations. The return value may correspond to the cost for
     * initializing the vertex but should be positive if the initialization is
     * possible and negative if not possible.
     */
    virtual double initialEstimatePossible(
        const OptimizableGraph::VertexSet& from, OptimizableGraph::Vertex* to) {
      (void)from;
      (void)to;
      return -1.;
    }

    //! returns the level of the edge
    int level() const { return level_; }
    //! sets the level of the edge
    void setLevel(int l) { level_ = l; }

    //! returns the dimensions of the error function
    int dimension() const { return dimension_; }

    virtual Vertex* createVertex(int) { return nullptr; }

    //! read the vertex from a stream, i.e., the internal state of the vertex
    virtual bool read(std::istream& is) = 0;
    //! write the vertex to a stream
    virtual bool write(std::ostream& os) const = 0;

    //! the internal ID of the edge
    int64_t internalId() const { return internalId_; }

    OptimizableGraph* graph();
    const OptimizableGraph* graph() const;

    bool setParameterId(int argNum, int paramId);
    std::shared_ptr<Parameter> parameter(int argNo) const {
      return parameters_.at(argNo);
    }
    size_t numParameters() const { return parameters_.size(); }

    const std::vector<int>& parameterIds() const { return parameterIds_; }

   protected:
    int dimension_ = -1;
    int level_ = 0;
    std::shared_ptr<RobustKernel> robustKernel_;
    int64_t internalId_;

    void resizeParameters(size_t newSize) {
      parameters_.resize(newSize, nullptr);
      parameterIds_.resize(newSize, -1);
      parameterTypes_.resize(newSize, typeid(void*).name());
    }

    template <typename ParameterType>
    bool installParameter(size_t argNo, int paramId = -1) {
      if (argNo >= parameters_.size()) return false;
      parameterIds_[argNo] = paramId;
      parameterTypes_[argNo] = typeid(ParameterType).name();
      return true;
    }

    template <typename CacheType>
    std::shared_ptr<CacheType> resolveCache(
        const std::shared_ptr<OptimizableGraph::Vertex>& v,
        const std::string& type, const ParameterVector& parameters);

    bool resolveParameters();
    virtual bool resolveCaches();

    std::vector<std::string> parameterTypes_;
    ParameterVector parameters_;
    std::vector<int> parameterIds_;
  };

  //! returns the vertex number <i>id</i> appropriately casted
  std::shared_ptr<Vertex> vertex(int id);
  std::shared_ptr<const OptimizableGraph::Vertex> vertex(int id) const;

  //! empty constructor
  OptimizableGraph();
  ~OptimizableGraph() override;

  /**
   * adds a new vertex.
   * @return false if a vertex with the same id as v is already in the graph,
   * true otherwise.
   */
  virtual bool addVertex(const std::shared_ptr<HyperGraph::Vertex>& v,
                         const std::shared_ptr<HyperGraph::Data>& userData);
  bool addVertex(const std::shared_ptr<HyperGraph::Vertex>& v) override {
    auto noData = std::shared_ptr<HyperGraph::Data>();
    return addVertex(v, noData);
  }

  //! removes a vertex from the graph. Returns true on success (vertex was
  //! present)
  bool removeVertex(const std::shared_ptr<HyperGraph::Vertex>& v,
                    bool detach = false) override;

  /**
   * adds a new edge.
   * The edge should point to the vertices that it is connecting
   * (setFrom/setTo).
   * @return false if the insertion does not work (incompatible types of the
   * vertices/missing vertex). true otherwise.
   */
  // virtual bool addEdge(const std::shared_ptr<HyperGraph::Edge>& e);
  bool addEdge(const std::shared_ptr<HyperGraph::Edge>& e) override;

  /**
   * overridden from HyperGraph, to maintain the bookkeeping of the
   * caches/parameters and jacobian workspaces consistent upon a change in the
   * vertex.
   * @return false if something goes wrong.
   */
  bool setEdgeVertex(const std::shared_ptr<HyperGraph::Edge>& e, int pos,
                     const std::shared_ptr<HyperGraph::Vertex>& v) override;

  //! returns the chi2 of the current configuration
  double chi2() const;

  //! return the maximum dimension of all vertices in the graph
  int maxDimension() const;

  //! Recompute the size of the Jacobian workspace from all the
  //! edges in the graph.
  void recomputeJacobianWorkspaceSize() {
    jacobianWorkspace_.updateSize(*this, true);
  }

  /**
   * iterates over all vertices and returns a set of all the vertex dimensions
   * in the graph
   */
  std::set<int> dimensions() const;

  /**
   * carry out n iterations
   * @return the number of performed iterations
   */
  virtual int optimize(int iterations, bool online = false);

  //! called at the beginning of an iteration (argument is the number of the
  //! iteration)
  virtual void preIteration(int);
  //! called at the end of an iteration (argument is the number of the
  //! iteration)
  virtual void postIteration(int);

  //! add an action to be executed before each iteration
  bool addPreIterationAction(std::shared_ptr<HyperGraphAction> action);
  //! add an action to be executed after each iteration
  bool addPostIterationAction(std::shared_ptr<HyperGraphAction> action);

  //! remove an action that should no longer be executed before each iteration
  bool removePreIterationAction(
      const std::shared_ptr<HyperGraphAction>& action);
  //! remove an action that should no longer be executed after each iteration
  bool removePostIterationAction(
      const std::shared_ptr<HyperGraphAction>& action);

  //! push the estimate of all variables onto a stack
  virtual void push();
  //! pop (restore) the estimate of all variables from the stack
  virtual void pop();
  //! discard the last backup of the estimate for all variables by removing it
  //! from the stack
  virtual void discardTop();

  //! load the graph from a stream. Uses the Factory singleton for creating the
  //! vertices and edges.
  virtual bool load(std::istream& is);
  bool load(const char* filename);
  //! save the graph to a stream. Again uses the Factory system.
  virtual bool save(std::ostream& os, int level = 0) const;
  //! function provided for convenience, see save() above
  bool save(const char* filename, int level = 0) const;

  //! save a subgraph to a stream. Again uses the Factory system.
  bool saveSubset(std::ostream& os, HyperGraph::VertexSet& vset, int level = 0);

  //! save a subgraph to a stream. Again uses the Factory system.
  bool saveSubset(std::ostream& os, HyperGraph::EdgeSet& eset);

  //! push the estimate of a subset of the variables onto a stack
  virtual void push(HyperGraph::VertexSet& vset);
  //! pop (restore) the estimate a subset of the variables from the stack
  virtual void pop(HyperGraph::VertexSet& vset);
  //! ignore the latest stored element on the stack, remove it from the stack
  //! but do not restore the estimate
  virtual void discardTop(HyperGraph::VertexSet& vset);

  //! fixes/releases a set of vertices
  virtual void setFixed(HyperGraph::VertexSet& vset, bool fixed);

  /**
   * set the renamed types lookup from a string, format is for example:
   * VERTEX_CAM=VERTEX_SE3:EXPMAP,EDGE_PROJECT_P2MC=EDGE_PROJECT_XYZ:EXPMAP
   * This will change the occurrence of VERTEX_CAM in the file to
   * VERTEX_SE3:EXPMAP
   */
  void setRenamedTypesFromString(const std::string& types);

  /**
   * test whether a solver is suitable for optimizing this graph.
   * @param solverProperty the solver property to evaluate.
   * @param vertDims should equal to the set returned by dimensions() to avoid
   * re-evaluating.
   */
  bool isSolverSuitable(const OptimizationAlgorithmProperty& solverProperty,
                        const std::set<int>& vertDims = std::set<int>()) const;

  //! remove all edges and vertices
  void clear() override;
  /**
   * remove the parameters of the graph
   */
  virtual void clearParameters();

  bool addParameter(const std::shared_ptr<Parameter>& p) {
    return parameters_.addParameter(p);
  }

  std::shared_ptr<Parameter> parameter(int id) {
    return parameters_.getParameter(id);
  }

  /**
   * verify that all the information of the edges are semi positive definite,
   * i.e., all Eigenvalues are >= 0.
   * @param verbose output edges with not PSD information matrix on cerr
   * @return true if all edges have PSD information matrix
   */
  bool verifyInformationMatrices(bool verbose = false) const;

  //! the workspace for storing the Jacobians of the graph
  JacobianWorkspace& jacobianWorkspace() { return jacobianWorkspace_; }
  const JacobianWorkspace& jacobianWorkspace() const {
    return jacobianWorkspace_;
  }

  /**
   * Eigen starting from version 3.1 requires that we call an initialize
   * function, if we perform calls to Eigen from several threads.
   * Currently, this function calls Eigen::initParallel if g2o is compiled
   * with OpenMP support and Eigen's version is at least 3.1
   */
  static bool initMultiThreading();

  ParameterContainer& parameters() { return parameters_; }
  const ParameterContainer& parameters() const { return parameters_; }

  //! apply a unary function to all vertices
  void forEachVertex(const std::function<void(OptimizableGraph::Vertex*)>& fn);
  //! apply a unary function to the vertices in vset
  static void forEachVertex(
      HyperGraph::VertexSet& vset,
      const std::function<void(OptimizableGraph::Vertex*)>& fn);

 protected:
  std::map<std::string, std::string> renamedTypesLookup_;
  int64_t nextEdgeId_;
  std::vector<HyperGraphActionSet> graphActions_;

  ParameterContainer parameters_;
  JacobianWorkspace jacobianWorkspace_;

  void performActions(int iter, HyperGraphActionSet& actions);

  // helper functions to save an individual vertex
  static bool saveVertex(std::ostream& os, Vertex* v);

  // helper function to save an individual parameter
  static bool saveParameter(std::ostream& os, Parameter* p);

  // helper functions to save an individual edge
  static bool saveEdge(std::ostream& os, Edge* e);

  // helper functions to save the data packets
  static bool saveUserData(std::ostream& os, HyperGraph::Data* d);
};

/**
  @}
 */

}  // namespace g2o

#endif<|MERGE_RESOLUTION|>--- conflicted
+++ resolved
@@ -138,19 +138,11 @@
       updateCache();
     }
 
-<<<<<<< HEAD
     //! get the mapped memory of the hessian matrix
-    virtual number_t* hessianData() const = 0;
+    virtual double* hessianData() const = 0;
 
     //! return a map of the mapped Hessian
     MatrixX::MapType hessianMap() const;
-=======
-    //! get the element from the hessian matrix
-    virtual const double& hessian(int i, int j) const = 0;
-    virtual double& hessian(int i, int j) = 0;
-    virtual double hessianDeterminant() const = 0;
-    virtual double* hessianData() = 0;
->>>>>>> 1b4c73fc
 
     /** maps the internal matrix to some external memory location */
     virtual void mapHessianMemory(double* d) = 0;
@@ -161,19 +153,11 @@
      */
     virtual int copyB(double* b_) const = 0;
 
-<<<<<<< HEAD
     //! return a pointer to the b vector associated with this vertex
-    virtual number_t* bData() const = 0;
+    virtual double* bData() const = 0;
 
     //! return a map onto the b vector
     VectorX::MapType bMap() const;
-=======
-    //! get the b vector element
-    virtual const double& b(int i) const = 0;
-    virtual double& b(int i) = 0;
-    //! return a pointer to the b vector associated with this vertex
-    virtual double* bData() = 0;
->>>>>>> 1b4c73fc
 
     /**
      * set the b vector part of this vertex to zero
@@ -218,21 +202,13 @@
     };
 
     /**
-<<<<<<< HEAD
-     * writes the estimates to an array of number_t
-=======
-     * writes the estimater to an array of double
->>>>>>> 1b4c73fc
+     * writes the estimates to an array of double
      * @returns true on success
      */
     virtual bool getEstimateData(double* estimate) const;
 
     /**
-<<<<<<< HEAD
-     * writes the estimate to an array of number_t
-=======
-     * writes the estimater to an array of double
->>>>>>> 1b4c73fc
+     * writes the estimate to an array of double
      * @returns true on success
      */
     virtual bool getEstimateData(std::vector<double>& estimate) const {
@@ -243,11 +219,7 @@
     };
 
     /**
-<<<<<<< HEAD
-     * writes the estimate to an array of number_t
-=======
-     * writes the estimater to an array of double
->>>>>>> 1b4c73fc
+     * writes the estimate to an array of double
      * @returns true on success
      */
     template <typename Derived>
@@ -369,11 +341,7 @@
      * carry out the update. Will also call updateCache() to update the caches
      * of depending on the vertex.
      */
-<<<<<<< HEAD
     void oplus(const VectorX::MapType& v) {
-=======
-    void oplus(const double* v) {
->>>>>>> 1b4c73fc
       oplusImpl(v);
       updateCache();
     }
@@ -444,21 +412,13 @@
      * update the position of the node from the parameters in v.
      * Implement in your class!
      */
-<<<<<<< HEAD
     virtual void oplusImpl(const VectorX::MapType& v) = 0;
-=======
-    virtual void oplusImpl(const double* v) = 0;
->>>>>>> 1b4c73fc
 
     //! sets the node to the origin (used in the multilevel stuff)
     virtual void setToOriginImpl() = 0;
 
     /**
-<<<<<<< HEAD
-     * writes the estimate to an array of number_t
-=======
-     * writes the estimater to an array of double
->>>>>>> 1b4c73fc
+     * writes the estimate to an array of double
      * @returns true on success
      */
     virtual bool setEstimateDataImpl(const double*) { return false; }
