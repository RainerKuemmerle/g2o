// g2o - General Graph Optimization
// Copyright (C) 2011 R. Kuemmerle, G. Grisetti, H. Strasdat, W. Burgard
// All rights reserved.
//
// Redistribution and use in source and binary forms, with or without
// modification, are permitted provided that the following conditions are
// met:
//
// * Redistributions of source code must retain the above copyright notice,
//   this list of conditions and the following disclaimer.
// * Redistributions in binary form must reproduce the above copyright
//   notice, this list of conditions and the following disclaimer in the
//   documentation and/or other materials provided with the distribution.
//
// THIS SOFTWARE IS PROVIDED BY THE COPYRIGHT HOLDERS AND CONTRIBUTORS "AS
// IS" AND ANY EXPRESS OR IMPLIED WARRANTIES, INCLUDING, BUT NOT LIMITED
// TO, THE IMPLIED WARRANTIES OF MERCHANTABILITY AND FITNESS FOR A
// PARTICULAR PURPOSE ARE DISCLAIMED. IN NO EVENT SHALL THE COPYRIGHT
// HOLDER OR CONTRIBUTORS BE LIABLE FOR ANY DIRECT, INDIRECT, INCIDENTAL,
// SPECIAL, EXEMPLARY, OR CONSEQUENTIAL DAMAGES (INCLUDING, BUT NOT LIMITED
// TO, PROCUREMENT OF SUBSTITUTE GOODS OR SERVICES; LOSS OF USE, DATA, OR
// PROFITS; OR BUSINESS INTERRUPTION) HOWEVER CAUSED AND ON ANY THEORY OF
// LIABILITY, WHETHER IN CONTRACT, STRICT LIABILITY, OR TORT (INCLUDING
// NEGLIGENCE OR OTHERWISE) ARISING IN ANY WAY OUT OF THE USE OF THIS
// SOFTWARE, EVEN IF ADVISED OF THE POSSIBILITY OF SUCH DAMAGE.

#include "optimizable_graph.h"

#include <Eigen/Eigenvalues>
#include <algorithm>
#include <cassert>
#include <fstream>
#include <iostream>
#include <iterator>
#include <memory>
#include <utility>

#include "cache.h"
#include "factory.h"
<<<<<<< HEAD
#include "g2o/core/hyper_graph.h"
#include "g2o/core/jacobian_workspace.h"
#include "g2o/core/parameter.h"
#include "g2o/core/parameter_container.h"
=======
>>>>>>> 6a15a35f
#include "g2o/stuff/logger.h"
#include "g2o/stuff/logger_format.h"  // IWYU pragma: keep
#include "g2o/stuff/string_tools.h"
#include "hyper_graph_action.h"
#include "optimization_algorithm_property.h"

namespace g2o {

namespace {
std::shared_ptr<OptimizableGraph::Vertex> kNonExistantVertex(nullptr);
}

using std::string;
using std::vector;

// Here to destruct forward declared types
OptimizableGraph::Vertex::Vertex() = default;
OptimizableGraph::Vertex::~Vertex() = default;

CacheContainer& OptimizableGraph::Vertex::cacheContainer() {
  if (!cacheContainer_) {
    cacheContainer_ = std::make_unique<CacheContainer>(*this);
  }
  return *cacheContainer_;
}

MatrixX::MapType OptimizableGraph::Vertex::hessianMap() const {
  const int dim = dimension();
  return MatrixN<Eigen::Dynamic>::MapType(hessianData(), dim, dim);
}

VectorX::MapType OptimizableGraph::Vertex::bMap() const {
  const int dim = dimension();
  return VectorX::MapType(bData(), dim);
}

void OptimizableGraph::Vertex::updateCache() {
  if (cacheContainer_) {
    cacheContainer_->setUpdateNeeded();
    cacheContainer_->update();
  }
}

OptimizableGraph::Edge::Edge() : robustKernel_(nullptr) {}

OptimizableGraph::Edge::~Edge() = default;

OptimizableGraph* OptimizableGraph::Edge::graph() {
  if (vertices_.empty()) return nullptr;
  auto& v = vertices_[0];
  if (!v) return nullptr;
  return static_cast<OptimizableGraph::Vertex*>(v.get())->graph();
}

const OptimizableGraph* OptimizableGraph::Edge::graph() const {
  if (vertices_.empty()) return nullptr;
  const auto& v = vertices_[0];
  if (!v) return nullptr;
  return static_cast<OptimizableGraph::Vertex*>(v.get())->graph();
}

bool OptimizableGraph::Edge::setParameterId(int argNum, int paramId) {
  if (static_cast<int>(parameters_.size()) <= argNum) return false;
  if (argNum < 0) return false;
  parameters_[argNum] = nullptr;
  parameterIds_[argNum] = paramId;
  return true;
}

bool OptimizableGraph::Edge::resolveParameters() {
  if (!graph()) {
    G2O_ERROR("edge not registered with a graph");
    return false;
  }

<<<<<<< HEAD
  assert(parameters_.size() == parameterIds_.size());
  for (decltype(parameters_)::size_type i = 0; i < parameters_.size(); i++) {
    const int index = parameterIds_[i];
    parameters_[i] = graph()->parameter(index);
#ifndef NDEBUG
    auto& aux = *parameters_[i];
    if (typeid(aux).name() != parameterTypes_[i]) {
      G2O_ERROR(
          "{}: FATAL, parameter type mismatch - encountered {}; should be {}",
          __PRETTY_FUNCTION__, typeid(aux).name(), parameterTypes_[i]);
    }
#endif
    if (!parameters_[i]) {
      G2O_ERROR("{}: FATAL, _parameters[i] == nullptr", __PRETTY_FUNCTION__);
=======
  assert(_parameters.size() == _parameterIds.size());
  for (size_t i = 0; i < _parameters.size(); i++) {
    int index = _parameterIds[i];
    *_parameters[i] = graph()->parameter(index);
    auto& aux = **_parameters[i];
    if (typeid(aux).name() != _parameterTypes[i]) {
      G2O_CRITICAL("parameter type mismatch - encountered {}; should be {}",
                   typeid(aux).name(), _parameterTypes[i]);
    }
    if (!*_parameters[i]) {
      G2O_CRITICAL("*_parameters[i] == 0");
>>>>>>> 6a15a35f
      return false;
    }
  }
  return true;
}

void OptimizableGraph::Edge::setRobustKernel(
    std::shared_ptr<RobustKernel> ptr) {
  robustKernel_ = std::move(ptr);
}

bool OptimizableGraph::Edge::resolveCaches() { return true; }

bool OptimizableGraph::Edge::setMeasurementData(const double*) { return false; }

bool OptimizableGraph::Edge::getMeasurementData(double*) const { return false; }

int OptimizableGraph::Edge::measurementDimension() const { return -1; }

bool OptimizableGraph::Edge::setMeasurementFromState() { return false; }

OptimizableGraph::OptimizableGraph() {
  nextEdgeId_ = 0;
  graphActions_.resize(kAtNumElements);
}

OptimizableGraph::~OptimizableGraph() {
  clear();
  clearParameters();
}

bool OptimizableGraph::addVertex(
    const std::shared_ptr<HyperGraph::Vertex>& v,
    const std::shared_ptr<HyperGraph::Data>& userData) {
  auto* ov = dynamic_cast<OptimizableGraph::Vertex*>(v.get());
  if (!ov) return false;
  if (ov->id() < 0) {
    G2O_ERROR(
        "FATAL, a vertex with (negative) ID {} cannot be inserted into the "
        "graph",
        ov->id());
    assert(0 && "Invalid vertex id");
    return false;
  }
  if (vertex(ov->id())) {
    G2O_WARN(
        "a vertex with ID {} has already been registered with this "
        "graph",
        ov->id());
    return false;
  }
  if (ov->graph_ != nullptr && ov->graph_ != this) {
    G2O_ERROR(
        "FATAL, vertex with ID {} has already been registered with another "
        "graph {}",
<<<<<<< HEAD
        __PRETTY_FUNCTION__, ov->id(), static_cast<void*>(ov->graph_));
=======
        ov->id(), static_cast<void*>(ov->_graph));
>>>>>>> 6a15a35f
    return false;
  }
  if (userData) ov->setUserData(userData);
  ov->graph_ = this;
  return HyperGraph::addVertex(v);
}

bool OptimizableGraph::removeVertex(
    const std::shared_ptr<HyperGraph::Vertex>& v, bool detach) {
  auto* ov = dynamic_cast<OptimizableGraph::Vertex*>(v.get());
  if (ov && ov->graph_ == this) ov->graph_ = nullptr;
  return HyperGraph::removeVertex(v, detach);
}

bool OptimizableGraph::addEdge(const std::shared_ptr<HyperGraph::Edge>& he) {
  auto* e = dynamic_cast<OptimizableGraph::Edge*>(he.get());
  if (!e) return false;
  OptimizableGraph* g = e->graph();

  if (g != nullptr && g != this) {
    G2O_ERROR(
        "FATAL, edge with ID {} has already registered with another graph "
        "{}",
        e->id(), static_cast<void*>(g));
    return false;
  }

  const bool eresult = HyperGraph::addEdge(he);
  if (!eresult) return false;

  e->internalId_ = nextEdgeId_++;
  if (e->numUndefinedVertices()) return true;
  if (!e->resolveParameters()) {
    G2O_ERROR("{}: FATAL, cannot resolve parameters for edge {}",
              static_cast<void*>(e));
    return false;
  }
  if (!e->resolveCaches()) {
    G2O_ERROR("{}: FATAL, cannot resolve caches for edge {}",
              static_cast<void*>(e));
    return false;
  }

  jacobianWorkspace_.updateSize(*e);

  return true;
}

std::shared_ptr<OptimizableGraph::Vertex> OptimizableGraph::vertex(int id) {
  return std::static_pointer_cast<Vertex>(HyperGraph::vertex(id));
}

std::shared_ptr<const OptimizableGraph::Vertex> OptimizableGraph::vertex(
    int id) const {
  return std::static_pointer_cast<const OptimizableGraph::Vertex>(
      HyperGraph::vertex(id));
}

// bool OptimizableGraph::addEdge(const std::shared_ptr<HyperGraph::Edge>& e_) {
//   std::shared_ptr<OptimizableGraph::Edge> e =
//   dynamic_pointer_cast<OptimizableGraph::Edge>(e_); assert(e && "Edge does
//   not inherit from OptimizableGraph::Edge"); if (!e) return false; return
//   addEdge(e);
// }

bool OptimizableGraph::setEdgeVertex(
    const std::shared_ptr<HyperGraph::Edge>& e, int pos,
    const std::shared_ptr<HyperGraph::Vertex>& v) {
  if (!HyperGraph::setEdgeVertex(e, pos, v)) {
    return false;
  }
  if (!e->numUndefinedVertices()) {
#ifndef NDEBUG
    auto ee = std::dynamic_pointer_cast<OptimizableGraph::Edge>(e);
    assert(ee && "Edge is not a OptimizableGraph::Edge");
#else
    auto ee = std::static_pointer_cast<OptimizableGraph::Edge>(e);
#endif
    if (!ee->resolveParameters()) {
      G2O_ERROR("{}: FATAL, cannot resolve parameters for edge {}",
                static_cast<void*>(e.get()));
      return false;
    }
    if (!ee->resolveCaches()) {
      G2O_ERROR("{}: FATAL, cannot resolve caches for edge {}",
                static_cast<void*>(e.get()));
      return false;
    }
    jacobianWorkspace_.updateSize(*e);
  }
  return true;
}

int OptimizableGraph::optimize(int /*iterations*/, bool /*online*/) {
  return -1;
}

double OptimizableGraph::chi2() const {
  double chi = 0.0;
  for (const auto& it : this->edges()) {
    const auto* e = static_cast<const OptimizableGraph::Edge*>(it.get());
    chi += e->chi2();
  }
  return chi;
}

void OptimizableGraph::push() {
  forEachVertex([](OptimizableGraph::Vertex* v) { v->push(); });
}

void OptimizableGraph::pop() {
  forEachVertex([](OptimizableGraph::Vertex* v) { v->pop(); });
}

void OptimizableGraph::discardTop() {
  forEachVertex([](OptimizableGraph::Vertex* v) { v->discardTop(); });
}

void OptimizableGraph::push(HyperGraph::VertexSet& vset) {
  forEachVertex(vset, [](OptimizableGraph::Vertex* v) { v->push(); });
}

void OptimizableGraph::pop(HyperGraph::VertexSet& vset) {
  forEachVertex(vset, [](OptimizableGraph::Vertex* v) { v->pop(); });
}

void OptimizableGraph::discardTop(HyperGraph::VertexSet& vset) {
  forEachVertex(vset, [](OptimizableGraph::Vertex* v) { v->discardTop(); });
}

void OptimizableGraph::setFixed(HyperGraph::VertexSet& vset, bool fixed) {
  forEachVertex(vset,
                [fixed](OptimizableGraph::Vertex* v) { v->setFixed(fixed); });
}

void OptimizableGraph::forEachVertex(
    const std::function<void(OptimizableGraph::Vertex*)>& fn) {
  for (auto& vertex : vertices_) {
    auto* v = static_cast<OptimizableGraph::Vertex*>(vertex.second.get());
    fn(v);
  }
}

void OptimizableGraph::forEachVertex(
    HyperGraph::VertexSet& vset,
    const std::function<void(OptimizableGraph::Vertex*)>& fn) {
  for (const auto& it : vset) {
    auto* v = static_cast<OptimizableGraph::Vertex*>(it.get());
    fn(v);
  }
}

bool OptimizableGraph::load(std::istream& is) {
  std::set<string> warnedUnknownTypes;
  std::stringstream currentLine;
  string token;

  Factory* factory = Factory::instance();
  HyperGraph::GraphElemBitset elemBitset;
  elemBitset[HyperGraph::kHgetParameter] = true;
  elemBitset.flip();

  HyperGraph::GraphElemBitset elemParamBitset;
  elemParamBitset[HyperGraph::kHgetParameter] = true;

  std::shared_ptr<HyperGraph::DataContainer> previousDataContainer;
  Data* previousData = nullptr;

  int lineNumber = 0;
  while (true) {
    const int bytesRead = readLine(is, currentLine);
    lineNumber++;
    if (bytesRead == -1) break;
    currentLine >> token;
    if (bytesRead == 0 || token.empty() || token[0] == '#') continue;

    // handle commands encoded in the file
    if (token == "FIX") {
      int id;
      while (currentLine >> id) {
        auto v = vertex(id);
        if (v) {
#ifndef NDEBUG
          G2O_DEBUG("Fixing vertex {}", v->id());
#endif
          v->setFixed(true);
        } else {
          G2O_WARN("Unable to fix vertex with id {}. Not found in the graph.",
                   id);
        }
      }
      continue;
    }

    // do the mapping to an internal type if it matches
    if (!renamedTypesLookup_.empty()) {
      auto foundIt = renamedTypesLookup_.find(token);
      if (foundIt != renamedTypesLookup_.end()) {
        token = foundIt->second;
      }
    }

    if (!factory->knowsTag(token)) {
      if (warnedUnknownTypes.count(token) != 1) {
        warnedUnknownTypes.insert(token);
        G2O_ERROR("Unknown type {}", token);
      }
      continue;
    }

    // first handle the parameters
    const std::shared_ptr<HyperGraph::HyperGraphElement> pelement =
        factory->construct(token, elemParamBitset);
    if (pelement) {  // not a parameter or otherwise unknown tag
      assert(pelement->elementType() == HyperGraph::kHgetParameter &&
             "Should be a param");
      auto p = std::static_pointer_cast<Parameter>(pelement);
      int pid;
      currentLine >> pid;
      p->setId(pid);
      const bool r = p->read(currentLine);
      if (!r) {
<<<<<<< HEAD
        G2O_ERROR("{}: reading data {} for parameter {} at line ",
                  __PRETTY_FUNCTION__, pid, lineNumber);
      } else {
        if (!parameters_.addParameter(p)) {
          G2O_ERROR(
              "{}: Parameter of type: {} id: {} already defined at line {}",
              __PRETTY_FUNCTION__, token, pid, lineNumber);
=======
        G2O_ERROR("reading data {} for parameter {} at line ", pid, lineNumber);
        delete p;
      } else {
        if (!_parameters.addParameter(p)) {
          G2O_ERROR("Parameter of type: {} id: {} already defined at line {}",
                    token, pid, lineNumber);
>>>>>>> 6a15a35f
        }
      }
      continue;
    }

    const std::shared_ptr<HyperGraph::HyperGraphElement> element =
        factory->construct(token, elemBitset);
    if (dynamic_cast<Vertex*>(element.get())) {  // it's a vertex type
      previousData = nullptr;
      auto v = std::static_pointer_cast<Vertex>(element);
      int id;
      currentLine >> id;
      const bool r = v->read(currentLine);
      if (!r)
        G2O_ERROR("Error reading vertex {} {} at line {}", token, id,
                  lineNumber);
      v->setId(id);
      if (!addVertex(v)) {
<<<<<<< HEAD
        G2O_ERROR("{}: Failure adding Vertex {} {} at line {}",
                  __PRETTY_FUNCTION__, token, id, lineNumber);
=======
        G2O_ERROR("Failure adding Vertex {} {} at line {}", token, id,
                  lineNumber);
        delete v;
>>>>>>> 6a15a35f
      } else {
        previousDataContainer = v;
      }
    } else if (dynamic_cast<Edge*>(element.get())) {
      previousData = nullptr;
      auto e = std::static_pointer_cast<Edge>(element);
      const int numV = e->vertices().size();

      vector<int> ids;
      if (!e->vertices().empty()) {
        ids.resize(e->vertices().size());
        for (int l = 0; l < numV; ++l) currentLine >> ids[l];
      } else {
        string buff;  // reading the IDs of a dynamically sized edge
        while (currentLine >> buff) {
          // TODO(rainer): reading/writing multi dynamically sized edges is a
          // bad design. Get rid of writing || in the edges
          if (buff == "||") break;
          ids.push_back(stoi(buff));
          currentLine >> buff;
        }
        e->resize(numV);
      }
      bool vertsOkay = true;
      for (vector<int>::size_type l = 0; l < ids.size(); ++l) {
        const int vertexId = ids[l];
        if (vertexId != HyperGraph::kUnassignedId) {
          auto v = vertex(vertexId);
          if (!v) {
            vertsOkay = false;
            break;
          }
          e->setVertex(l, v);
        }
      }
      if (!vertsOkay) {
<<<<<<< HEAD
        G2O_ERROR("{}: Unable to find vertices for edge {} at line {} IDs: {}",
                  __PRETTY_FUNCTION__, token, lineNumber, fmt::join(ids, " "));
=======
        G2O_ERROR("Unable to find vertices for edge {} at line {} IDs: {}",
                  token, lineNumber, fmt::join(ids, " "));
        delete e;
>>>>>>> 6a15a35f
        e = nullptr;
      } else {
        const bool r = e->read(currentLine);
        if (!r || !addEdge(e)) {
<<<<<<< HEAD
          G2O_ERROR("{}: Unable to add edge {} at line {} IDs: {}",
                    __PRETTY_FUNCTION__, token, lineNumber,
                    fmt::join(ids, " "));
=======
          G2O_ERROR("Unable to add edge {} at line {} IDs: {}", token,
                    lineNumber, fmt::join(ids, " "));
          delete e;
>>>>>>> 6a15a35f
          e = nullptr;
        }
      }

      previousDataContainer = e;
    } else if (dynamic_cast<Data*>(element.get())) {  // reading in the data
                                                      // packet for the vertex
      auto d = std::static_pointer_cast<Data>(element);
      const bool r = d->read(currentLine);
      if (!r) {
<<<<<<< HEAD
        G2O_ERROR("{}: Error reading data {} at line {}", __PRETTY_FUNCTION__,
                  token, lineNumber);
        previousData = nullptr;
=======
        G2O_ERROR("Error reading data {} at line {}", token, lineNumber);
        delete d;
        previousData = 0;
>>>>>>> 6a15a35f
      } else if (previousData) {
        previousData->setNext(d);
        d->setDataContainer(previousData->dataContainer());
        previousData = d.get();
      } else if (previousDataContainer) {
        previousDataContainer->setUserData(d);
        d->setDataContainer(previousDataContainer);
        previousData = d.get();
        previousDataContainer = nullptr;
      } else {
<<<<<<< HEAD
        G2O_ERROR("{}: got data element, but no data container available",
                  __PRETTY_FUNCTION__);
        previousData = nullptr;
=======
        G2O_ERROR("got data element, but no data container available");
        delete d;
        previousData = 0;
>>>>>>> 6a15a35f
      }
    }
  }  // while read line

#ifndef NDEBUG
  G2O_DEBUG("Loaded {} parameters", parameters_.size());
#endif

  return true;
}

bool OptimizableGraph::load(const char* filename) {
  std::ifstream ifs(filename);
  if (!ifs) {
    G2O_ERROR("Unable to open file {}", filename);
    return false;
  }
  return load(ifs);
}

bool OptimizableGraph::save(const char* filename, int level) const {
  std::ofstream ofs(filename);
  if (!ofs) return false;
  return save(ofs, level);
}

bool OptimizableGraph::save(std::ostream& os, int level) const {
  // write the parameters to the top of the file
  if (!parameters_.write(os)) return false;
  std::set<Vertex*, VertexIDCompare> verticesToSave;  // set sorted by ID
  for (const auto& it : edges()) {
    auto* e = static_cast<OptimizableGraph::Edge*>(it.get());
    if (e->level() == level) {
      for (auto& it : e->vertices()) {
        if (it)
          verticesToSave.insert(
              static_cast<OptimizableGraph::Vertex*>(it.get()));
      }
    }
  }

  for (auto* v : verticesToSave) saveVertex(os, v);

  std::vector<std::shared_ptr<HyperGraph::Edge>> edgesToSave;
  std::copy_if(edges().begin(), edges().end(), std::back_inserter(edgesToSave),
               [level](const std::shared_ptr<HyperGraph::Edge>& ee) {
                 auto* e = dynamic_cast<OptimizableGraph::Edge*>(ee.get());
                 return (e->level() == level);
               });
  sort(edgesToSave.begin(), edgesToSave.end(), EdgeIDCompare());
  for (const auto& e : edgesToSave) saveEdge(os, static_cast<Edge*>(e.get()));

  return os.good();
}

bool OptimizableGraph::saveSubset(std::ostream& os, HyperGraph::VertexSet& vset,
                                  int level) {
  if (!parameters_.write(os)) return false;

  for (const auto& v : vset) saveVertex(os, static_cast<Vertex*>(v.get()));

  for (const auto& it : edges()) {
    auto* e = dynamic_cast<OptimizableGraph::Edge*>(it.get());
    if (e->level() != level) continue;
    bool verticesInEdge = true;
    for (auto& it : e->vertices()) {
      if (vset.find(it) == vset.end()) {
        verticesInEdge = false;
        break;
      }
    }
    if (!verticesInEdge) continue;
    saveEdge(os, e);
  }

  return os.good();
}

bool OptimizableGraph::saveSubset(std::ostream& os, HyperGraph::EdgeSet& eset) {
  if (!parameters_.write(os)) return false;
  HyperGraph::VertexSet vset;
  for (const auto& e : eset)
    for (const auto& v : e->vertices())
      if (v) vset.insert(v);

  for (const auto& v : vset) saveVertex(os, static_cast<Vertex*>(v.get()));
  for (const auto& e : eset) saveEdge(os, static_cast<Edge*>(e.get()));
  return os.good();
}

int OptimizableGraph::maxDimension() const {
  int maxDim = 0;
  for (const auto& it : vertices()) {
    const auto* v =
        static_cast<const OptimizableGraph::Vertex*>(it.second.get());
    maxDim = (std::max)(maxDim, v->dimension());
  }
  return maxDim;
}

void OptimizableGraph::setRenamedTypesFromString(const std::string& types) {
  Factory* factory = Factory::instance();
  const vector<string> typesMap = strSplit(types, ",");
  for (const auto& i : typesMap) {
    vector<string> m = strSplit(i, "=");
    if (m.size() != 2) {
<<<<<<< HEAD
      G2O_ERROR("{}: unable to extract type map from {}", __PRETTY_FUNCTION__,
                i);
=======
      G2O_ERROR("unable to extract type map from {}", typesMap[i]);
>>>>>>> 6a15a35f
      continue;
    }
    const string typeInFile = trim(m[0]);
    const string loadedType = trim(m[1]);
    if (!factory->knowsTag(loadedType)) {
      G2O_ERROR("unknown type {}", loadedType);
      continue;
    }

    renamedTypesLookup_[typeInFile] = loadedType;
  }

  G2O_DEBUG("Load look up table:");
  for (auto it = renamedTypesLookup_.begin(); it != renamedTypesLookup_.end();
       ++it) {
    G2O_DEBUG("{} -> {}", it->first, it->second);
  }
}

bool OptimizableGraph::isSolverSuitable(
    const OptimizationAlgorithmProperty& solverProperty,
    const std::set<int>& vertDims_) const {
  std::set<int> auxDims;
  if (vertDims_.empty()) {
    auxDims = dimensions();
  }
  const std::set<int>& vertDims = vertDims_.empty() ? auxDims : vertDims_;
  bool suitableSolver = true;
  if (vertDims.size() == 2) {
    if (solverProperty.requiresMarginalize) {
      suitableSolver = vertDims.count(solverProperty.poseDim) == 1 &&
                       vertDims.count(solverProperty.landmarkDim) == 1;
    } else {
      suitableSolver = solverProperty.poseDim == -1;
    }
  } else if (vertDims.size() == 1) {
    suitableSolver = vertDims.count(solverProperty.poseDim) == 1 ||
                     solverProperty.poseDim == -1;
  } else {
    suitableSolver =
        solverProperty.poseDim == -1 && !solverProperty.requiresMarginalize;
  }
  return suitableSolver;
}

std::set<int> OptimizableGraph::dimensions() const {
  std::set<int> auxDims;
  for (const auto& it : vertices()) {
    auto* v = static_cast<OptimizableGraph::Vertex*>(it.second.get());
    auxDims.insert(v->dimension());
  }
  return auxDims;
}

void OptimizableGraph::performActions(int iter, HyperGraphActionSet& actions) {
  if (!actions.empty()) {
    auto params = std::make_shared<HyperGraphAction::ParametersIteration>(iter);
    for (const auto& action : actions) {
      (*action)(*this, params);
    }
  }
}

void OptimizableGraph::preIteration(int iter) {
  performActions(iter, graphActions_[kAtPreiteration]);
}

void OptimizableGraph::postIteration(int iter) {
  performActions(iter, graphActions_[kAtPostiteration]);
}

bool OptimizableGraph::addPostIterationAction(
    std::shared_ptr<HyperGraphAction> action) {
  const std::pair<HyperGraphActionSet::iterator, bool> insertResult =
      graphActions_[kAtPostiteration].emplace(action);
  return insertResult.second;
}

bool OptimizableGraph::addPreIterationAction(
    std::shared_ptr<HyperGraphAction> action) {
  const std::pair<HyperGraphActionSet::iterator, bool> insertResult =
      graphActions_[kAtPreiteration].emplace(action);
  return insertResult.second;
}

bool OptimizableGraph::removePreIterationAction(
    const std::shared_ptr<HyperGraphAction>& action) {
  return graphActions_[kAtPreiteration].erase(action) > 0;
}

bool OptimizableGraph::removePostIterationAction(
    const std::shared_ptr<HyperGraphAction>& action) {
  return graphActions_[kAtPostiteration].erase(action) > 0;
}

bool OptimizableGraph::saveUserData(std::ostream& os, HyperGraph::Data* d) {
  Factory* factory = Factory::instance();
  while (d) {  // write the data packet for the vertex
    const string tag = factory->tag(d);
    if (!tag.empty()) {
      os << tag << " ";
      d->write(os);
      os << '\n';
    }
    d = d->next().get();
  }
  return os.good();
}

bool OptimizableGraph::saveVertex(std::ostream& os,
                                  OptimizableGraph::Vertex* v) {
  Factory* factory = Factory::instance();
  const string tag = factory->tag(v);
  if (!tag.empty()) {
    os << tag << " " << v->id() << " ";
    v->write(os);
    os << '\n';
    saveUserData(os, v->userData().get());
    if (v->fixed()) {
      os << "FIX " << v->id() << '\n';
    }
    return os.good();
  }
  return false;
}

bool OptimizableGraph::saveParameter(std::ostream& os, Parameter* p) {
  Factory* factory = Factory::instance();
  const string tag = factory->tag(p);
  if (!tag.empty()) {
    os << tag << " " << p->id() << " ";
    p->write(os);
    os << '\n';
  }
  return os.good();
}

bool OptimizableGraph::saveEdge(std::ostream& os, OptimizableGraph::Edge* e) {
  Factory* factory = Factory::instance();
  const string tag = factory->tag(e);
  if (!tag.empty()) {
    os << tag << " ";
    for (auto& it : e->vertices()) {
      const int vertexId = it ? it->id() : HyperGraph::kUnassignedId;
      os << vertexId << " ";
    }
    e->write(os);
    os << '\n';
    saveUserData(os, e->userData().get());
    return os.good();
  }
  return false;
}

void OptimizableGraph::clear() {
  for (auto& vptr : vertices_) {
    auto* v = static_cast<OptimizableGraph::Vertex*>(vptr.second.get());
    v->graph_ = nullptr;
  }
  HyperGraph::clear();
}

void OptimizableGraph::clearParameters() {
  clear();
  parameters_.clear();
}

bool OptimizableGraph::verifyInformationMatrices(bool verbose) const {
  bool allEdgeOk = true;
  Eigen::SelfAdjointEigenSolver<MatrixX> eigenSolver;
  for (const auto& it : edges()) {
    auto* e = static_cast<OptimizableGraph::Edge*>(it.get());
    MatrixX::MapType information(e->informationData(), e->dimension(),
                                 e->dimension());
    // test on symmetry
    const bool isSymmetric = information.transpose() == information;
    bool okay = isSymmetric;
    if (isSymmetric) {
      // compute the eigenvalues
      eigenSolver.compute(information, Eigen::EigenvaluesOnly);
      const bool isSPD = eigenSolver.eigenvalues()(0) >= 0.;
      okay = okay && isSPD;
    }
    allEdgeOk = allEdgeOk && okay;
    if (!okay) {
      if (verbose) {
        vector<int> ids;
        ids.reserve(e->vertices().size());
        for (const auto& v : e->vertices()) ids.push_back(v->id());
        if (!isSymmetric)
          G2O_WARN("Information Matrix for an edge is not symmetric: {}",
                   fmt::join(ids, " "));
        else
          G2O_WARN("Information Matrix for an edge is not SPD: {}",
                   fmt::join(ids, " "));
        if (isSymmetric)
          G2O_WARN("eigenvalues: {}", eigenSolver.eigenvalues().transpose());
      }
    }
  }
  return allEdgeOk;
}

bool OptimizableGraph::initMultiThreading() {
#if (defined G2O_OPENMP) && EIGEN_VERSION_AT_LEAST(3, 1, 0)
  Eigen::initParallel();
#endif
  return true;
}

}  // namespace g2o<|MERGE_RESOLUTION|>--- conflicted
+++ resolved
@@ -37,13 +37,10 @@
 
 #include "cache.h"
 #include "factory.h"
-<<<<<<< HEAD
 #include "g2o/core/hyper_graph.h"
 #include "g2o/core/jacobian_workspace.h"
 #include "g2o/core/parameter.h"
 #include "g2o/core/parameter_container.h"
-=======
->>>>>>> 6a15a35f
 #include "g2o/stuff/logger.h"
 #include "g2o/stuff/logger_format.h"  // IWYU pragma: keep
 #include "g2o/stuff/string_tools.h"
@@ -119,7 +116,6 @@
     return false;
   }
 
-<<<<<<< HEAD
   assert(parameters_.size() == parameterIds_.size());
   for (decltype(parameters_)::size_type i = 0; i < parameters_.size(); i++) {
     const int index = parameterIds_[i];
@@ -127,26 +123,12 @@
 #ifndef NDEBUG
     auto& aux = *parameters_[i];
     if (typeid(aux).name() != parameterTypes_[i]) {
-      G2O_ERROR(
-          "{}: FATAL, parameter type mismatch - encountered {}; should be {}",
-          __PRETTY_FUNCTION__, typeid(aux).name(), parameterTypes_[i]);
+      G2O_CRITICAL("parameter type mismatch - encountered {}; should be {}",
+                   typeid(aux).name(), parameterTypes_[i]);
     }
 #endif
     if (!parameters_[i]) {
-      G2O_ERROR("{}: FATAL, _parameters[i] == nullptr", __PRETTY_FUNCTION__);
-=======
-  assert(_parameters.size() == _parameterIds.size());
-  for (size_t i = 0; i < _parameters.size(); i++) {
-    int index = _parameterIds[i];
-    *_parameters[i] = graph()->parameter(index);
-    auto& aux = **_parameters[i];
-    if (typeid(aux).name() != _parameterTypes[i]) {
-      G2O_CRITICAL("parameter type mismatch - encountered {}; should be {}",
-                   typeid(aux).name(), _parameterTypes[i]);
-    }
-    if (!*_parameters[i]) {
-      G2O_CRITICAL("*_parameters[i] == 0");
->>>>>>> 6a15a35f
+      G2O_CRITICAL("_parameters[i] == nullptr");
       return false;
     }
   }
@@ -202,11 +184,7 @@
     G2O_ERROR(
         "FATAL, vertex with ID {} has already been registered with another "
         "graph {}",
-<<<<<<< HEAD
-        __PRETTY_FUNCTION__, ov->id(), static_cast<void*>(ov->graph_));
-=======
-        ov->id(), static_cast<void*>(ov->_graph));
->>>>>>> 6a15a35f
+        ov->id(), static_cast<void*>(ov->graph_));
     return false;
   }
   if (userData) ov->setUserData(userData);
@@ -429,22 +407,11 @@
       p->setId(pid);
       const bool r = p->read(currentLine);
       if (!r) {
-<<<<<<< HEAD
-        G2O_ERROR("{}: reading data {} for parameter {} at line ",
-                  __PRETTY_FUNCTION__, pid, lineNumber);
+        G2O_ERROR("reading data {} for parameter {} at line ", pid, lineNumber);
       } else {
         if (!parameters_.addParameter(p)) {
-          G2O_ERROR(
-              "{}: Parameter of type: {} id: {} already defined at line {}",
-              __PRETTY_FUNCTION__, token, pid, lineNumber);
-=======
-        G2O_ERROR("reading data {} for parameter {} at line ", pid, lineNumber);
-        delete p;
-      } else {
-        if (!_parameters.addParameter(p)) {
           G2O_ERROR("Parameter of type: {} id: {} already defined at line {}",
                     token, pid, lineNumber);
->>>>>>> 6a15a35f
         }
       }
       continue;
@@ -463,14 +430,8 @@
                   lineNumber);
       v->setId(id);
       if (!addVertex(v)) {
-<<<<<<< HEAD
-        G2O_ERROR("{}: Failure adding Vertex {} {} at line {}",
-                  __PRETTY_FUNCTION__, token, id, lineNumber);
-=======
         G2O_ERROR("Failure adding Vertex {} {} at line {}", token, id,
                   lineNumber);
-        delete v;
->>>>>>> 6a15a35f
       } else {
         previousDataContainer = v;
       }
@@ -507,27 +468,14 @@
         }
       }
       if (!vertsOkay) {
-<<<<<<< HEAD
-        G2O_ERROR("{}: Unable to find vertices for edge {} at line {} IDs: {}",
-                  __PRETTY_FUNCTION__, token, lineNumber, fmt::join(ids, " "));
-=======
         G2O_ERROR("Unable to find vertices for edge {} at line {} IDs: {}",
                   token, lineNumber, fmt::join(ids, " "));
-        delete e;
->>>>>>> 6a15a35f
         e = nullptr;
       } else {
         const bool r = e->read(currentLine);
         if (!r || !addEdge(e)) {
-<<<<<<< HEAD
-          G2O_ERROR("{}: Unable to add edge {} at line {} IDs: {}",
-                    __PRETTY_FUNCTION__, token, lineNumber,
-                    fmt::join(ids, " "));
-=======
           G2O_ERROR("Unable to add edge {} at line {} IDs: {}", token,
                     lineNumber, fmt::join(ids, " "));
-          delete e;
->>>>>>> 6a15a35f
           e = nullptr;
         }
       }
@@ -538,15 +486,8 @@
       auto d = std::static_pointer_cast<Data>(element);
       const bool r = d->read(currentLine);
       if (!r) {
-<<<<<<< HEAD
-        G2O_ERROR("{}: Error reading data {} at line {}", __PRETTY_FUNCTION__,
-                  token, lineNumber);
+        G2O_ERROR("Error reading data {} at line {}", token, lineNumber);
         previousData = nullptr;
-=======
-        G2O_ERROR("Error reading data {} at line {}", token, lineNumber);
-        delete d;
-        previousData = 0;
->>>>>>> 6a15a35f
       } else if (previousData) {
         previousData->setNext(d);
         d->setDataContainer(previousData->dataContainer());
@@ -557,15 +498,8 @@
         previousData = d.get();
         previousDataContainer = nullptr;
       } else {
-<<<<<<< HEAD
-        G2O_ERROR("{}: got data element, but no data container available",
-                  __PRETTY_FUNCTION__);
+        G2O_ERROR("got data element, but no data container available");
         previousData = nullptr;
-=======
-        G2O_ERROR("got data element, but no data container available");
-        delete d;
-        previousData = 0;
->>>>>>> 6a15a35f
       }
     }
   }  // while read line
@@ -672,12 +606,7 @@
   for (const auto& i : typesMap) {
     vector<string> m = strSplit(i, "=");
     if (m.size() != 2) {
-<<<<<<< HEAD
-      G2O_ERROR("{}: unable to extract type map from {}", __PRETTY_FUNCTION__,
-                i);
-=======
-      G2O_ERROR("unable to extract type map from {}", typesMap[i]);
->>>>>>> 6a15a35f
+      G2O_ERROR("unable to extract type map from {}", i);
       continue;
     }
     const string typeInFile = trim(m[0]);
