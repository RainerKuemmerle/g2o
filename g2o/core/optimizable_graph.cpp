// g2o - General Graph Optimization
// Copyright (C) 2011 R. Kuemmerle, G. Grisetti, H. Strasdat, W. Burgard
// All rights reserved.
//
// Redistribution and use in source and binary forms, with or without
// modification, are permitted provided that the following conditions are
// met:
//
// * Redistributions of source code must retain the above copyright notice,
//   this list of conditions and the following disclaimer.
// * Redistributions in binary form must reproduce the above copyright
//   notice, this list of conditions and the following disclaimer in the
//   documentation and/or other materials provided with the distribution.
//
// THIS SOFTWARE IS PROVIDED BY THE COPYRIGHT HOLDERS AND CONTRIBUTORS "AS
// IS" AND ANY EXPRESS OR IMPLIED WARRANTIES, INCLUDING, BUT NOT LIMITED
// TO, THE IMPLIED WARRANTIES OF MERCHANTABILITY AND FITNESS FOR A
// PARTICULAR PURPOSE ARE DISCLAIMED. IN NO EVENT SHALL THE COPYRIGHT
// HOLDER OR CONTRIBUTORS BE LIABLE FOR ANY DIRECT, INDIRECT, INCIDENTAL,
// SPECIAL, EXEMPLARY, OR CONSEQUENTIAL DAMAGES (INCLUDING, BUT NOT LIMITED
// TO, PROCUREMENT OF SUBSTITUTE GOODS OR SERVICES; LOSS OF USE, DATA, OR
// PROFITS; OR BUSINESS INTERRUPTION) HOWEVER CAUSED AND ON ANY THEORY OF
// LIABILITY, WHETHER IN CONTRACT, STRICT LIABILITY, OR TORT (INCLUDING
// NEGLIGENCE OR OTHERWISE) ARISING IN ANY WAY OUT OF THE USE OF THIS
// SOFTWARE, EVEN IF ADVISED OF THE POSSIBILITY OF SUCH DAMAGE.

#include "optimizable_graph.h"

#include <Eigen/Eigenvalues>
#include <algorithm>
#include <cassert>
#include <fstream>
#include <iostream>
#include <iterator>
#include <memory>
#include <sstream>
#include <utility>
#include <vector>

#include "cache.h"
#include "factory.h"
#include "g2o/config.h"  // IWYU pragma: keep
#include "g2o/core/abstract_graph.h"
#include "g2o/core/eigen_types.h"
#include "g2o/core/hyper_graph.h"
#include "g2o/core/io/io_format.h"
#include "g2o/core/jacobian_workspace.h"
#include "g2o/core/parameter.h"
#include "g2o/core/parameter_container.h"
#include "g2o/stuff/logger.h"
#include "g2o/stuff/logger_format.h"  // IWYU pragma: keep
#include "g2o/stuff/string_tools.h"
#include "hyper_graph_action.h"
#include "optimization_algorithm_property.h"

namespace g2o {

namespace {
std::shared_ptr<OptimizableGraph::Vertex> kNonExistantVertex(nullptr);

void saveUserData(AbstractGraph::AbstractGraphElement& graph_element,
                  const HyperGraph::DataContainer::DataVector& data) {
  if (data.empty()) return;
  Factory* factory = Factory::instance();

  // write the data packet for the vertex
  for (const auto& d : data) {
    const std::string tag = factory->tag(d.get());
    if (tag.empty()) continue;
    std::stringstream buffer;
    d->write(buffer);
    graph_element.data.emplace_back(tag, buffer.str());
  }
}

bool saveParameter(AbstractGraph& abstract_graph, Parameter* p) {
  Factory* factory = Factory::instance();
  const std::string tag = factory->tag(p);
  if (tag.empty()) return false;
  std::vector<double> data;
  p->getParameterData(data);
  abstract_graph.parameters().emplace_back(tag, p->id(), data);
  return true;
}

bool saveParameters(g2o::AbstractGraph& abstract_graph,
                    const g2o::ParameterContainer& params) {
  bool status = true;
  for (const auto& param : params) {
    status = saveParameter(abstract_graph, param.second.get()) && status;
  }
  return status;
}

// helper to add data to the graph
void addDataToGraphElement(
    HyperGraph::DataContainer& dataContainer,
    const std::vector<AbstractGraph::AbstractData>& data_vector) {
  Factory* factory = Factory::instance();

  HyperGraph::GraphElemBitset elemDataBitset;
  elemDataBitset[HyperGraph::kHgetData] = true;
  for (const auto& abstract_data : data_vector) {
    const std::shared_ptr<HyperGraph::HyperGraphElement> element =
        factory->construct(abstract_data.tag, elemDataBitset);
    if (!element) {
      G2O_WARN("{} could not be constructed as data", abstract_data.tag);
      continue;
    }
    assert(element->elementType() == HyperGraph::kHgetData && "Should be data");
    auto d = std::static_pointer_cast<OptimizableGraph::Data>(element);
    std::stringstream buffer(abstract_data.data);
    const bool r = d->read(buffer);
    if (!r) {
      G2O_ERROR("Error reading data {}", abstract_data.tag);
      continue;
    }
    dataContainer.addUserData(d);
  }
};
}  // namespace

// Here to destruct forward declared types
OptimizableGraph::Vertex::Vertex() = default;
OptimizableGraph::Vertex::~Vertex() = default;

CacheContainer& OptimizableGraph::Vertex::cacheContainer() {
  if (!cacheContainer_) {
    cacheContainer_ = std::make_unique<CacheContainer>(*this);
  }
  return *cacheContainer_;
}

MatrixX::MapType OptimizableGraph::Vertex::hessianMap() const {
  const int dim = dimension();
  return MatrixN<Eigen::Dynamic>::MapType(hessianData(), dim, dim);
}

VectorX::MapType OptimizableGraph::Vertex::bMap() const {
  const int dim = dimension();
  return VectorX::MapType(bData(), dim);
}

void OptimizableGraph::Vertex::updateCache() {
  if (cacheContainer_) {
    cacheContainer_->setUpdateNeeded();
    cacheContainer_->update();
  }
}

bool OptimizableGraph::Edge::setParameterId(int argNum, int paramId) {
  if (static_cast<int>(parameters_.size()) <= argNum) return false;
  if (argNum < 0) return false;
  parameters_[argNum] = nullptr;
  parameterIds_[argNum] = paramId;
  return true;
}

<<<<<<< HEAD
bool OptimizableGraph::Edge::resolveParameters(const OptimizableGraph& graph) {
  assert(parameters_.size() == parameterIds_.size());
  for (decltype(parameters_)::size_type i = 0; i < parameters_.size(); i++) {
    const int index = parameterIds_[i];
    parameters_[i] = graph.parameter(index);
    if (!parameters_[i]) {
      G2O_CRITICAL(
          "Parameter {} with expected Id {} not contained in the graph", i,
          index);
      return false;
    }
=======
bool OptimizableGraph::Edge::resolveParameters() {
  if (!graph()) {
    G2O_ERROR("edge not registered with a graph");
    return false;
  }

  assert(_parameters.size() == _parameterIds.size());
  for (size_t i = 0; i < _parameters.size(); i++) {
    int index = _parameterIds[i];
    *_parameters[i] = graph()->parameter(index);
    if (!*_parameters[i]) {
      G2O_CRITICAL(
          "parameter {} is NULL. Check setParameterId() calls for the edge.",
          i);
      return false;
    }
    auto& aux = **_parameters[i];
    if (typeid(aux).name() != _parameterTypes[i]) {
      G2O_CRITICAL("parameter type mismatch - encountered {}; should be {}",
                   typeid(aux).name(), _parameterTypes[i]);
    }
>>>>>>> eec325a1
  }
  return true;
}

void OptimizableGraph::Edge::setRobustKernel(
    std::shared_ptr<RobustKernel> ptr) {
  robustKernel_ = std::move(ptr);
}

bool OptimizableGraph::Edge::resolveCaches() { return true; }

bool OptimizableGraph::Edge::setMeasurementFromState() { return false; }

OptimizableGraph::OptimizableGraph()
    : graphActions_(static_cast<int>(ActionType::kAtNumElements)) {}

OptimizableGraph::~OptimizableGraph() {
  clear();
  clearParameters();
}

bool OptimizableGraph::addVertex(
    const std::shared_ptr<HyperGraph::Vertex>& v,
    const std::shared_ptr<HyperGraph::Data>& userData) {
  auto* ov = dynamic_cast<OptimizableGraph::Vertex*>(v.get());
  if (!ov) return false;
  if (ov->id() < 0) {
    G2O_ERROR(
        "FATAL, a vertex with (negative) ID {} cannot be inserted into the "
        "graph",
        ov->id());
    assert(0 && "Invalid vertex id");
    return false;
  }
  if (vertex(ov->id())) {
    G2O_WARN(
        "a vertex with ID {} has already been registered with this "
        "graph",
        ov->id());
    return false;
  }
  if (userData) ov->addUserData(userData);
  return HyperGraph::addVertex(v);
}

bool OptimizableGraph::addEdge(const std::shared_ptr<HyperGraph::Edge>& he) {
  auto* e = dynamic_cast<OptimizableGraph::Edge*>(he.get());
  if (!e) return false;

  const bool eresult = HyperGraph::addEdge(he);
  if (!eresult) return false;

  e->internalId_ = nextEdgeId_++;
  if (e->numUndefinedVertices()) return true;
<<<<<<< HEAD
  if (!e->resolveParameters(*this)) {
    G2O_ERROR("{}: FATAL, cannot resolve parameters for edge {}",
=======
  if (!e->resolveParameters()) {
    G2O_ERROR("FATAL, cannot resolve parameters for edge {}",
>>>>>>> eec325a1
              static_cast<void*>(e));
    return false;
  }
  if (!e->resolveCaches()) {
    G2O_ERROR("FATAL, cannot resolve caches for edge {}",
              static_cast<void*>(e));
    return false;
  }

  jacobianWorkspace_.updateSize(*e);

  return true;
}

std::shared_ptr<OptimizableGraph::Vertex> OptimizableGraph::vertex(int id) {
  return std::static_pointer_cast<Vertex>(HyperGraph::vertex(id));
}

std::shared_ptr<const OptimizableGraph::Vertex> OptimizableGraph::vertex(
    int id) const {
  return std::static_pointer_cast<const OptimizableGraph::Vertex>(
      HyperGraph::vertex(id));
}

bool OptimizableGraph::setEdgeVertex(
    const std::shared_ptr<HyperGraph::Edge>& e, int pos,
    const std::shared_ptr<HyperGraph::Vertex>& v) {
  if (!HyperGraph::setEdgeVertex(e, pos, v)) {
    return false;
  }
  if (!e->numUndefinedVertices()) {
#ifndef NDEBUG
    auto ee = std::dynamic_pointer_cast<OptimizableGraph::Edge>(e);
    assert(ee && "Edge is not a OptimizableGraph::Edge");
#else
    auto ee = std::static_pointer_cast<OptimizableGraph::Edge>(e);
#endif
<<<<<<< HEAD
    if (!ee->resolveParameters(*this)) {
      G2O_ERROR("{}: FATAL, cannot resolve parameters for edge {}",
                static_cast<void*>(e.get()));
      return false;
    }
    if (!ee->resolveCaches()) {
      G2O_ERROR("{}: FATAL, cannot resolve caches for edge {}",
                static_cast<void*>(e.get()));
=======
    if (!ee->resolveParameters()) {
      G2O_ERROR("FATAL, cannot resolve parameters for edge {}",
                static_cast<void*>(e));
      return false;
    }
    if (!ee->resolveCaches()) {
      G2O_ERROR("FATAL, cannot resolve caches for edge {}",
                static_cast<void*>(e));
>>>>>>> eec325a1
      return false;
    }
    jacobianWorkspace_.updateSize(*e);
  }
  return true;
}

int OptimizableGraph::optimize(int /*iterations*/, bool /*online*/) {
  return -1;
}

double OptimizableGraph::chi2() const {
  double chi = 0.0;
  for (const auto& it : this->edges()) {
    const auto* e = static_cast<const OptimizableGraph::Edge*>(it.get());
    chi += e->chi2();
  }
  return chi;
}

void OptimizableGraph::push() {
  forEachVertex([](OptimizableGraph::Vertex* v) { v->push(); });
}

void OptimizableGraph::pop() {
  forEachVertex([](OptimizableGraph::Vertex* v) { v->pop(); });
}

void OptimizableGraph::discardTop() {
  forEachVertex([](OptimizableGraph::Vertex* v) { v->discardTop(); });
}

void OptimizableGraph::push(HyperGraph::VertexSet& vset) {
  forEachVertex(vset, [](OptimizableGraph::Vertex* v) { v->push(); });
}

void OptimizableGraph::pop(HyperGraph::VertexSet& vset) {
  forEachVertex(vset, [](OptimizableGraph::Vertex* v) { v->pop(); });
}

void OptimizableGraph::discardTop(HyperGraph::VertexSet& vset) {
  forEachVertex(vset, [](OptimizableGraph::Vertex* v) { v->discardTop(); });
}

void OptimizableGraph::setFixed(HyperGraph::VertexSet& vset, bool fixed) {
  forEachVertex(vset,
                [fixed](OptimizableGraph::Vertex* v) { v->setFixed(fixed); });
}

void OptimizableGraph::forEachVertex(
    const std::function<void(OptimizableGraph::Vertex*)>& fn) {
  for (auto& vertex : vertices_) {
    auto* v = static_cast<OptimizableGraph::Vertex*>(vertex.second.get());
    fn(v);
  }
}

void OptimizableGraph::forEachVertex(
    HyperGraph::VertexSet& vset,
    const std::function<void(OptimizableGraph::Vertex*)>& fn) {
  for (const auto& it : vset) {
    auto* v = static_cast<OptimizableGraph::Vertex*>(it.get());
    fn(v);
  }
}

bool OptimizableGraph::load(std::istream& is, io::Format format) {
  Factory* factory = Factory::instance();

  g2o::AbstractGraph abstract_graph;
  bool load_status = abstract_graph.load(is, format);
  if (!load_status) {
    G2O_ERROR("Failed to load graph");
    return false;
  }

  if (!renamedTypesLookup_.empty()) {
    abstract_graph.renameTags(renamedTypesLookup_);
  }

  // Create the parameters of the graph
  HyperGraph::GraphElemBitset elemParamBitset;
  elemParamBitset[HyperGraph::kHgetParameter] = true;
  for (const auto& abstract_param : abstract_graph.parameters()) {
    const std::shared_ptr<HyperGraph::HyperGraphElement> pelement =
        factory->construct(abstract_param.tag, elemParamBitset);
    if (!pelement) {
      G2O_WARN("{} could not be constructed as parameter", abstract_param.tag);
      continue;
    }
    assert(pelement->elementType() == HyperGraph::kHgetParameter &&
           "Should be a param");
    auto p = std::static_pointer_cast<Parameter>(pelement);
    p->setId(abstract_param.id);
    if (!p->setParameterData(abstract_param.value)) {
      G2O_WARN("{} could not set parameter data", abstract_param.tag);
      continue;
    }
    if (!parameters_.addParameter(p)) {
      G2O_ERROR("Parameter of type: {} id: {} already defined",
                abstract_param.tag, abstract_param.id);
    }
  }

  // Create the vertices of the graph
  HyperGraph::GraphElemBitset elemVertexBitset;
  elemVertexBitset[HyperGraph::kHgetVertex] = true;
  for (const auto& abstract_vertex : abstract_graph.vertices()) {
    const std::shared_ptr<HyperGraph::HyperGraphElement> graph_element =
        factory->construct(abstract_vertex.tag, elemVertexBitset);
    if (!graph_element) {
      G2O_WARN("{} could not be constructed as vertex", abstract_vertex.tag);
      continue;
    }
    assert(graph_element->elementType() == HyperGraph::kHgetVertex &&
           "Should be a vertex");
    auto vertex = std::static_pointer_cast<Vertex>(graph_element);
    vertex->setId(abstract_vertex.id);
    vertex->setDimension(abstract_vertex.estimate.size());
    if (!vertex->setEstimateData(abstract_vertex.estimate)) {
      G2O_WARN("{} could not set estimate", abstract_vertex.tag);
      continue;
    }
    if (!addVertex(vertex)) {
      G2O_ERROR("Failure adding Vertex {} {}", abstract_vertex.tag,
                abstract_vertex.id);
    }
    if (!abstract_vertex.data.empty())
      addDataToGraphElement(*vertex, abstract_vertex.data);
  }

  // Create the edges of the graph
  HyperGraph::GraphElemBitset elemEdgeBitset;
  elemEdgeBitset[HyperGraph::kHgetEdge] = true;
  for (const auto& abstract_edge : abstract_graph.edges()) {
    const std::shared_ptr<HyperGraph::HyperGraphElement> graph_element =
        factory->construct(abstract_edge.tag, elemEdgeBitset);
    if (!graph_element) {
      G2O_WARN("{} could not be constructed as edge", abstract_edge.tag);
      continue;
    }
    assert(graph_element->elementType() == HyperGraph::kHgetEdge &&
           "Should be an edge");
    auto edge = std::static_pointer_cast<Edge>(graph_element);
    edge->resize(abstract_edge.ids.size());
    bool vertsOkay = true;
    for (std::vector<int>::size_type l = 0; l < abstract_edge.ids.size(); ++l) {
      const int vertexId = abstract_edge.ids[l];
      if (vertexId != HyperGraph::kUnassignedId) {
        auto v = vertex(vertexId);
        if (!v) {
          vertsOkay = false;
          break;
        }
        edge->setVertex(l, v);
      }
    }
    if (!vertsOkay) {
      G2O_ERROR(
          "Unable to find vertices for edge {} IDs: {}", abstract_edge.tag,
          strJoin(abstract_edge.ids.begin(), abstract_edge.ids.end(), " "));
      continue;
    }
    for (size_t i = 0; i < abstract_edge.param_ids.size(); ++i) {
      edge->setParameterId(i, abstract_edge.param_ids[i]);
    }
    if (!edge->setMeasurementData(abstract_edge.measurement.data())) {
      G2O_WARN("{} could not set measurement", abstract_edge.tag);
      continue;
    }
    MatrixX::MapType information(edge->informationData(), edge->dimension(),
                                 edge->dimension());
    for (int r = 0, idx = 0; r < information.rows(); ++r)
      for (int c = r; c < information.cols(); ++c) {
        information(r, c) = abstract_edge.information[idx++];
        if (r != c) information(c, r) = information(r, c);
      }
    if (!addEdge(edge)) {
      G2O_ERROR(
          "Failure adding Edge {} IDs {}", abstract_edge.tag,
          strJoin(abstract_edge.ids.begin(), abstract_edge.ids.end(), " "));
    }
    if (!abstract_edge.data.empty())
      addDataToGraphElement(*edge, abstract_edge.data);
  }

  for (const auto fixed_vertex_id : abstract_graph.fixed()) {
    auto v = vertex(fixed_vertex_id);
    if (!v) {
      G2O_WARN("Cannot fix vertex {}", fixed_vertex_id);
      continue;
    }
    v->setFixed(true);
  }

  G2O_TRACE("Loaded {} parameters", parameters_.size());
  G2O_TRACE("Loaded {} vertices", vertices_.size());
  G2O_TRACE("Loaded {} edges", edges_.size());

  return true;
}

bool OptimizableGraph::load(const char* filename, io::Format format) {
  std::ifstream ifs(filename, format == io::Format::kBinary
                                  ? std::ios_base::in | std::ios::binary
                                  : std::ios_base::in);
  if (!ifs) {
    G2O_ERROR("Unable to open file {}", filename);
    return false;
  }
  return load(ifs, format);
}

bool OptimizableGraph::save(const char* filename, io::Format format,
                            int level) const {
  std::ofstream ofs(filename, format == io::Format::kBinary
                                  ? std::ios_base::out | std::ios::binary
                                  : std::ios_base::out);
  if (!ofs) return false;
  return save(ofs, format, level);
}

bool OptimizableGraph::save(std::ostream& os, io::Format format,
                            int level) const {
  g2o::AbstractGraph abstract_graph;
  bool status = saveParameters(abstract_graph, parameters_);

  // write the parameters to the top of the file
  std::set<Vertex*, VertexIDCompare> verticesToSave;  // set sorted by ID
  for (const auto& it : edges()) {
    auto* e = static_cast<OptimizableGraph::Edge*>(it.get());
    if (e->level() == level) {
      for (auto& it : e->vertices()) {
        if (it)
          verticesToSave.insert(
              static_cast<OptimizableGraph::Vertex*>(it.get()));
      }
    }
  }

  for (auto* v : verticesToSave) status &= saveVertex(abstract_graph, v);

  std::vector<std::shared_ptr<HyperGraph::Edge>> edgesToSave;
  std::copy_if(edges().begin(), edges().end(), std::back_inserter(edgesToSave),
               [level](const std::shared_ptr<HyperGraph::Edge>& ee) {
                 auto* e = dynamic_cast<OptimizableGraph::Edge*>(ee.get());
                 return (e->level() == level);
               });
  sort(edgesToSave.begin(), edgesToSave.end(), EdgeIDCompare());
  for (const auto& e : edgesToSave)
    status &= saveEdge(abstract_graph, static_cast<Edge*>(e.get()));

  return abstract_graph.save(os, format) && status;
}

bool OptimizableGraph::saveSubset(std::ostream& os, HyperGraph::VertexSet& vset,
                                  io::Format format, int level) {
  g2o::AbstractGraph abstract_graph;
  bool status = saveParameters(abstract_graph, parameters_);

  for (const auto& v : vset)
    saveVertex(abstract_graph, static_cast<Vertex*>(v.get()));

  for (const auto& it : edges()) {
    auto* e = dynamic_cast<OptimizableGraph::Edge*>(it.get());
    if (e->level() != level) continue;
    bool verticesInEdge = true;
    for (auto& it : e->vertices()) {
      if (vset.find(it) == vset.end()) {
        verticesInEdge = false;
        break;
      }
    }
    if (!verticesInEdge) continue;
    status &= saveEdge(abstract_graph, e);
  }
  return abstract_graph.save(os, format) && status;
}

bool OptimizableGraph::saveSubset(std::ostream& os, HyperGraph::EdgeSet& eset,
                                  io::Format format) {
  g2o::AbstractGraph abstract_graph;
  bool status = saveParameters(abstract_graph, parameters_);
  HyperGraph::VertexSet vset;
  for (const auto& e : eset)
    for (const auto& v : e->vertices())
      if (v) vset.insert(v);

  for (const auto& v : vset)
    status &= saveVertex(abstract_graph, static_cast<Vertex*>(v.get()));
  for (const auto& e : eset)
    status &= saveEdge(abstract_graph, static_cast<Edge*>(e.get()));
  return abstract_graph.save(os, format) && status;
}

int OptimizableGraph::maxDimension() const {
  int maxDim = 0;
  for (const auto& it : vertices()) {
    const auto* v =
        static_cast<const OptimizableGraph::Vertex*>(it.second.get());
    maxDim = (std::max)(maxDim, v->dimension());
  }
  return maxDim;
}

void OptimizableGraph::setRenamedTypesFromString(const std::string& types) {
  Factory* factory = Factory::instance();
  const std::vector<std::string> typesMap = strSplit(types, ",");
  for (const auto& i : typesMap) {
    std::vector<std::string> m = strSplit(i, "=");
    if (m.size() != 2) {
      G2O_ERROR("unable to extract type map from {}", i);
      continue;
    }
    const std::string typeInFile = trim(m[0]);
    const std::string loadedType = trim(m[1]);
    if (!factory->knowsTag(loadedType)) {
      G2O_ERROR("unknown type {}", loadedType);
      continue;
    }

    renamedTypesLookup_[typeInFile] = loadedType;
  }

  G2O_DEBUG("Load look up table:");
  for (auto it = renamedTypesLookup_.begin(); it != renamedTypesLookup_.end();
       ++it) {
    G2O_DEBUG("{} -> {}", it->first, it->second);
  }
}

bool OptimizableGraph::isSolverSuitable(
    const OptimizationAlgorithmProperty& solverProperty,
    const std::set<int>& vertDims_) const {
  std::set<int> auxDims;
  if (vertDims_.empty()) {
    auxDims = dimensions();
  }
  const std::set<int>& vertDims = vertDims_.empty() ? auxDims : vertDims_;
  bool suitableSolver = true;
  if (vertDims.size() == 2) {
    if (solverProperty.requiresMarginalize) {
      suitableSolver = vertDims.count(solverProperty.poseDim) == 1 &&
                       vertDims.count(solverProperty.landmarkDim) == 1;
    } else {
      suitableSolver = solverProperty.poseDim == -1;
    }
  } else if (vertDims.size() == 1) {
    suitableSolver = vertDims.count(solverProperty.poseDim) == 1 ||
                     solverProperty.poseDim == -1;
  } else {
    suitableSolver =
        solverProperty.poseDim == -1 && !solverProperty.requiresMarginalize;
  }
  return suitableSolver;
}

std::set<int> OptimizableGraph::dimensions() const {
  std::set<int> auxDims;
  for (const auto& it : vertices()) {
    auto* v = static_cast<OptimizableGraph::Vertex*>(it.second.get());
    auxDims.insert(v->dimension());
  }
  return auxDims;
}

void OptimizableGraph::performActions(int iter, HyperGraphActionSet& actions) {
  if (actions.empty()) return;
  HyperGraphAction::ParametersIteration params(iter);
  for (const auto& action : actions) {
    (*action)(*this, params);
  }
}

void OptimizableGraph::preIteration(int iter) {
  performActions(iter,
                 graphActions_[static_cast<int>(ActionType::kAtPreiteration)]);
}

void OptimizableGraph::postIteration(int iter) {
  performActions(iter,
                 graphActions_[static_cast<int>(ActionType::kAtPostiteration)]);
}

bool OptimizableGraph::addPostIterationAction(
    std::shared_ptr<HyperGraphAction> action) {
  const std::pair<HyperGraphActionSet::iterator, bool> insertResult =
      graphActions_[static_cast<int>(ActionType::kAtPostiteration)].emplace(
          action);
  return insertResult.second;
}

bool OptimizableGraph::addPreIterationAction(
    std::shared_ptr<HyperGraphAction> action) {
  const std::pair<HyperGraphActionSet::iterator, bool> insertResult =
      graphActions_[static_cast<int>(ActionType::kAtPreiteration)].emplace(
          action);
  return insertResult.second;
}

bool OptimizableGraph::removePreIterationAction(
    const std::shared_ptr<HyperGraphAction>& action) {
  return graphActions_[static_cast<int>(ActionType::kAtPreiteration)].erase(
             action) > 0;
}

bool OptimizableGraph::removePostIterationAction(
    const std::shared_ptr<HyperGraphAction>& action) {
  return graphActions_[static_cast<int>(ActionType::kAtPostiteration)].erase(
             action) > 0;
}

bool OptimizableGraph::saveVertex(AbstractGraph& abstract_graph,
                                  OptimizableGraph::Vertex* v) {
  Factory* factory = Factory::instance();
  const std::string tag = factory->tag(v);
  if (tag.empty()) {
    G2O_WARN("Got empty tag for vertex {} while saving", v->id());
    return false;
  }
  std::vector<double> vertex_estimate;
  v->getEstimateData(vertex_estimate);
  abstract_graph.vertices().emplace_back(tag, v->id(), vertex_estimate);
  saveUserData(abstract_graph.vertices().back(), v->userData());
  if (v->fixed()) {
    abstract_graph.fixed().push_back(v->id());
  }
  return true;
}

bool OptimizableGraph::saveEdge(AbstractGraph& abstract_graph,
                                OptimizableGraph::Edge* e) {
  Factory* factory = Factory::instance();
  const std::string tag = factory->tag(e);
  if (tag.empty()) {
    G2O_WARN("Got empty tag for edge while saving");
    return false;
  }
  std::vector<int> ids;
  ids.reserve(e->vertices().size());
  for (const auto& vertex : e->vertices()) {
    ids.push_back(vertex ? vertex->id() : HyperGraph::kUnassignedId);
  }
  std::vector<double> data(e->measurementDimension());
  e->getMeasurementData(data.data());
  MatrixX::MapType information(e->informationData(), e->dimension(),
                               e->dimension());
  std::vector<double> upper_triangle;
  upper_triangle.reserve((e->dimension() * (e->dimension() + 1)) / 2);
  for (int r = 0; r < e->dimension(); ++r)
    for (int c = r; c < e->dimension(); ++c)
      upper_triangle.push_back(information(r, c));
  abstract_graph.edges().emplace_back(tag, ids, data, upper_triangle,
                                      e->parameterIds());
  saveUserData(abstract_graph.edges().back(), e->userData());
  return true;
}

void OptimizableGraph::clear() { HyperGraph::clear(); }

void OptimizableGraph::clearParameters() {
  clear();
  parameters_.clear();
}

bool OptimizableGraph::verifyInformationMatrices(bool verbose) const {
  bool allEdgeOk = true;
  Eigen::SelfAdjointEigenSolver<MatrixX> eigenSolver;
  for (const auto& it : edges()) {
    auto* e = static_cast<OptimizableGraph::Edge*>(it.get());
    MatrixX::MapType information(e->informationData(), e->dimension(),
                                 e->dimension());
    // test on symmetry
    const bool isSymmetric = information.transpose() == information;
    bool okay = isSymmetric;
    if (isSymmetric) {
      // compute the eigenvalues
      eigenSolver.compute(information, Eigen::EigenvaluesOnly);
      const bool isSPD = eigenSolver.eigenvalues()(0) >= 0.;
      okay = okay && isSPD;
    }
    allEdgeOk = allEdgeOk && okay;
    if (!okay) {
      if (verbose) {
        std::vector<int> ids;
        ids.reserve(e->vertices().size());
        for (const auto& v : e->vertices()) ids.push_back(v->id());
        if (!isSymmetric)
          G2O_WARN("Information Matrix for an edge is not symmetric: {}",
                   strJoin(ids.begin(), ids.end(), " "));
        else
          G2O_WARN("Information Matrix for an edge is not SPD: {}",
                   strJoin(ids.begin(), ids.end(), " "));
        if (isSymmetric)
          G2O_WARN("eigenvalues: {}", eigenSolver.eigenvalues().transpose());
      }
    }
  }
  return allEdgeOk;
}

void OptimizableGraph::addGraph(OptimizableGraph& other) {
  jacobianWorkspace_.updateSize(other.jacobianWorkspace());
  jacobianWorkspace_.allocate();

  // parameters
  for (const auto& p : other.parameters_) {
    parameters_.emplace(p.first, p.second);
  }
  other.parameters_.clear();

  // vertices
  for (const auto& id_v : other.vertices_) {
    vertices_.emplace(id_v.first, id_v.second);
  }
  other.vertices_.clear();

  // edges
  for (const auto& e : other.edges_) {
    edges_.emplace(e);
  }
  other.edges_.clear();
}

bool OptimizableGraph::initMultiThreading() {
#if (defined G2O_OPENMP) && EIGEN_VERSION_AT_LEAST(3, 1, 0)
  Eigen::initParallel();
#endif
  return true;
}

}  // namespace g2o<|MERGE_RESOLUTION|>--- conflicted
+++ resolved
@@ -156,7 +156,6 @@
   return true;
 }
 
-<<<<<<< HEAD
 bool OptimizableGraph::Edge::resolveParameters(const OptimizableGraph& graph) {
   assert(parameters_.size() == parameterIds_.size());
   for (decltype(parameters_)::size_type i = 0; i < parameters_.size(); i++) {
@@ -164,33 +163,11 @@
     parameters_[i] = graph.parameter(index);
     if (!parameters_[i]) {
       G2O_CRITICAL(
-          "Parameter {} with expected Id {} not contained in the graph", i,
-          index);
+          "Parameter {} with expected Id {} not contained in the graph. Check "
+          "setParameterId() calls for the edge.",
+          i, index);
       return false;
     }
-=======
-bool OptimizableGraph::Edge::resolveParameters() {
-  if (!graph()) {
-    G2O_ERROR("edge not registered with a graph");
-    return false;
-  }
-
-  assert(_parameters.size() == _parameterIds.size());
-  for (size_t i = 0; i < _parameters.size(); i++) {
-    int index = _parameterIds[i];
-    *_parameters[i] = graph()->parameter(index);
-    if (!*_parameters[i]) {
-      G2O_CRITICAL(
-          "parameter {} is NULL. Check setParameterId() calls for the edge.",
-          i);
-      return false;
-    }
-    auto& aux = **_parameters[i];
-    if (typeid(aux).name() != _parameterTypes[i]) {
-      G2O_CRITICAL("parameter type mismatch - encountered {}; should be {}",
-                   typeid(aux).name(), _parameterTypes[i]);
-    }
->>>>>>> eec325a1
   }
   return true;
 }
@@ -245,13 +222,8 @@
 
   e->internalId_ = nextEdgeId_++;
   if (e->numUndefinedVertices()) return true;
-<<<<<<< HEAD
   if (!e->resolveParameters(*this)) {
-    G2O_ERROR("{}: FATAL, cannot resolve parameters for edge {}",
-=======
-  if (!e->resolveParameters()) {
     G2O_ERROR("FATAL, cannot resolve parameters for edge {}",
->>>>>>> eec325a1
               static_cast<void*>(e));
     return false;
   }
@@ -289,7 +261,6 @@
 #else
     auto ee = std::static_pointer_cast<OptimizableGraph::Edge>(e);
 #endif
-<<<<<<< HEAD
     if (!ee->resolveParameters(*this)) {
       G2O_ERROR("{}: FATAL, cannot resolve parameters for edge {}",
                 static_cast<void*>(e.get()));
@@ -298,16 +269,6 @@
     if (!ee->resolveCaches()) {
       G2O_ERROR("{}: FATAL, cannot resolve caches for edge {}",
                 static_cast<void*>(e.get()));
-=======
-    if (!ee->resolveParameters()) {
-      G2O_ERROR("FATAL, cannot resolve parameters for edge {}",
-                static_cast<void*>(e));
-      return false;
-    }
-    if (!ee->resolveCaches()) {
-      G2O_ERROR("FATAL, cannot resolve caches for edge {}",
-                static_cast<void*>(e));
->>>>>>> eec325a1
       return false;
     }
     jacobianWorkspace_.updateSize(*e);
