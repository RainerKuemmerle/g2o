// g2o - General Graph Optimization
// Copyright (C) 2011 R. Kuemmerle, G. Grisetti, H. Strasdat, W. Burgard
// All rights reserved.
//
// Redistribution and use in source and binary forms, with or without
// modification, are permitted provided that the following conditions are
// met:
//
// * Redistributions of source code must retain the above copyright notice,
//   this list of conditions and the following disclaimer.
// * Redistributions in binary form must reproduce the above copyright
//   notice, this list of conditions and the following disclaimer in the
//   documentation and/or other materials provided with the distribution.
//
// THIS SOFTWARE IS PROVIDED BY THE COPYRIGHT HOLDERS AND CONTRIBUTORS "AS
// IS" AND ANY EXPRESS OR IMPLIED WARRANTIES, INCLUDING, BUT NOT LIMITED
// TO, THE IMPLIED WARRANTIES OF MERCHANTABILITY AND FITNESS FOR A
// PARTICULAR PURPOSE ARE DISCLAIMED. IN NO EVENT SHALL THE COPYRIGHT
// HOLDER OR CONTRIBUTORS BE LIABLE FOR ANY DIRECT, INDIRECT, INCIDENTAL,
// SPECIAL, EXEMPLARY, OR CONSEQUENTIAL DAMAGES (INCLUDING, BUT NOT LIMITED
// TO, PROCUREMENT OF SUBSTITUTE GOODS OR SERVICES; LOSS OF USE, DATA, OR
// PROFITS; OR BUSINESS INTERRUPTION) HOWEVER CAUSED AND ON ANY THEORY OF
// LIABILITY, WHETHER IN CONTRACT, STRICT LIABILITY, OR TORT (INCLUDING
// NEGLIGENCE OR OTHERWISE) ARISING IN ANY WAY OUT OF THE USE OF THIS
// SOFTWARE, EVEN IF ADVISED OF THE POSSIBILITY OF SUCH DAMAGE.

#include "optimizable_graph.h"

#include <Eigen/Dense>
#include <algorithm>
#include <cassert>
#include <fstream>
#include <iomanip>
#include <iostream>
#include <iterator>
<<<<<<< HEAD
#include <utility>
=======
#include <sstream>
>>>>>>> 62616fd9

#include "cache.h"
#include "estimate_propagator.h"
#include "factory.h"
#include "g2o/stuff/color_macros.h"
#include "g2o/stuff/logger.h"
#include "g2o/stuff/logger_format.h"
#include "g2o/stuff/macros.h"
#include "g2o/stuff/misc.h"
#include "g2o/stuff/string_tools.h"
#include "hyper_graph_action.h"
#include "optimization_algorithm_property.h"
#include "robust_kernel.h"

namespace g2o {

static std::shared_ptr<OptimizableGraph::Vertex> kNonExistantVertex(nullptr);

using std::cerr;
using std::endl;
using std::string;
using std::vector;

<<<<<<< HEAD
namespace {
std::ostream& printIdChain(std::ostream& os, const std::vector<int>& ids) {
  for (size_t l = 0; l < ids.size(); ++l) {
    if (l > 0) cerr << " <->";
    cerr << " " << ids[l];
  }
  return os;
}
}  // namespace

std::shared_ptr<CacheContainer> OptimizableGraph::Vertex::cacheContainer() {
  if (!cacheContainer_) {
    cacheContainer_ = std::make_shared<CacheContainer>(*this);
  }
  return cacheContainer_;
}
=======
OptimizableGraph::Vertex::Vertex()
    : HyperGraph::Vertex(),
      _graph(0),
      _userData(0),
      _hessianIndex(-1),
      _fixed(false),
      _marginalized(false),
      _colInHessian(-1),
      _cacheContainer(0) {}
>>>>>>> 62616fd9

MatrixX::MapType OptimizableGraph::Vertex::hessianMap() const {
  const int dim = dimension();
  return MatrixN<Eigen::Dynamic>::MapType(hessianData(), dim, dim);
}

VectorX::MapType OptimizableGraph::Vertex::bMap() const {
  const int dim = dimension();
  return VectorX::MapType(bData(), dim);
}

void OptimizableGraph::Vertex::updateCache() {
  if (cacheContainer_) {
    cacheContainer_->setUpdateNeeded();
    cacheContainer_->update();
  }
}

bool OptimizableGraph::Vertex::setEstimateData(const double* estimate) {
  const bool ret = setEstimateDataImpl(estimate);
  updateCache();
  return ret;
}

bool OptimizableGraph::Vertex::getEstimateData(double*) const { return false; }

int OptimizableGraph::Vertex::estimateDimension() const { return -1; }

bool OptimizableGraph::Vertex::setMinimalEstimateData(
    const double* estimate) {
  const bool ret = setMinimalEstimateDataImpl(estimate);
  updateCache();
  return ret;
}

bool OptimizableGraph::Vertex::getMinimalEstimateData(double*) const {
  return false;
}

int OptimizableGraph::Vertex::minimalEstimateDimension() const { return -1; }

OptimizableGraph::Edge::Edge() : robustKernel_(nullptr) {}

OptimizableGraph::Edge::~Edge() = default;

OptimizableGraph* OptimizableGraph::Edge::graph() {
  if (vertices_.empty()) return nullptr;
  auto& v = vertices_[0];
  if (!v) return nullptr;
  return static_cast<OptimizableGraph::Vertex*>(v.get())->graph();
}

const OptimizableGraph* OptimizableGraph::Edge::graph() const {
  if (vertices_.empty()) return nullptr;
  const auto& v = vertices_[0];
  if (!v) return nullptr;
  return static_cast<OptimizableGraph::Vertex*>(v.get())->graph();
}

bool OptimizableGraph::Edge::setParameterId(int argNum, int paramId) {
  if (static_cast<int>(parameters_.size()) <= argNum) return false;
  if (argNum < 0) return false;
  parameters_[argNum] = nullptr;
  parameterIds_[argNum] = paramId;
  return true;
}

bool OptimizableGraph::Edge::resolveParameters() {
  if (!graph()) {
    G2O_ERROR("{}: edge not registered with a graph", __PRETTY_FUNCTION__);
    return false;
  }

<<<<<<< HEAD
  assert(parameters_.size() == parameterIds_.size());
  // cerr << __PRETTY_FUNCTION__ << ": encountered " << _parameters.size() << "
  // parameters" << endl;
  for (size_t i = 0; i < parameters_.size(); i++) {
    const int index = parameterIds_[i];
    parameters_[i] = graph()->parameter(index);
#ifndef NDEBUG
    auto& aux = *parameters_[i];
    if (typeid(aux).name() != parameterTypes_[i]) {
      cerr << __PRETTY_FUNCTION__
           << ": FATAL, parameter type mismatch - encountered "
           << typeid(aux).name() << "; should be " << parameterTypes_[i]
           << endl;
    }
#endif
    if (!parameters_[i]) {
      cerr << __PRETTY_FUNCTION__ << ": FATAL, _parameters[i] == nullptr"
           << endl;
=======
  assert(_parameters.size() == _parameterIds.size());
  for (size_t i = 0; i < _parameters.size(); i++) {
    int index = _parameterIds[i];
    *_parameters[i] = graph()->parameter(index);
    auto& aux = **_parameters[i];
    if (typeid(aux).name() != _parameterTypes[i]) {
      G2O_ERROR(
          "{}: FATAL, parameter type mismatch - encountered {}; should be {}",
          __PRETTY_FUNCTION__, typeid(aux).name(), _parameterTypes[i]);
    }
    if (!*_parameters[i]) {
      G2O_ERROR("{}: FATAL, *_parameters[i] == 0", __PRETTY_FUNCTION__);
>>>>>>> 62616fd9
      return false;
    }
  }
  return true;
}

void OptimizableGraph::Edge::setRobustKernel(
    std::shared_ptr<RobustKernel> ptr) {
  robustKernel_ = std::move(ptr);
}

bool OptimizableGraph::Edge::resolveCaches() { return true; }

bool OptimizableGraph::Edge::setMeasurementData(const double*) { return false; }

bool OptimizableGraph::Edge::getMeasurementData(double*) const { return false; }

int OptimizableGraph::Edge::measurementDimension() const { return -1; }

bool OptimizableGraph::Edge::setMeasurementFromState() { return false; }

OptimizableGraph::OptimizableGraph() {
  nextEdgeId_ = 0;
  graphActions_.resize(kAtNumElements);
}

OptimizableGraph::~OptimizableGraph() {
  clear();
  clearParameters();
}

bool OptimizableGraph::addVertex(
    const std::shared_ptr<HyperGraph::Vertex>& v,
    const std::shared_ptr<HyperGraph::Data>& userData) {
  auto* ov = dynamic_cast<OptimizableGraph::Vertex*>(v.get());
  if (!ov) return false;
  if (ov->id() < 0) {
    G2O_ERROR(
        "{}: FATAL, a vertex with (negative) ID {} cannot be inserted into the "
        "graph",
        __PRETTY_FUNCTION__, ov->id());
    assert(0 && "Invalid vertex id");
    return false;
  }
<<<<<<< HEAD
  if (vertex(ov->id())) {
    cerr << __FUNCTION__ << ": FATAL, a vertex with ID " << ov->id()
         << " has already been registered with this graph" << endl;
    return false;
  }
  if (ov->graph_ != nullptr && ov->graph_ != this) {
    cerr << __FUNCTION__ << ": FATAL, vertex with ID " << ov->id()
         << " has already registered with another graph " << ov->graph_ << endl;
=======
  Vertex* inserted = vertex(ov->id());
  if (inserted) {
    G2O_WARN(
        "{}: a vertex with ID {} has already been registered with this "
        "graph",
        __PRETTY_FUNCTION__, ov->id());
    return false;
  }
  if (ov->_graph != nullptr && ov->_graph != this) {
    G2O_ERROR(
        "{}: FATAL, vertex with ID {} has already been registered with another "
        "graph {}",
        __PRETTY_FUNCTION__, ov->id(), static_cast<void*>(ov->_graph));
>>>>>>> 62616fd9
    return false;
  }
  if (userData) ov->setUserData(userData);
  ov->graph_ = this;
  return HyperGraph::addVertex(v);
}

bool OptimizableGraph::removeVertex(
    const std::shared_ptr<HyperGraph::Vertex>& v, bool detach) {
  auto* ov = dynamic_cast<OptimizableGraph::Vertex*>(v.get());
  if (ov && ov->graph_ == this) ov->graph_ = nullptr;
  return HyperGraph::removeVertex(v, detach);
}

bool OptimizableGraph::addEdge(const std::shared_ptr<HyperGraph::Edge>& he) {
  auto* e = dynamic_cast<OptimizableGraph::Edge*>(he.get());
  if (!e) return false;
  OptimizableGraph* g = e->graph();

  if (g != nullptr && g != this) {
    G2O_ERROR(
        "{}: FATAL, edge with ID {} has already registered with another graph "
        "{}",
        __PRETTY_FUNCTION__, e->id(), static_cast<void*>(g));
    return false;
  }

  const bool eresult = HyperGraph::addEdge(he);
  if (!eresult) return false;

  e->internalId_ = nextEdgeId_++;
  if (e->numUndefinedVertices()) return true;
  if (!e->resolveParameters()) {
    G2O_ERROR("{}: FATAL, cannot resolve parameters for edge {}",
              static_cast<void*>(e));
    return false;
  }
  if (!e->resolveCaches()) {
    G2O_ERROR("{}: FATAL, cannot resolve caches for edge {}",
              static_cast<void*>(e));
    return false;
  }

  jacobianWorkspace_.updateSize(*e);

  return true;
}

std::shared_ptr<OptimizableGraph::Vertex> OptimizableGraph::vertex(int id) {
  return std::static_pointer_cast<Vertex>(HyperGraph::vertex(id));
}

std::shared_ptr<const OptimizableGraph::Vertex> OptimizableGraph::vertex(
    int id) const {
  return std::static_pointer_cast<const OptimizableGraph::Vertex>(
      HyperGraph::vertex(id));
}

// bool OptimizableGraph::addEdge(const std::shared_ptr<HyperGraph::Edge>& e_) {
//   std::shared_ptr<OptimizableGraph::Edge> e =
//   dynamic_pointer_cast<OptimizableGraph::Edge>(e_); assert(e && "Edge does
//   not inherit from OptimizableGraph::Edge"); if (!e) return false; return
//   addEdge(e);
// }

bool OptimizableGraph::setEdgeVertex(
    const std::shared_ptr<HyperGraph::Edge>& e, int pos,
    const std::shared_ptr<HyperGraph::Vertex>& v) {
  if (!HyperGraph::setEdgeVertex(e, pos, v)) {
    return false;
  }
  if (!e->numUndefinedVertices()) {
#ifndef NDEBUG
    auto ee = std::dynamic_pointer_cast<OptimizableGraph::Edge>(e);
    assert(ee && "Edge is not a OptimizableGraph::Edge");
#else
    auto ee = std::static_pointer_cast<OptimizableGraph::Edge>(e);
#endif
    if (!ee->resolveParameters()) {
      G2O_ERROR("{}: FATAL, cannot resolve parameters for edge {}",
                static_cast<void*>(e));
      return false;
    }
    if (!ee->resolveCaches()) {
      G2O_ERROR("{}: FATAL, cannot resolve caches for edge {}",
                static_cast<void*>(e));
      return false;
    }
    jacobianWorkspace_.updateSize(*e);
  }
  return true;
}

int OptimizableGraph::optimize(int /*iterations*/, bool /*online*/) {
  return -1;
}

double OptimizableGraph::chi2() const {
  double chi = 0.0;
  for (const auto& it : this->edges()) {
    const auto* e = static_cast<const OptimizableGraph::Edge*>(it.get());
    chi += e->chi2();
  }
  return chi;
}

void OptimizableGraph::push() {
  forEachVertex([](OptimizableGraph::Vertex* v) { v->push(); });
}

void OptimizableGraph::pop() {
  forEachVertex([](OptimizableGraph::Vertex* v) { v->pop(); });
}

void OptimizableGraph::discardTop() {
  forEachVertex([](OptimizableGraph::Vertex* v) { v->discardTop(); });
}

void OptimizableGraph::push(HyperGraph::VertexSet& vset) {
  forEachVertex(vset, [](OptimizableGraph::Vertex* v) { v->push(); });
}

void OptimizableGraph::pop(HyperGraph::VertexSet& vset) {
  forEachVertex(vset, [](OptimizableGraph::Vertex* v) { v->pop(); });
}

void OptimizableGraph::discardTop(HyperGraph::VertexSet& vset) {
  forEachVertex(vset, [](OptimizableGraph::Vertex* v) { v->discardTop(); });
}

void OptimizableGraph::setFixed(HyperGraph::VertexSet& vset, bool fixed) {
  forEachVertex(vset,
                [fixed](OptimizableGraph::Vertex* v) { v->setFixed(fixed); });
}

void OptimizableGraph::forEachVertex(
    const std::function<void(OptimizableGraph::Vertex*)>& fn) {
  for (auto& vertex : vertices_) {
    auto* v = static_cast<OptimizableGraph::Vertex*>(vertex.second.get());
    fn(v);
  }
}

void OptimizableGraph::forEachVertex(
    HyperGraph::VertexSet& vset,
    const std::function<void(OptimizableGraph::Vertex*)>& fn) {
  for (const auto& it : vset) {
    auto* v = static_cast<OptimizableGraph::Vertex*>(it.get());
    fn(v);
  }
}

bool OptimizableGraph::load(std::istream& is) {
  std::set<string> warnedUnknownTypes;
  std::stringstream currentLine;
  string token;

  Factory* factory = Factory::instance();
  HyperGraph::GraphElemBitset elemBitset;
  elemBitset[HyperGraph::kHgetParameter] = true;
  elemBitset.flip();

  HyperGraph::GraphElemBitset elemParamBitset;
  elemParamBitset[HyperGraph::kHgetParameter] = true;

  std::shared_ptr<HyperGraph::DataContainer> previousDataContainer;
  Data* previousData = nullptr;

  int lineNumber = 0;
  while (true) {
    const int bytesRead = readLine(is, currentLine);
    lineNumber++;
    if (bytesRead == -1) break;
    currentLine >> token;
<<<<<<< HEAD
    // cerr << "Token=" << token << endl;
    if (bytesRead == 0 || token.empty() || token[0] == '#') continue;
=======
    if (bytesRead == 0 || token.size() == 0 || token[0] == '#') continue;
>>>>>>> 62616fd9

    // handle commands encoded in the file
    if (token == "FIX") {
      int id;
      while (currentLine >> id) {
        auto v = vertex(id);
        if (v) {
#ifndef NDEBUG
          G2O_DEBUG("Fixing vertex {}", v->id());
#endif
          v->setFixed(true);
        } else {
          G2O_WARN("Unable to fix vertex with id {}. Not found in the graph.",
                   id);
        }
      }
      continue;
    }

    // do the mapping to an internal type if it matches
    if (!renamedTypesLookup_.empty()) {
      auto foundIt = renamedTypesLookup_.find(token);
      if (foundIt != renamedTypesLookup_.end()) {
        token = foundIt->second;
      }
    }

    if (!factory->knowsTag(token)) {
      if (warnedUnknownTypes.count(token) != 1) {
        warnedUnknownTypes.insert(token);
        G2O_ERROR("{}: Unknown type {}", __PRETTY_FUNCTION__, token);
      }
      continue;
    }

    // first handle the parameters
    const std::shared_ptr<HyperGraph::HyperGraphElement> pelement =
        factory->construct(token, elemParamBitset);
    if (pelement) {  // not a parameter or otherwise unknown tag
      assert(pelement->elementType() == HyperGraph::kHgetParameter &&
             "Should be a param");
      auto p = std::static_pointer_cast<Parameter>(pelement);
      int pid;
      currentLine >> pid;
      p->setId(pid);
      const bool r = p->read(currentLine);
      if (!r) {
<<<<<<< HEAD
        cerr << __PRETTY_FUNCTION__ << ": Error reading data " << token
             << " for parameter " << pid << " at line " << lineNumber << endl;
      } else {
        if (!parameters_.addParameter(p)) {
          cerr << __PRETTY_FUNCTION__ << ": Parameter of type:" << token
               << " id:" << pid << " already defined"
               << " at line " << lineNumber << endl;
=======
        G2O_ERROR("{}: reading data {} for parameter {} at line ",
                  __PRETTY_FUNCTION__, pid, lineNumber);
        delete p;
      } else {
        if (!_parameters.addParameter(p)) {
          G2O_ERROR(
              "{}: Parameter of type: {} id: {} already defined at line {}",
              __PRETTY_FUNCTION__, token, pid, lineNumber);
>>>>>>> 62616fd9
        }
      }
      continue;
    }

    const std::shared_ptr<HyperGraph::HyperGraphElement> element =
        factory->construct(token, elemBitset);
    if (dynamic_cast<Vertex*>(element.get())) {  // it's a vertex type
      previousData = nullptr;
      auto v = std::static_pointer_cast<Vertex>(element);
      int id;
      currentLine >> id;
      const bool r = v->read(currentLine);
      if (!r)
        G2O_ERROR("{}: Error reading vertex {} {} at line {}",
                  __PRETTY_FUNCTION__, token, id, lineNumber);
      v->setId(id);
      if (!addVertex(v)) {
<<<<<<< HEAD
        cerr << __PRETTY_FUNCTION__ << ": Failure adding Vertex, " << token
             << " " << id << " at line " << lineNumber << endl;
      } else {
        previousDataContainer = v;
      }
    } else if (dynamic_cast<Edge*>(element.get())) {
      // cerr << "it is an edge" << endl;
      previousData = nullptr;
      auto e = std::static_pointer_cast<Edge>(element);
      const int numV = e->vertices().size();
=======
        G2O_ERROR("{}: Failure adding Vertex {} {} at line {}",
                  __PRETTY_FUNCTION__, token, id, lineNumber);
        delete v;
      } else {
        previousDataContainer = v;
      }
    } else if (dynamic_cast<Edge*>(element)) {
      previousData = 0;
      Edge* e = static_cast<Edge*>(element);
      int numV = e->vertices().size();
>>>>>>> 62616fd9

      vector<int> ids;
      if (!e->vertices().empty()) {
        ids.resize(e->vertices().size());
        for (int l = 0; l < numV; ++l) currentLine >> ids[l];
      } else {
        string buff;  // reading the IDs of a dynamically sized edge
        while (currentLine >> buff) {
          if (buff == "||") break;
          ids.push_back(atoi(buff.c_str()));
          currentLine >> buff;
        }
        e->resize(numV);
      }
      bool vertsOkay = true;
      for (size_t l = 0; l < ids.size(); ++l) {
        const int vertexId = ids[l];
        if (vertexId != HyperGraph::kUnassignedId) {
          auto v = vertex(vertexId);
          if (!v) {
            vertsOkay = false;
            break;
          }
          e->setVertex(l, v);
        }
      }
      if (!vertsOkay) {
<<<<<<< HEAD
        cerr << __PRETTY_FUNCTION__ << ": Unable to find vertices for edge "
             << token << " at line " << lineNumber << " IDs: ";
        printIdChain(cerr, ids) << std::endl;
=======
        G2O_ERROR("{}: Unable to find vertices for edge {} at line {} IDs: {}",
                  __PRETTY_FUNCTION__, token, lineNumber, fmt::join(ids, " "));
        delete e;
>>>>>>> 62616fd9
        e = nullptr;
      } else {
        const bool r = e->read(currentLine);
        if (!r || !addEdge(e)) {
<<<<<<< HEAD
          cerr << __PRETTY_FUNCTION__ << ": Unable to add edge " << token
               << " at line " << lineNumber << " IDs: ";
          printIdChain(cerr, ids) << std::endl;
=======
          G2O_ERROR("{}: Unable to add edge {} at line {} IDs: {}",
                    __PRETTY_FUNCTION__, token, lineNumber,
                    fmt::join(ids, " "));
          delete e;
>>>>>>> 62616fd9
          e = nullptr;
        }
      }

      previousDataContainer = e;
<<<<<<< HEAD
    } else if (dynamic_cast<Data*>(element.get())) {  // reading in the data
                                                      // packet for the vertex
      // cerr << "read data packet " << token << " vertex " <<
      // previousVertex->id() << endl;
      auto d = std::static_pointer_cast<Data>(element);
      const bool r = d->read(currentLine);
      if (!r) {
        cerr << __PRETTY_FUNCTION__ << ": Error reading data " << token
             << " at line " << lineNumber << " IDs: " << endl;
        previousData = nullptr;
=======
    } else if (dynamic_cast<Data*>(
                   element)) {  // reading in the data packet for the vertex
      Data* d = static_cast<Data*>(element);
      bool r = d->read(currentLine);
      if (!r) {
        G2O_ERROR("{}: Error reading data {} at line {}", __PRETTY_FUNCTION__,
                  token, lineNumber);
        delete d;
        previousData = 0;
>>>>>>> 62616fd9
      } else if (previousData) {
        previousData->setNext(d);
        d->setDataContainer(previousData->dataContainer());
        previousData = d.get();
      } else if (previousDataContainer) {
        previousDataContainer->setUserData(d);
        d->setDataContainer(previousDataContainer);
        previousData = d.get();
        previousDataContainer = nullptr;
      } else {
<<<<<<< HEAD
        cerr << __PRETTY_FUNCTION__
             << ": got data element, but no data container available" << endl;
        previousData = nullptr;
=======
        G2O_ERROR("{}: got data element, but no data container available",
                  __PRETTY_FUNCTION__);
        delete d;
        previousData = 0;
>>>>>>> 62616fd9
      }
    }
  }  // while read line

#ifndef NDEBUG
<<<<<<< HEAD
  cerr << "Loaded " << parameters_.size() << " parameters" << endl;
=======
  G2O_DEBUG("Loaded {} parameters", _parameters.size());
>>>>>>> 62616fd9
#endif

  return true;
}

bool OptimizableGraph::load(const char* filename) {
  std::ifstream ifs(filename);
  if (!ifs) {
    G2O_ERROR("Unable to open file {}", filename);
    return false;
  }
  return load(ifs);
}

bool OptimizableGraph::save(const char* filename, int level) const {
  std::ofstream ofs(filename);
  if (!ofs) return false;
  return save(ofs, level);
}

bool OptimizableGraph::save(std::ostream& os, int level) const {
  // write the parameters to the top of the file
  if (!parameters_.write(os)) return false;
  std::set<Vertex*, VertexIDCompare> verticesToSave;  // set sorted by ID
  for (const auto& it : edges()) {
    auto* e = static_cast<OptimizableGraph::Edge*>(it.get());
    if (e->level() == level) {
      for (auto& it : e->vertices()) {
        if (it)
          verticesToSave.insert(
              static_cast<OptimizableGraph::Vertex*>(it.get()));
      }
    }
  }

  for (auto* v : verticesToSave) saveVertex(os, v);

  std::vector<std::shared_ptr<HyperGraph::Edge>> edgesToSave;
  std::copy_if(edges().begin(), edges().end(), std::back_inserter(edgesToSave),
               [level](const std::shared_ptr<HyperGraph::Edge>& ee) {
                 auto* e = dynamic_cast<OptimizableGraph::Edge*>(ee.get());
                 return (e->level() == level);
               });
  sort(edgesToSave.begin(), edgesToSave.end(), EdgeIDCompare());
  for (const auto& e : edgesToSave) saveEdge(os, static_cast<Edge*>(e.get()));

  return os.good();
}

bool OptimizableGraph::saveSubset(std::ostream& os, HyperGraph::VertexSet& vset,
                                  int level) {
  if (!parameters_.write(os)) return false;

  for (const auto& v : vset) saveVertex(os, static_cast<Vertex*>(v.get()));

  for (const auto& it : edges()) {
    auto* e = dynamic_cast<OptimizableGraph::Edge*>(it.get());
    if (e->level() != level) continue;
    bool verticesInEdge = true;
    for (auto& it : e->vertices()) {
      if (vset.find(it) == vset.end()) {
        verticesInEdge = false;
        break;
      }
    }
    if (!verticesInEdge) continue;
    saveEdge(os, e);
  }

  return os.good();
}

bool OptimizableGraph::saveSubset(std::ostream& os, HyperGraph::EdgeSet& eset) {
  if (!parameters_.write(os)) return false;
  HyperGraph::VertexSet vset;
  for (const auto& e : eset)
    for (const auto& v : e->vertices())
      if (v) vset.insert(v);

  for (const auto& v : vset) saveVertex(os, static_cast<Vertex*>(v.get()));
  for (const auto& e : eset) saveEdge(os, static_cast<Edge*>(e.get()));
  return os.good();
}

int OptimizableGraph::maxDimension() const {
  int maxDim = 0;
  for (const auto& it : vertices()) {
    const auto* v =
        static_cast<const OptimizableGraph::Vertex*>(it.second.get());
    maxDim = (std::max)(maxDim, v->dimension());
  }
  return maxDim;
}

void OptimizableGraph::setRenamedTypesFromString(const std::string& types) {
  Factory* factory = Factory::instance();
  const vector<string> typesMap = strSplit(types, ",");
  for (const auto& i : typesMap) {
    vector<string> m = strSplit(i, "=");
    if (m.size() != 2) {
<<<<<<< HEAD
      cerr << __PRETTY_FUNCTION__ << ": unable to extract type map from " << i
           << endl;
=======
      G2O_ERROR("{}: unable to extract type map from {}", __PRETTY_FUNCTION__,
                typesMap[i]);
>>>>>>> 62616fd9
      continue;
    }
    const string typeInFile = trim(m[0]);
    const string loadedType = trim(m[1]);
    if (!factory->knowsTag(loadedType)) {
      G2O_ERROR("{}: unknown type {}", __PRETTY_FUNCTION__, loadedType);
      continue;
    }

    renamedTypesLookup_[typeInFile] = loadedType;
  }

<<<<<<< HEAD
  cerr << "# load look up table" << endl;
  for (auto it = renamedTypesLookup_.begin(); it != renamedTypesLookup_.end();
       ++it) {
    cerr << "#\t" << it->first << " -> " << it->second << endl;
=======
  G2O_DEBUG("Load look up table:");
  for (std::map<std::string, std::string>::const_iterator it =
           _renamedTypesLookup.begin();
       it != _renamedTypesLookup.end(); ++it) {
    G2O_DEBUG("{} -> {}", it->first, it->second);
>>>>>>> 62616fd9
  }
}

bool OptimizableGraph::isSolverSuitable(
    const OptimizationAlgorithmProperty& solverProperty,
    const std::set<int>& vertDims_) const {
  std::set<int> auxDims;
  if (vertDims_.empty()) {
    auxDims = dimensions();
  }
  const std::set<int>& vertDims = vertDims_.empty() ? auxDims : vertDims_;
  bool suitableSolver = true;
  if (vertDims.size() == 2) {
    if (solverProperty.requiresMarginalize) {
      suitableSolver = vertDims.count(solverProperty.poseDim) == 1 &&
                       vertDims.count(solverProperty.landmarkDim) == 1;
    } else {
      suitableSolver = solverProperty.poseDim == -1;
    }
  } else if (vertDims.size() == 1) {
    suitableSolver = vertDims.count(solverProperty.poseDim) == 1 ||
                     solverProperty.poseDim == -1;
  } else {
    suitableSolver =
        solverProperty.poseDim == -1 && !solverProperty.requiresMarginalize;
  }
  return suitableSolver;
}

std::set<int> OptimizableGraph::dimensions() const {
  std::set<int> auxDims;
  for (const auto& it : vertices()) {
    auto* v = static_cast<OptimizableGraph::Vertex*>(it.second.get());
    auxDims.insert(v->dimension());
  }
  return auxDims;
}

void OptimizableGraph::performActions(int iter, HyperGraphActionSet& actions) {
  if (!actions.empty()) {
    auto params = std::make_shared<HyperGraphAction::ParametersIteration>(iter);
    for (const auto& action : actions) {
      (*action)(*this, params);
    }
  }
}

void OptimizableGraph::preIteration(int iter) {
  performActions(iter, graphActions_[kAtPreiteration]);
}

void OptimizableGraph::postIteration(int iter) {
  performActions(iter, graphActions_[kAtPostiteration]);
}

bool OptimizableGraph::addPostIterationAction(
    std::shared_ptr<HyperGraphAction> action) {
  const std::pair<HyperGraphActionSet::iterator, bool> insertResult =
      graphActions_[kAtPostiteration].emplace(action);
  return insertResult.second;
}

bool OptimizableGraph::addPreIterationAction(
    std::shared_ptr<HyperGraphAction> action) {
  const std::pair<HyperGraphActionSet::iterator, bool> insertResult =
      graphActions_[kAtPreiteration].emplace(action);
  return insertResult.second;
}

bool OptimizableGraph::removePreIterationAction(
    const std::shared_ptr<HyperGraphAction>& action) {
  return graphActions_[kAtPreiteration].erase(action) > 0;
}

bool OptimizableGraph::removePostIterationAction(
    const std::shared_ptr<HyperGraphAction>& action) {
  return graphActions_[kAtPostiteration].erase(action) > 0;
}

bool OptimizableGraph::saveUserData(std::ostream& os, HyperGraph::Data* d) {
  Factory* factory = Factory::instance();
  while (d) {  // write the data packet for the vertex
    const string tag = factory->tag(d);
    if (!tag.empty()) {
      os << tag << " ";
      d->write(os);
      os << endl;
    }
    d = d->next().get();
  }
  return os.good();
}

bool OptimizableGraph::saveVertex(std::ostream& os,
                                  OptimizableGraph::Vertex* v) {
  Factory* factory = Factory::instance();
  const string tag = factory->tag(v);
  if (!tag.empty()) {
    os << tag << " " << v->id() << " ";
    v->write(os);
    os << endl;
    saveUserData(os, v->userData().get());
    if (v->fixed()) {
      os << "FIX " << v->id() << endl;
    }
    return os.good();
  }
  return false;
}

bool OptimizableGraph::saveParameter(std::ostream& os, Parameter* p) {
  Factory* factory = Factory::instance();
  const string tag = factory->tag(p);
  if (!tag.empty()) {
    os << tag << " " << p->id() << " ";
    p->write(os);
    os << endl;
  }
  return os.good();
}

bool OptimizableGraph::saveEdge(std::ostream& os, OptimizableGraph::Edge* e) {
  Factory* factory = Factory::instance();
  const string tag = factory->tag(e);
  if (!tag.empty()) {
    os << tag << " ";
    for (auto& it : e->vertices()) {
      const int vertexId = it ? it->id() : HyperGraph::kUnassignedId;
      os << vertexId << " ";
    }
    e->write(os);
    os << endl;
    saveUserData(os, e->userData().get());
    return os.good();
  }
  return false;
}

void OptimizableGraph::clear() {
  for (auto& vptr : vertices_) {
    auto* v = static_cast<OptimizableGraph::Vertex*>(vptr.second.get());
    v->graph_ = nullptr;
  }
  HyperGraph::clear();
}

void OptimizableGraph::clearParameters() {
  clear();
  parameters_.clear();
}

bool OptimizableGraph::verifyInformationMatrices(bool verbose) const {
  bool allEdgeOk = true;
  Eigen::SelfAdjointEigenSolver<MatrixX> eigenSolver;
  for (const auto& it : edges()) {
    auto* e = static_cast<OptimizableGraph::Edge*>(it.get());
    MatrixX::MapType information(e->informationData(), e->dimension(),
                                 e->dimension());
    // test on symmetry
    const bool isSymmetric = information.transpose() == information;
    bool okay = isSymmetric;
    if (isSymmetric) {
      // compute the eigenvalues
      eigenSolver.compute(information, Eigen::EigenvaluesOnly);
      const bool isSPD = eigenSolver.eigenvalues()(0) >= 0.;
      okay = okay && isSPD;
    }
    allEdgeOk = allEdgeOk && okay;
    if (!okay) {
      if (verbose) {
        vector<int> ids(e->vertices().size());
        for (size_t i = 0; i < e->vertices().size(); ++i)
          ids[i] = e->vertex(i)->id();
        if (!isSymmetric)
          G2O_WARN("Information Matrix for an edge is not symmetric: {}",
                   fmt::join(ids, " "));
        else
          G2O_WARN("Information Matrix for an edge is not SPD: {}",
                   fmt::join(ids, " "));
        if (isSymmetric)
          G2O_WARN("eigenvalues: {}", eigenSolver.eigenvalues().transpose());
      }
    }
  }
  return allEdgeOk;
}

bool OptimizableGraph::initMultiThreading() {
#if (defined G2O_OPENMP) && EIGEN_VERSION_AT_LEAST(3, 1, 0)
  Eigen::initParallel();
#endif
  return true;
}

}  // namespace g2o<|MERGE_RESOLUTION|>--- conflicted
+++ resolved
@@ -33,11 +33,8 @@
 #include <iomanip>
 #include <iostream>
 #include <iterator>
-<<<<<<< HEAD
+#include <sstream>
 #include <utility>
-=======
-#include <sstream>
->>>>>>> 62616fd9
 
 #include "cache.h"
 #include "estimate_propagator.h"
@@ -56,39 +53,16 @@
 
 static std::shared_ptr<OptimizableGraph::Vertex> kNonExistantVertex(nullptr);
 
-using std::cerr;
 using std::endl;
 using std::string;
 using std::vector;
 
-<<<<<<< HEAD
-namespace {
-std::ostream& printIdChain(std::ostream& os, const std::vector<int>& ids) {
-  for (size_t l = 0; l < ids.size(); ++l) {
-    if (l > 0) cerr << " <->";
-    cerr << " " << ids[l];
-  }
-  return os;
-}
-}  // namespace
-
 std::shared_ptr<CacheContainer> OptimizableGraph::Vertex::cacheContainer() {
   if (!cacheContainer_) {
     cacheContainer_ = std::make_shared<CacheContainer>(*this);
   }
   return cacheContainer_;
 }
-=======
-OptimizableGraph::Vertex::Vertex()
-    : HyperGraph::Vertex(),
-      _graph(0),
-      _userData(0),
-      _hessianIndex(-1),
-      _fixed(false),
-      _marginalized(false),
-      _colInHessian(-1),
-      _cacheContainer(0) {}
->>>>>>> 62616fd9
 
 MatrixX::MapType OptimizableGraph::Vertex::hessianMap() const {
   const int dim = dimension();
@@ -117,8 +91,7 @@
 
 int OptimizableGraph::Vertex::estimateDimension() const { return -1; }
 
-bool OptimizableGraph::Vertex::setMinimalEstimateData(
-    const double* estimate) {
+bool OptimizableGraph::Vertex::setMinimalEstimateData(const double* estimate) {
   const bool ret = setMinimalEstimateDataImpl(estimate);
   updateCache();
   return ret;
@@ -162,39 +135,20 @@
     return false;
   }
 
-<<<<<<< HEAD
   assert(parameters_.size() == parameterIds_.size());
-  // cerr << __PRETTY_FUNCTION__ << ": encountered " << _parameters.size() << "
-  // parameters" << endl;
   for (size_t i = 0; i < parameters_.size(); i++) {
     const int index = parameterIds_[i];
     parameters_[i] = graph()->parameter(index);
 #ifndef NDEBUG
     auto& aux = *parameters_[i];
     if (typeid(aux).name() != parameterTypes_[i]) {
-      cerr << __PRETTY_FUNCTION__
-           << ": FATAL, parameter type mismatch - encountered "
-           << typeid(aux).name() << "; should be " << parameterTypes_[i]
-           << endl;
+      G2O_ERROR(
+          "{}: FATAL, parameter type mismatch - encountered {}; should be {}",
+          __PRETTY_FUNCTION__, typeid(aux).name(), parameterTypes_[i]);
     }
 #endif
     if (!parameters_[i]) {
-      cerr << __PRETTY_FUNCTION__ << ": FATAL, _parameters[i] == nullptr"
-           << endl;
-=======
-  assert(_parameters.size() == _parameterIds.size());
-  for (size_t i = 0; i < _parameters.size(); i++) {
-    int index = _parameterIds[i];
-    *_parameters[i] = graph()->parameter(index);
-    auto& aux = **_parameters[i];
-    if (typeid(aux).name() != _parameterTypes[i]) {
-      G2O_ERROR(
-          "{}: FATAL, parameter type mismatch - encountered {}; should be {}",
-          __PRETTY_FUNCTION__, typeid(aux).name(), _parameterTypes[i]);
-    }
-    if (!*_parameters[i]) {
-      G2O_ERROR("{}: FATAL, *_parameters[i] == 0", __PRETTY_FUNCTION__);
->>>>>>> 62616fd9
+      G2O_ERROR("{}: FATAL, _parameters[i] == nullptr", __PRETTY_FUNCTION__);
       return false;
     }
   }
@@ -239,30 +193,18 @@
     assert(0 && "Invalid vertex id");
     return false;
   }
-<<<<<<< HEAD
   if (vertex(ov->id())) {
-    cerr << __FUNCTION__ << ": FATAL, a vertex with ID " << ov->id()
-         << " has already been registered with this graph" << endl;
-    return false;
-  }
-  if (ov->graph_ != nullptr && ov->graph_ != this) {
-    cerr << __FUNCTION__ << ": FATAL, vertex with ID " << ov->id()
-         << " has already registered with another graph " << ov->graph_ << endl;
-=======
-  Vertex* inserted = vertex(ov->id());
-  if (inserted) {
     G2O_WARN(
         "{}: a vertex with ID {} has already been registered with this "
         "graph",
         __PRETTY_FUNCTION__, ov->id());
     return false;
   }
-  if (ov->_graph != nullptr && ov->_graph != this) {
+  if (ov->graph_ != nullptr && ov->graph_ != this) {
     G2O_ERROR(
         "{}: FATAL, vertex with ID {} has already been registered with another "
         "graph {}",
-        __PRETTY_FUNCTION__, ov->id(), static_cast<void*>(ov->_graph));
->>>>>>> 62616fd9
+        __PRETTY_FUNCTION__, ov->id(), static_cast<void*>(ov->graph_));
     return false;
   }
   if (userData) ov->setUserData(userData);
@@ -343,12 +285,12 @@
 #endif
     if (!ee->resolveParameters()) {
       G2O_ERROR("{}: FATAL, cannot resolve parameters for edge {}",
-                static_cast<void*>(e));
+                static_cast<void*>(e.get()));
       return false;
     }
     if (!ee->resolveCaches()) {
       G2O_ERROR("{}: FATAL, cannot resolve caches for edge {}",
-                static_cast<void*>(e));
+                static_cast<void*>(e.get()));
       return false;
     }
     jacobianWorkspace_.updateSize(*e);
@@ -437,12 +379,7 @@
     lineNumber++;
     if (bytesRead == -1) break;
     currentLine >> token;
-<<<<<<< HEAD
-    // cerr << "Token=" << token << endl;
     if (bytesRead == 0 || token.empty() || token[0] == '#') continue;
-=======
-    if (bytesRead == 0 || token.size() == 0 || token[0] == '#') continue;
->>>>>>> 62616fd9
 
     // handle commands encoded in the file
     if (token == "FIX") {
@@ -490,24 +427,13 @@
       p->setId(pid);
       const bool r = p->read(currentLine);
       if (!r) {
-<<<<<<< HEAD
-        cerr << __PRETTY_FUNCTION__ << ": Error reading data " << token
-             << " for parameter " << pid << " at line " << lineNumber << endl;
+        G2O_ERROR("{}: reading data {} for parameter {} at line ",
+                  __PRETTY_FUNCTION__, pid, lineNumber);
       } else {
         if (!parameters_.addParameter(p)) {
-          cerr << __PRETTY_FUNCTION__ << ": Parameter of type:" << token
-               << " id:" << pid << " already defined"
-               << " at line " << lineNumber << endl;
-=======
-        G2O_ERROR("{}: reading data {} for parameter {} at line ",
-                  __PRETTY_FUNCTION__, pid, lineNumber);
-        delete p;
-      } else {
-        if (!_parameters.addParameter(p)) {
           G2O_ERROR(
               "{}: Parameter of type: {} id: {} already defined at line {}",
               __PRETTY_FUNCTION__, token, pid, lineNumber);
->>>>>>> 62616fd9
         }
       }
       continue;
@@ -526,29 +452,15 @@
                   __PRETTY_FUNCTION__, token, id, lineNumber);
       v->setId(id);
       if (!addVertex(v)) {
-<<<<<<< HEAD
-        cerr << __PRETTY_FUNCTION__ << ": Failure adding Vertex, " << token
-             << " " << id << " at line " << lineNumber << endl;
+        G2O_ERROR("{}: Failure adding Vertex {} {} at line {}",
+                  __PRETTY_FUNCTION__, token, id, lineNumber);
       } else {
         previousDataContainer = v;
       }
     } else if (dynamic_cast<Edge*>(element.get())) {
-      // cerr << "it is an edge" << endl;
       previousData = nullptr;
       auto e = std::static_pointer_cast<Edge>(element);
       const int numV = e->vertices().size();
-=======
-        G2O_ERROR("{}: Failure adding Vertex {} {} at line {}",
-                  __PRETTY_FUNCTION__, token, id, lineNumber);
-        delete v;
-      } else {
-        previousDataContainer = v;
-      }
-    } else if (dynamic_cast<Edge*>(element)) {
-      previousData = 0;
-      Edge* e = static_cast<Edge*>(element);
-      int numV = e->vertices().size();
->>>>>>> 62616fd9
 
       vector<int> ids;
       if (!e->vertices().empty()) {
@@ -576,56 +488,28 @@
         }
       }
       if (!vertsOkay) {
-<<<<<<< HEAD
-        cerr << __PRETTY_FUNCTION__ << ": Unable to find vertices for edge "
-             << token << " at line " << lineNumber << " IDs: ";
-        printIdChain(cerr, ids) << std::endl;
-=======
         G2O_ERROR("{}: Unable to find vertices for edge {} at line {} IDs: {}",
                   __PRETTY_FUNCTION__, token, lineNumber, fmt::join(ids, " "));
-        delete e;
->>>>>>> 62616fd9
         e = nullptr;
       } else {
         const bool r = e->read(currentLine);
         if (!r || !addEdge(e)) {
-<<<<<<< HEAD
-          cerr << __PRETTY_FUNCTION__ << ": Unable to add edge " << token
-               << " at line " << lineNumber << " IDs: ";
-          printIdChain(cerr, ids) << std::endl;
-=======
           G2O_ERROR("{}: Unable to add edge {} at line {} IDs: {}",
                     __PRETTY_FUNCTION__, token, lineNumber,
                     fmt::join(ids, " "));
-          delete e;
->>>>>>> 62616fd9
           e = nullptr;
         }
       }
 
       previousDataContainer = e;
-<<<<<<< HEAD
     } else if (dynamic_cast<Data*>(element.get())) {  // reading in the data
                                                       // packet for the vertex
-      // cerr << "read data packet " << token << " vertex " <<
-      // previousVertex->id() << endl;
       auto d = std::static_pointer_cast<Data>(element);
       const bool r = d->read(currentLine);
       if (!r) {
-        cerr << __PRETTY_FUNCTION__ << ": Error reading data " << token
-             << " at line " << lineNumber << " IDs: " << endl;
-        previousData = nullptr;
-=======
-    } else if (dynamic_cast<Data*>(
-                   element)) {  // reading in the data packet for the vertex
-      Data* d = static_cast<Data*>(element);
-      bool r = d->read(currentLine);
-      if (!r) {
         G2O_ERROR("{}: Error reading data {} at line {}", __PRETTY_FUNCTION__,
                   token, lineNumber);
-        delete d;
-        previousData = 0;
->>>>>>> 62616fd9
+        previousData = nullptr;
       } else if (previousData) {
         previousData->setNext(d);
         d->setDataContainer(previousData->dataContainer());
@@ -636,26 +520,15 @@
         previousData = d.get();
         previousDataContainer = nullptr;
       } else {
-<<<<<<< HEAD
-        cerr << __PRETTY_FUNCTION__
-             << ": got data element, but no data container available" << endl;
-        previousData = nullptr;
-=======
         G2O_ERROR("{}: got data element, but no data container available",
                   __PRETTY_FUNCTION__);
-        delete d;
-        previousData = 0;
->>>>>>> 62616fd9
+        previousData = nullptr;
       }
     }
   }  // while read line
 
 #ifndef NDEBUG
-<<<<<<< HEAD
-  cerr << "Loaded " << parameters_.size() << " parameters" << endl;
-=======
-  G2O_DEBUG("Loaded {} parameters", _parameters.size());
->>>>>>> 62616fd9
+  G2O_DEBUG("Loaded {} parameters", parameters_.size());
 #endif
 
   return true;
@@ -756,13 +629,8 @@
   for (const auto& i : typesMap) {
     vector<string> m = strSplit(i, "=");
     if (m.size() != 2) {
-<<<<<<< HEAD
-      cerr << __PRETTY_FUNCTION__ << ": unable to extract type map from " << i
-           << endl;
-=======
       G2O_ERROR("{}: unable to extract type map from {}", __PRETTY_FUNCTION__,
-                typesMap[i]);
->>>>>>> 62616fd9
+                i);
       continue;
     }
     const string typeInFile = trim(m[0]);
@@ -775,18 +643,10 @@
     renamedTypesLookup_[typeInFile] = loadedType;
   }
 
-<<<<<<< HEAD
-  cerr << "# load look up table" << endl;
+  G2O_DEBUG("Load look up table:");
   for (auto it = renamedTypesLookup_.begin(); it != renamedTypesLookup_.end();
        ++it) {
-    cerr << "#\t" << it->first << " -> " << it->second << endl;
-=======
-  G2O_DEBUG("Load look up table:");
-  for (std::map<std::string, std::string>::const_iterator it =
-           _renamedTypesLookup.begin();
-       it != _renamedTypesLookup.end(); ++it) {
     G2O_DEBUG("{} -> {}", it->first, it->second);
->>>>>>> 62616fd9
   }
 }
 
