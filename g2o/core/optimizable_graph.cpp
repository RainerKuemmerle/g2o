--- conflicted
+++ resolved
@@ -89,13 +89,8 @@
   }
 }
 
-<<<<<<< HEAD
-bool OptimizableGraph::Vertex::setEstimateData(const number_t* estimate) {
+bool OptimizableGraph::Vertex::setEstimateData(const double* estimate) {
   const bool ret = setEstimateDataImpl(estimate);
-=======
-bool OptimizableGraph::Vertex::setEstimateData(const double* v) {
-  bool ret = setEstimateDataImpl(v);
->>>>>>> 1b4c73fc
   updateCache();
   return ret;
 }
@@ -104,14 +99,9 @@
 
 int OptimizableGraph::Vertex::estimateDimension() const { return -1; }
 
-<<<<<<< HEAD
 bool OptimizableGraph::Vertex::setMinimalEstimateData(
-    const number_t* estimate) {
+    const double* estimate) {
   const bool ret = setMinimalEstimateDataImpl(estimate);
-=======
-bool OptimizableGraph::Vertex::setMinimalEstimateData(const double* v) {
-  bool ret = setMinimalEstimateDataImpl(v);
->>>>>>> 1b4c73fc
   updateCache();
   return ret;
 }
@@ -317,19 +307,10 @@
   return -1;
 }
 
-<<<<<<< HEAD
-number_t OptimizableGraph::chi2() const {
-  number_t chi = 0.0;
+double OptimizableGraph::chi2() const {
+  double chi = 0.0;
   for (const auto& it : this->edges()) {
     const auto* e = static_cast<const OptimizableGraph::Edge*>(it.get());
-=======
-double OptimizableGraph::chi2() const {
-  double chi = 0.0;
-  for (OptimizableGraph::EdgeSet::const_iterator it = this->edges().begin();
-       it != this->edges().end(); ++it) {
-    const OptimizableGraph::Edge* e =
-        static_cast<const OptimizableGraph::Edge*>(*it);
->>>>>>> 1b4c73fc
     chi += e->chi2();
   }
   return chi;
