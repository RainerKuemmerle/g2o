// g2o - General Graph Optimization
// Copyright (C) 2011 R. Kuemmerle, G. Grisetti, W. Burgard
// All rights reserved.
//
// Redistribution and use in source and binary forms, with or without
// modification, are permitted provided that the following conditions are
// met:
//
// * Redistributions of source code must retain the above copyright notice,
//   this list of conditions and the following disclaimer.
// * Redistributions in binary form must reproduce the above copyright
//   notice, this list of conditions and the following disclaimer in the
//   documentation and/or other materials provided with the distribution.
//
// THIS SOFTWARE IS PROVIDED BY THE COPYRIGHT HOLDERS AND CONTRIBUTORS "AS
// IS" AND ANY EXPRESS OR IMPLIED WARRANTIES, INCLUDING, BUT NOT LIMITED
// TO, THE IMPLIED WARRANTIES OF MERCHANTABILITY AND FITNESS FOR A
// PARTICULAR PURPOSE ARE DISCLAIMED. IN NO EVENT SHALL THE COPYRIGHT
// HOLDER OR CONTRIBUTORS BE LIABLE FOR ANY DIRECT, INDIRECT, INCIDENTAL,
// SPECIAL, EXEMPLARY, OR CONSEQUENTIAL DAMAGES (INCLUDING, BUT NOT LIMITED
// TO, PROCUREMENT OF SUBSTITUTE GOODS OR SERVICES; LOSS OF USE, DATA, OR
// PROFITS; OR BUSINESS INTERRUPTION) HOWEVER CAUSED AND ON ANY THEORY OF
// LIABILITY, WHETHER IN CONTRACT, STRICT LIABILITY, OR TORT (INCLUDING
// NEGLIGENCE OR OTHERWISE) ARISING IN ANY WAY OUT OF THE USE OF THIS
// SOFTWARE, EVEN IF ADVISED OF THE POSSIBILITY OF SUCH DAMAGE.

#ifndef G2O_GRAPH_OPTIMIZER_CHOL_H_
#define G2O_GRAPH_OPTIMIZER_CHOL_H_

#include <memory>

#include "batch_stats.h"
#include "g2o/stuff/macros.h"
#include "g2o_core_api.h"
#include "optimizable_graph.h"
#include "sparse_block_matrix.h"

namespace g2o {

// forward declaration
class OptimizationAlgorithm;
class EstimatePropagatorCost;

class G2O_CORE_API SparseOptimizer : public OptimizableGraph {
 public:
  enum {
    kAtComputeactiverror = OptimizableGraph::kAtNumElements,
    kAtNumElements,  // keep as last element
  };

  friend class ActivePathCostFunction;

  // Attention: _solver & _statistics is own by SparseOptimizer and will be
  // deleted in its destructor.
  SparseOptimizer();
  ~SparseOptimizer() override;

  // new interface for the optimizer
  // the old functions will be dropped
  /**
   * Initializes the structures for optimizing a portion of the graph specified
   * by a subset of edges. Before calling it be sure to invoke marginalized()
   * and fixed() to the vertices you want to include in the schur complement or
   * to set as fixed during the optimization.
   * @param eset: the subgraph to be optimized.
   * @returns false if somethings goes wrong
   */
  virtual bool initializeOptimization(HyperGraph::EdgeSet& eset);

  /**
   * Initializes the structures for optimizing a portion of the graph specified
   * by a subset of vertices. Before calling it be sure to invoke marginalized()
   * and fixed() to the vertices you want to include in the schur complement or
   * to set as fixed during the optimization.
   * @param vset: the subgraph to be optimized.
   * @param level: is the level (in multilevel optimization)
   * @returns false if somethings goes wrong
   */
  virtual bool initializeOptimization(HyperGraph::VertexSet& vset,
                                      int level = 0);

  /**
   * Initializes the structures for optimizing the whole graph.
   * Before calling it be sure to invoke marginalized() and fixed() to the
   * vertices you want to include in the schur complement or to set as fixed
   * during the optimization.
   * @param level: is the level (in multilevel optimization)
   * @returns false if somethings goes wrong
   */
  virtual bool initializeOptimization(int level = 0);

  /**
   * HACK updating the internal structures for online processing
   */
  virtual bool updateInitialization(HyperGraph::VertexSet& vset,
                                    HyperGraph::EdgeSet& eset);

  /**
   * Propagates an initial guess from the vertex specified as origin.
   * It should be called after initializeOptimization(...), as it relies on the
   * _activeVertices/_edges structures. It constructs a set of trees starting
   * from the nodes in the graph which are fixed and eligible for preforming
   * optimization. The trees are constructed by utlizing a cost-function
   * specified.
   * @param costFunction: the cost function used
   * @patam maxDistance: the distance where to stop the search
   */
  virtual void computeInitialGuess();

  /**
   * Same as above but using a specific propagator
   */
  virtual void computeInitialGuess(EstimatePropagatorCost& propagator);

  /**
   * sets all vertices to their origin.
   */
  virtual void setToOrigin();

  /**
   * starts one optimization run given the current configuration of the graph,
   * and the current settings stored in the class instance.
   * It can be called only after initializeOptimization
   */
  int optimize(int iterations, bool online = false) override;

  /**
   * computes the blocks of the inverse of the specified pattern.
   * the pattern is given via pairs <row, col> of the blocks in the hessian
   * @param blockIndices: the pattern
   * @param spinv: the sparse block matrix with the result
   * @returns false if the operation is not supported by the solver
   */
  bool computeMarginals(SparseBlockMatrix<MatrixX>& spinv,
                        const std::vector<std::pair<int, int> >& blockIndices);

  /**
   * computes the inverse of the specified vertex.
   * @param vertex: the vertex whose state is to be marginalised
   * @param spinv: the sparse block matrix with the result
   * @returns false if the operation is not supported by the solver
   */
  bool computeMarginals(SparseBlockMatrix<MatrixX>& spinv,
                        const Vertex* vertex) {
    if (vertex->hessianIndex() < 0) {
      return false;
    }
    std::vector<std::pair<int, int> > index;
    index.emplace_back(vertex->hessianIndex(), vertex->hessianIndex());
    return computeMarginals(spinv, index);
  }

  /**
   * computes the inverse of the set specified vertices, assembled into a single
   * covariance matrix.
   * @param vertex: the pattern
   * @param spinv: the sparse block matrix with the result
   * @returns false if the operation is not supported by the solver
   */
  bool computeMarginals(SparseBlockMatrix<MatrixX>& spinv,
                        const VertexContainer& vertices) {
    std::vector<std::pair<int, int> > indices;
    for (const auto& vertex : vertices) {
      indices.emplace_back(vertex->hessianIndex(), vertex->hessianIndex());
    }
    return computeMarginals(spinv, indices);
  }

  //! finds a gauge in the graph to remove the undefined dof.
  // The gauge should be fixed() and then the optimization can work (if no
  // additional dof are in the system. The default implementation returns a node
  // with maximum dimension.
  virtual std::shared_ptr<OptimizableGraph::Vertex> findGauge();

  bool gaugeFreedom();

  /**returns the cached chi2 of the active portion of the graph*/
  number_t activeChi2() const;
  /**
   * returns the cached chi2 of the active portion of the graph.
   * In contrast to activeChi2() this functions considers the weighting
   * of the error according to the robustification of the error functions.
   */
  number_t activeRobustChi2() const;

  //! verbose information during optimization
  bool verbose() const { return verbose_; }
  void setVerbose(bool verbose);

  /**
   * sets a variable checked at every iteration to force a user stop. The
   * iteration exits when the variable is true;
   */
  void setForceStopFlag(bool* flag);
  bool* forceStopFlag() const { return forceStopFlag_; };

  //! if external stop flag is given, return its state. False otherwise
  bool terminate() const { return forceStopFlag_ ? (*forceStopFlag_) : false; }

  //! the index mapping of the vertices
  const VertexContainerRaw& indexMapping() const { return ivMap_; }
  //! the vertices active in the current optimization
  const VertexContainer& activeVertices() const { return activeVertices_; }
  //! the edges active in the current optimization
  const EdgeContainer& activeEdges() const { return activeEdges_; }

  /**
   * Remove a vertex. If the vertex is contained in the currently active set
   * of vertices, then the internal temporary structures are cleaned, e.g., the
   * index mapping is erased. In case you need the index mapping for
   * manipulating the graph, you have to store it in your own copy.
   */
  bool removeVertex(const std::shared_ptr<HyperGraph::Vertex>& v,
                    bool detach = false) override;

  /**
   * search for an edge in _activeVertices and return the iterator pointing to
   * it getActiveVertices().end() if not found
   */
  VertexContainer::const_iterator findActiveVertex(
      const OptimizableGraph::Vertex* v) const;
  /**
   * search for an edge in _activeEdges and return the iterator pointing to it
   * getActiveEdges().end() if not found
   */
  EdgeContainer::const_iterator findActiveEdge(
      const OptimizableGraph::Edge* e) const;

  //! the solver used by the optimizer
  std::shared_ptr<OptimizationAlgorithm> algorithm() const {
    return algorithm_;
  }
  std::shared_ptr<OptimizationAlgorithm> solver() { return algorithm_; }
  void setAlgorithm(const std::shared_ptr<OptimizationAlgorithm>& algorithm);

  //! push the estimate of a subset of the variables onto a stack
  virtual void push(SparseOptimizer::VertexContainer& vlist);
  //! push the estimate of a subset of the variables onto a stack
  void push(HyperGraph::VertexSet& vlist) override;
  //! push all the active vertices onto a stack
  void push() override;
  //! pop (restore) the estimate a subset of the variables from the stack
  virtual void pop(SparseOptimizer::VertexContainer& vlist);
  //! pop (restore) the estimate a subset of the variables from the stack
  void pop(HyperGraph::VertexSet& vlist) override;
  //! pop (restore) the estimate of the active vertices from the stack
  void pop() override;

  //! ignore the latest stored element on the stack, remove it from the stack
  //! but do not restore the estimate
  virtual void discardTop(SparseOptimizer::VertexContainer& vlist);
  //! same as above, but for the active vertices
  void discardTop() override;
  using OptimizableGraph::discardTop;

  /**
   * clears the graph, and polishes some intermediate structures
   * Note that this only removes nodes / edges. Parameters can be removed
   * with clearParameters().
   */
  void clear() override;

  /**
   * computes the error vectors of all edges in the activeSet, and caches them
   */
  void computeActiveErrors();

  /**
   * Linearizes the system by computing the Jacobians for the nodes
   * and edges in the graph
   */
  G2O_ATTRIBUTE_DEPRECATED(void linearizeSystem()) {
    // nothing needed, linearization is now done inside the solver
  }

  /**
   * update the estimate of the active vertices
   * @param update: the number_t vector containing the stacked
   * elements of the increments on the vertices.
   */
  void update(const number_t* update);

  /**
     returns the set of batch statistics about the optimisation
  */
  const BatchStatisticsContainer& batchStatistics() const {
    return batchStatistics_;
  }
  /**
     returns the set of batch statistics about the optimisation
  */
  BatchStatisticsContainer& batchStatistics() { return batchStatistics_; }

  void setComputeBatchStatistics(bool computeBatchStatistics);

  bool computeBatchStatistics() const { return computeBatchStatistics_; }

  /**** callbacks ****/
  //! add an action to be executed before the error vectors are computed
<<<<<<< HEAD
  bool addComputeErrorAction(const std::shared_ptr<HyperGraphAction>& action);
  //! remove an action that should no longer be execured before computing the
=======
  bool addComputeErrorAction(HyperGraphAction* action);
  //! remove an action that should no longer be executed before computing the
>>>>>>> 26f775d1
  //! error vectors
  bool removeComputeErrorAction(
      const std::shared_ptr<HyperGraphAction>& action);

 protected:
  bool* forceStopFlag_{nullptr};
  bool verbose_{false};

  VertexContainerRaw ivMap_;
  VertexContainer activeVertices_;  ///< sorted according to VertexIDCompare
  EdgeContainer activeEdges_;       ///< sorted according to EdgeIDCompare

  void sortVectorContainers();

  std::shared_ptr<OptimizationAlgorithm> algorithm_;

  /**
   * builds the mapping of the active vertices to the (block) row / column in
   * the Hessian
   */
  bool buildIndexMapping(SparseOptimizer::VertexContainer& vlist);
  void clearIndexMapping();

  BatchStatisticsContainer
      batchStatistics_;  ///< global statistics of the optimizer, e.g., timing,
                         ///< num-non-zeros
  bool computeBatchStatistics_{false};
};
}  // namespace g2o

#endif<|MERGE_RESOLUTION|>--- conflicted
+++ resolved
@@ -297,13 +297,8 @@
 
   /**** callbacks ****/
   //! add an action to be executed before the error vectors are computed
-<<<<<<< HEAD
   bool addComputeErrorAction(const std::shared_ptr<HyperGraphAction>& action);
-  //! remove an action that should no longer be execured before computing the
-=======
-  bool addComputeErrorAction(HyperGraphAction* action);
   //! remove an action that should no longer be executed before computing the
->>>>>>> 26f775d1
   //! error vectors
   bool removeComputeErrorAction(
       const std::shared_ptr<HyperGraphAction>& action);
