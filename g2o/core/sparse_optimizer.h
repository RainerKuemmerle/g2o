--- conflicted
+++ resolved
@@ -141,18 +141,7 @@
    * @returns false if the operation is not supported by the solver
    */
   bool computeMarginals(SparseBlockMatrix<MatrixX>& spinv,
-<<<<<<< HEAD
-                        const Vertex* vertex) {
-    if (vertex->hessianIndex() < 0) {
-      return false;
-    }
-    std::vector<std::pair<int, int> > index;
-    index.emplace_back(vertex->hessianIndex(), vertex->hessianIndex());
-    return computeMarginals(spinv, index);
-  }
-=======
                         const Vertex* vertex);
->>>>>>> 9c30e235
 
   /**
    * computes the inverse of the set specified vertices, assembled into a single
@@ -162,17 +151,7 @@
    * @returns false if the operation is not supported by the solver
    */
   bool computeMarginals(SparseBlockMatrix<MatrixX>& spinv,
-<<<<<<< HEAD
-                        const VertexContainer& vertices) {
-    std::vector<std::pair<int, int> > indices;
-    for (const auto& vertex : vertices) {
-      indices.emplace_back(vertex->hessianIndex(), vertex->hessianIndex());
-    }
-    return computeMarginals(spinv, indices);
-  }
-=======
                         const VertexContainer& vertices);
->>>>>>> 9c30e235
 
   //! finds a gauge in the graph to remove the undefined dof.
   // The gauge should be fixed() and then the optimization can work (if no
