--- conflicted
+++ resolved
@@ -69,22 +69,8 @@
 HyperGraphElementAction::~HyperGraphElementAction() = default;
 
 HyperGraphElementActionCollection::HyperGraphElementActionCollection(
-<<<<<<< HEAD
     const std::string& name) {
   name_ = name;
-=======
-    const std::string& name_) {
-  _name = name_;
-}
-
-HyperGraphElementAction* HyperGraphElementActionCollection::operator()(
-    HyperGraph::HyperGraphElement* element,
-    HyperGraphElementAction::Parameters* params) {
-  ActionMap::iterator it = _actionMap.find(typeid(*element).name());
-  if (it == _actionMap.end()) return nullptr;
-  HyperGraphElementAction* action = it->second.get();
-  return (*action)(element, params);
->>>>>>> 62616fd9
 }
 
 bool HyperGraphElementActionCollection::operator()(
@@ -103,17 +89,10 @@
             action->typeName());
 #endif
   if (action->name() != name()) {
-<<<<<<< HEAD
-    std::cerr << __PRETTY_FUNCTION__
-              << ": invalid attempt to register an action in a collection with "
-                 "a different name "
-              << name() << " " << action->name() << std::endl;
-=======
     G2O_ERROR(
         "{}: invalid attempt to register an action in a collection with a "
         "different name {} {}",
         __PRETTY_FUNCTION__, name(), action->name());
->>>>>>> 62616fd9
   }
   actionMap_.insert(make_pair(action->typeName(), action));
   return true;
@@ -159,17 +138,10 @@
     collection =
         std::dynamic_pointer_cast<HyperGraphElementActionCollection>(oldAction);
     if (!collection) {
-<<<<<<< HEAD
-      std::cerr << __PRETTY_FUNCTION__
-                << ": fatal error, a collection is not at the first level in "
-                   "the library"
-                << std::endl;
-=======
       G2O_ERROR(
           "{}: : fatal error, a collection is not at the first level in the "
           "library",
           __PRETTY_FUNCTION__);
->>>>>>> 62616fd9
       return false;
     }
     return collection->registerAction(action);
