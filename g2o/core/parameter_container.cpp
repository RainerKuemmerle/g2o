--- conflicted
+++ resolved
@@ -106,22 +106,12 @@
     p->setId(pid);
     const bool r = p->read(currentLine);
     if (!r) {
-<<<<<<< HEAD
-      std::cerr << __PRETTY_FUNCTION__ << ": Error reading data " << token
-                << " for parameter " << pid << std::endl;
-    } else {
-      if (!addParameter(p)) {
-        std::cerr << __PRETTY_FUNCTION__ << ": Parameter of type:" << token
-                  << " id:" << pid << " already defined" << std::endl;
-=======
       G2O_ERROR("{}: Error reading data {} for parameter {}",
                 __PRETTY_FUNCTION__, token, pid);
-      delete p;
     } else {
       if (!addParameter(p)) {
         G2O_ERROR("{}: Parameter of type: {} id: {} already defined",
                   __PRETTY_FUNCTION__, token, pid);
->>>>>>> 62616fd9
       }
     }
   }  // while read line
