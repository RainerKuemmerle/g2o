// g2o - General Graph Optimization
// Copyright (C) 2011 R. Kuemmerle, G. Grisetti, W. Burgard
// All rights reserved.
//
// Redistribution and use in source and binary forms, with or without
// modification, are permitted provided that the following conditions are
// met:
//
// * Redistributions of source code must retain the above copyright notice,
//   this list of conditions and the following disclaimer.
// * Redistributions in binary form must reproduce the above copyright
//   notice, this list of conditions and the following disclaimer in the
//   documentation and/or other materials provided with the distribution.
//
// THIS SOFTWARE IS PROVIDED BY THE COPYRIGHT HOLDERS AND CONTRIBUTORS "AS
// IS" AND ANY EXPRESS OR IMPLIED WARRANTIES, INCLUDING, BUT NOT LIMITED
// TO, THE IMPLIED WARRANTIES OF MERCHANTABILITY AND FITNESS FOR A
// PARTICULAR PURPOSE ARE DISCLAIMED. IN NO EVENT SHALL THE COPYRIGHT
// HOLDER OR CONTRIBUTORS BE LIABLE FOR ANY DIRECT, INDIRECT, INCIDENTAL,
// SPECIAL, EXEMPLARY, OR CONSEQUENTIAL DAMAGES (INCLUDING, BUT NOT LIMITED
// TO, PROCUREMENT OF SUBSTITUTE GOODS OR SERVICES; LOSS OF USE, DATA, OR
// PROFITS; OR BUSINESS INTERRUPTION) HOWEVER CAUSED AND ON ANY THEORY OF
// LIABILITY, WHETHER IN CONTRACT, STRICT LIABILITY, OR TORT (INCLUDING
// NEGLIGENCE OR OTHERWISE) ARISING IN ANY WAY OUT OF THE USE OF THIS
// SOFTWARE, EVEN IF ADVISED OF THE POSSIBILITY OF SUCH DAMAGE.

#ifndef G2O_AUTO_DIFFERENTIATION_H
#define G2O_AUTO_DIFFERENTIATION_H

#include <algorithm>
#include <cassert>
#include <type_traits>

#include "eigen_types.h"
#include "g2o/autodiff/autodiff.h"
#include "g2o/stuff/misc.h"
#include "g2o_core_api.h"

namespace g2o {

/**
 * functor object to access the estimate data of an edge.
 * Here, we call estimate().data() on each vertex to obtain the raw pointer.
 */
template <typename Edge>
struct EstimateAccessor {
<<<<<<< HEAD
  template <int K>
  EIGEN_STRONG_INLINE number_t* data(Edge* that) {
    return const_cast<number_t*>(
        that->template vertexXn<K>()->estimate().data());
=======
  template <int k>
  EIGEN_STRONG_INLINE double* data(Edge* that) {
    return const_cast<double*>(that->template vertexXn<k>()->estimate().data());
>>>>>>> 1b4c73fc
  }
};

/**
 * functor to access the estimate pointer by the getEstimateData() function
 * that can be implemented in vertex types. Downside is that we have to
 * buffer the data.
 * In such a case, Edge::computeError is most likely implemented on own types
 * and Edge::operator() has to be re-implemented consuming pointers to obtain
 * the error for linearizing.
 * See the implementation of EdgeSE2AD in unit_test/general/auto_diff.cpp
 */
template <typename Edge>
class EstimateAccessorGet {
 public:
<<<<<<< HEAD
  template <int K>
  EIGEN_STRONG_INLINE number_t* data(Edge* that) {
    auto& buffer = std::get<K>(estimateBuffer_);
    buffer.resize(that->template vertexDimension<K>());
    auto* rawBuffer = const_cast<number_t*>(buffer.data());
    bool gotData = that->template vertexXn<K>()->getEstimateData(rawBuffer);
=======
  template <int k>
  EIGEN_STRONG_INLINE double* data(Edge* that) {
    auto& buffer = std::get<k>(_estimateBuffer);
    buffer.resize(that->template vertexDimension<k>());
    double* rawBuffer = const_cast<double*>(buffer.data());
    bool gotData = that->template vertexXn<k>()->getEstimateData(rawBuffer);
>>>>>>> 1b4c73fc
    assert(gotData && "Called getEstimateData, but seems unimplmented");
    return gotData ? rawBuffer : nullptr;
  }

 protected:
  template <typename>
  struct BufferType;
  template <std::size_t... Ints>
  struct BufferType<std::index_sequence<Ints...>> {
    using type =
        std::tuple<VectorN<Edge::template VertexXnType<Ints>::kDimension>...>;
  };

  using Buffer =
      typename BufferType<std::make_index_sequence<Edge::kNrOfVertices>>::type;
  Buffer estimateBuffer_;
};

/**
 * \brief Implementation of Automatic Differentiation for edges in g2o
 *
 * This class implements an interface to Automatic Differentiation, see, for
 * example, https://en.wikipedia.org/wiki/Automatic_differentiation for the idea
 * behind it.
 *
 * Pre-condition:
 * Your estimate type in your vertices provides a method called data() which
 * returns a raw pointer to the data representing the estimate. This can, for
 * example, be achieved by using Eigen's vector underneath as the container for
 * the data. An SE2 vertex might look as follows
 *
 * class VertexFlatSE2 : public g2o::BaseVertex<3, g2o::Vector3> {
 *  public:
 *   virtual void setToOriginImpl() { _estimate.setZero(); }
 *   virtual void oplusImpl(const double* update) {
 *    _estimate += Eigen::Map<const g2o::Vector3>(update);
 *    _estimate(2) = g2o::normalize_theta(_estimate(2));
 *   }
 *   virtual bool read(std::istream&) { return false; }
 *   virtual bool write(std::ostream&) const { return false; }
 * };
 *
 * If this is not the case for your edge, then you can provide a functor object
 * as second template argument which does this conversion for you. See
 * EstimateAccessor above. Such a functor has to provide a templatized function
 * data(Edge*) that returns the raw-pointer to the underlying data. The
 * raw-pointer should point to memory that is either owned by the functor itself
 * or is owned by the edge, the vertex, or sth else. It has to to be valid
 * throughout the lifetime of the functor object. See, for example, the functor
 * EstimateAccessorGet which uses the potentially implemented method
 * getEstimateData() on vertices to obtain the estimate in a raw array. This
 * array is then buffered and passed on to compute the error or its Jacobian.
 *
 * To use automatic differentiation on your own edge you need to implement the
 * following steps:
 * 1. Implement an operator() that computes your error function:
 *    The function is required to have the following declaration
 *    template <typename T>
 *    bool operator()(const T* v1Estimate, const T* v2Estimate, T* error) const
 * {} The example above assumes a binary edge. If your edge has more or less
 * vertices, the number of vEstimate parameters differs. Let's assume that your
 * edge connects N vertices, then your operator() will consume N+1 pointers.
 * Whereas the last pointer is the output of your error function. Note the
 * template on the operator(). This is required to be able to evaluate your
 * error function with double pointer, i.e., to purely evaluate the error. But
 * also we will pass a more complex class to it during the numerical computation
 * of the Jacobian.
 * 2. Integrate the operator():
 *    To this end, we provide the macro "G2O_MAKE_AUTO_AD_FUNCTIONS" which you
 * can include into the public section of your edge class. See below for the
 * macro. If you use the macro, you do not need to implement computeError() and
 * linearizeOPlus() in your edge. Both methods will be ready for integration
 * into the g2o framework. You may, however, decide against the macro and
 * provide the implementation on your own if this suits your edge class better.
 *
 * Example integration: g2o/examples/bal/bal_example.cpp
 * This provides a self-contained example for integration of AD into an
 * optimization problem.
 *
 * Further documentation on the underlying implementation:
 * Jet: EXTERNAL/ceres/jet.h
 * AutoDiff: EXTERNAL/ceres/autodiff.h
 */
template <typename Edge, typename EstimateAccess = EstimateAccessor<Edge>>
class AutoDifferentiation {
 public:
  //! type for the Jacobians during AD
  template <int EdgeDimension, int VertexDimension>
  using ADJacobianType =
      typename Eigen::Matrix<double, EdgeDimension, VertexDimension,
                             Eigen::RowMajor>;

  //! helper for computing the error based on the functor in the edge
  static void computeError(Edge* that) {
    static_assert(Edge::kDimension > 0,
                  "Dynamically sized edges are not supported");
    computeErrorNs(that, std::make_index_sequence<Edge::kNrOfVertices>());
  }

  /**
   * Linearize (compute the Jacobians) for the given edge.
   * Stores the Jacobians in the members of the edge.
   * A vertex that is fixed will obtain a Jacobian with all elements set to
   * zero. In the particular case that all vertices are fixed, we terminate
   * early and do not start evaluation of the Jacobian.
   */
  static void linearize(Edge* that) {
    static_assert(Edge::kDimension > 0,
                  "Dynamically sized edges are not supported");
    linearizeOplusNs(that, std::make_index_sequence<Edge::kNrOfVertices>());
  }

 protected:
  //! packed version to call the functor that evaluates the error function
  template <std::size_t... Ints>
  static void computeErrorNs(Edge* that, std::index_sequence<Ints...>) {
    static_assert(
        std::min({Edge::template VertexXnType<Ints>::kDimension...}) > 0,
        "Dynamically sized vertices are not supported");
    EstimateAccess estimateAccess;
    (*that)(estimateAccess.template data<Ints>(that)..., that->errorData());
  }

  /**
   * packed version of the code to linearize using AD
   */
  template <std::size_t... Ints>
  static void linearizeOplusNs(Edge* that, std::index_sequence<Ints...>) {
    static_assert(
        std::min({Edge::template VertexXnType<Ints>::kDimension...}) > 0,
        "Dynamically sized vertices are not supported");
    // all vertices are fixed, no need to compute anything here
    if (that->allVerticesFixed()) {
      int unused[] = {(that->template jacobianOplusXn<Ints>().setZero(), 0)...};
      (void)unused;
      return;
    }

    // tuple containing the Jacobians
    std::tuple<ADJacobianType<Edge::kDimension,
                              Edge::template VertexXnType<Ints>::kDimension>...>
        ad_jacobians;

    // setting up the pointer to the parameters and the Jacobians for calling
    // AD.
    EstimateAccess estimateAccess;
    double* parameters[] = {estimateAccess.template data<Ints>(that)...};
    // double* parameters[] = { /* trivial case would be */
    //     const_cast<double*>(that->template
    //     vertexXn<Ints>()->estimate().data())...};

    // pointers to the Jacobians, set to NULL if vertex is fixed to skip
    // computation
    double* jacobians[] = {
        that->template vertexXn<Ints>()->fixed()
            ? nullptr
            : const_cast<double*>(std::get<Ints>(ad_jacobians).data())...};
    // Calls the automatic differentiation for evaluation of the Jacobians.
<<<<<<< HEAD
    number_t errorValue[Edge::kDimension];
=======
    double errorValue[Edge::Dimension];
>>>>>>> 1b4c73fc
    using AutoDiffDims = ceres::internal::StaticParameterDims<
        Edge::template VertexXnType<Ints>::kDimension...>;
    bool diffState =
<<<<<<< HEAD
        ceres::internal::AutoDifferentiate<Edge::kDimension, AutoDiffDims, Edge,
                                           number_t>(
            *that, parameters, Edge::kDimension, errorValue, jacobians);
=======
        ceres::internal::AutoDifferentiate<Edge::Dimension, AutoDiffDims, Edge,
                                           double>(
            *that, parameters, Edge::Dimension, errorValue, jacobians);
>>>>>>> 1b4c73fc

    assert(diffState && "Error during Automatic Differentiation");
    if (!diffState) {  // something went wrong during AD
      int unused[] = {(std::get<Ints>(ad_jacobians).setZero(), 0)...};
      (void)unused;
      return;
    }
    // copy over the Jacobians (convert row-major -> column-major) for non-fixed
    // vertices
    int unused[] = {that->template vertexXn<Ints>()->fixed()
                        ? (that->template jacobianOplusXn<Ints>().setZero(), 0)
                        : (assign(that->template jacobianOplusXn<Ints>(),
                                  std::get<Ints>(ad_jacobians)),
                           0)...};
    (void)unused;
  }

  //! helper function to perform a = b
  template <typename A, typename B>
  static EIGEN_STRONG_INLINE void assign(const Eigen::MatrixBase<A>& a,
                                         const Eigen::MatrixBase<B>& b) {
    auto& aux = const_cast<Eigen::MatrixBase<A>&>(a);
    aux = b;
  }
};

}  // namespace g2o

// helper macros for fine-grained integration into own types
#define G2O_MAKE_AUTO_AD_COMPUTEERROR                                      \
  void computeError() override {                                           \
    g2o::AutoDifferentiation<                                              \
        std::remove_reference<decltype(*this)>::type>::computeError(this); \
  }
#define G2O_MAKE_AUTO_AD_LINEARIZEOPLUS                                 \
  void linearizeOplus() override {                                      \
    g2o::AutoDifferentiation<                                           \
        std::remove_reference<decltype(*this)>::type>::linearize(this); \
  }

/**
 * Helper macro for easy integration into own types
 */
#define G2O_MAKE_AUTO_AD_FUNCTIONS \
  G2O_MAKE_AUTO_AD_COMPUTEERROR    \
  G2O_MAKE_AUTO_AD_LINEARIZEOPLUS

// helper macros for fine-grained integration into own types using
// EstimateAccessorGet
#define G2O_MAKE_AUTO_AD_COMPUTEERROR_BY_GET                               \
  void computeError() override {                                           \
    using EdgeType = std::remove_reference<decltype(*this)>::type;         \
    g2o::AutoDifferentiation<                                              \
        EdgeType, g2o::EstimateAccessorGet<EdgeType>>::computeError(this); \
  }

#define G2O_MAKE_AUTO_AD_LINEARIZEOPLUS_BY_GET                          \
  void linearizeOplus() override {                                      \
    using EdgeType = std::remove_reference<decltype(*this)>::type;      \
    g2o::AutoDifferentiation<                                           \
        EdgeType, g2o::EstimateAccessorGet<EdgeType>>::linearize(this); \
  }

/**
 * Helper macro for easy integration into own types
 */
#define G2O_MAKE_AUTO_AD_FUNCTIONS_BY_GET \
  G2O_MAKE_AUTO_AD_COMPUTEERROR_BY_GET    \
  G2O_MAKE_AUTO_AD_LINEARIZEOPLUS_BY_GET

#endif<|MERGE_RESOLUTION|>--- conflicted
+++ resolved
@@ -44,16 +44,9 @@
  */
 template <typename Edge>
 struct EstimateAccessor {
-<<<<<<< HEAD
   template <int K>
-  EIGEN_STRONG_INLINE number_t* data(Edge* that) {
-    return const_cast<number_t*>(
-        that->template vertexXn<K>()->estimate().data());
-=======
-  template <int k>
   EIGEN_STRONG_INLINE double* data(Edge* that) {
-    return const_cast<double*>(that->template vertexXn<k>()->estimate().data());
->>>>>>> 1b4c73fc
+    return const_cast<double*>(that->template vertexXn<K>()->estimate().data());
   }
 };
 
@@ -69,21 +62,12 @@
 template <typename Edge>
 class EstimateAccessorGet {
  public:
-<<<<<<< HEAD
   template <int K>
-  EIGEN_STRONG_INLINE number_t* data(Edge* that) {
+  EIGEN_STRONG_INLINE double* data(Edge* that) {
     auto& buffer = std::get<K>(estimateBuffer_);
     buffer.resize(that->template vertexDimension<K>());
-    auto* rawBuffer = const_cast<number_t*>(buffer.data());
+    auto* rawBuffer = const_cast<double*>(buffer.data());
     bool gotData = that->template vertexXn<K>()->getEstimateData(rawBuffer);
-=======
-  template <int k>
-  EIGEN_STRONG_INLINE double* data(Edge* that) {
-    auto& buffer = std::get<k>(_estimateBuffer);
-    buffer.resize(that->template vertexDimension<k>());
-    double* rawBuffer = const_cast<double*>(buffer.data());
-    bool gotData = that->template vertexXn<k>()->getEstimateData(rawBuffer);
->>>>>>> 1b4c73fc
     assert(gotData && "Called getEstimateData, but seems unimplmented");
     return gotData ? rawBuffer : nullptr;
   }
@@ -242,23 +226,13 @@
             ? nullptr
             : const_cast<double*>(std::get<Ints>(ad_jacobians).data())...};
     // Calls the automatic differentiation for evaluation of the Jacobians.
-<<<<<<< HEAD
-    number_t errorValue[Edge::kDimension];
-=======
-    double errorValue[Edge::Dimension];
->>>>>>> 1b4c73fc
+    double errorValue[Edge::kDimension];
     using AutoDiffDims = ceres::internal::StaticParameterDims<
         Edge::template VertexXnType<Ints>::kDimension...>;
     bool diffState =
-<<<<<<< HEAD
         ceres::internal::AutoDifferentiate<Edge::kDimension, AutoDiffDims, Edge,
-                                           number_t>(
+                                           double>(
             *that, parameters, Edge::kDimension, errorValue, jacobians);
-=======
-        ceres::internal::AutoDifferentiate<Edge::Dimension, AutoDiffDims, Edge,
-                                           double>(
-            *that, parameters, Edge::Dimension, errorValue, jacobians);
->>>>>>> 1b4c73fc
 
     assert(diffState && "Error during Automatic Differentiation");
     if (!diffState) {  // something went wrong during AD
