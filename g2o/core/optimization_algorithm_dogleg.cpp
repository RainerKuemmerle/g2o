--- conflicted
+++ resolved
@@ -39,38 +39,20 @@
 
 OptimizationAlgorithmDogleg::OptimizationAlgorithmDogleg(
     std::unique_ptr<BlockSolverBase> solver)
-<<<<<<< HEAD
     : OptimizationAlgorithmWithHessian(*solver), m_solver_{std::move(solver)} {
-  userDeltaInit_ = properties_.makeProperty<Property<number_t>>(
-      "initialDelta", static_cast<number_t>(1e4));
+  userDeltaInit_ = properties_.makeProperty<Property<double>>(
+      "initialDelta", static_cast<double>(1e4));
   maxTrialsAfterFailure_ =
       properties_.makeProperty<Property<int>>("maxTrialsAfterFailure", 100);
-  initialLambda_ = properties_.makeProperty<Property<number_t>>(
-      "initialLambda", static_cast<number_t>(1e-7));
+  initialLambda_ = properties_.makeProperty<Property<double>>(
+      "initialLambda", static_cast<double>(1e-7));
   lamdbaFactor_ =
-      properties_.makeProperty<Property<number_t>>("lambdaFactor", 10.);
+      properties_.makeProperty<Property<double>>("lambdaFactor", 10.);
   delta_ = userDeltaInit_->value();
   lastStep_ = kStepUndefined;
   wasPDInAllIterations_ = true;
   lastNumTries_ = 0;
   currentLambda_ = 0.;
-=======
-    : OptimizationAlgorithmWithHessian(*solver.get()),
-      m_solver{std::move(solver)} {
-  _userDeltaInit =
-      _properties.makeProperty<Property<double>>("initialDelta", (double)1e4);
-  _maxTrialsAfterFailure =
-      _properties.makeProperty<Property<int>>("maxTrialsAfterFailure", 100);
-  _initialLambda =
-      _properties.makeProperty<Property<double>>("initialLambda", (double)1e-7);
-  _lamdbaFactor =
-      _properties.makeProperty<Property<double>>("lambdaFactor", 10.);
-  _delta = _userDeltaInit->value();
-  _lastStep = STEP_UNDEFINED;
-  _wasPDInAllIterations = true;
-  _lastNumTries = 0;
-  _currentLambda = 0.;
->>>>>>> 1b4c73fc
 }
 
 OptimizationAlgorithmDogleg::~OptimizationAlgorithmDogleg() = default;
@@ -101,24 +83,15 @@
     wasPDInAllIterations_ = true;
   }
 
-<<<<<<< HEAD
-  number_t t = get_monotonic_time();
+  double t = get_monotonic_time();
   optimizer_->computeActiveErrors();
-=======
-  double t = get_monotonic_time();
-  _optimizer->computeActiveErrors();
->>>>>>> 1b4c73fc
   G2OBatchStatistics* globalStats = G2OBatchStatistics::globalStats();
   if (globalStats) {
     globalStats->timeResiduals = get_monotonic_time() - t;
     t = get_monotonic_time();
   }
 
-<<<<<<< HEAD
-  const number_t currentChi = optimizer_->activeRobustChi2();
-=======
-  double currentChi = _optimizer->activeRobustChi2();
->>>>>>> 1b4c73fc
+  const double currentChi = optimizer_->activeRobustChi2();
 
   solver_.buildSystem();
   if (globalStats) {
@@ -128,25 +101,14 @@
   VectorX::ConstMapType b(solver_.b(), solver_.vectorSize());
 
   // compute alpha
-<<<<<<< HEAD
   auxVector_.setZero();
   blockSolver.multiplyHessian(auxVector_.data(), solver_.b());
-  const number_t bNormSquared = b.squaredNorm();
-  const number_t alpha = bNormSquared / auxVector_.dot(b);
+  const double bNormSquared = b.squaredNorm();
+  const double alpha = bNormSquared / auxVector_.dot(b);
 
   hsd_ = alpha * b;
-  const number_t hsdNorm = hsd_.norm();
-  number_t hgnNorm = -1.;
-=======
-  _auxVector.setZero();
-  blockSolver.multiplyHessian(_auxVector.data(), _solver.b());
-  double bNormSquared = b.squaredNorm();
-  double alpha = bNormSquared / _auxVector.dot(b);
-
-  _hsd = alpha * b;
-  double hsdNorm = _hsd.norm();
+  const double hsdNorm = hsd_.norm();
   double hgnNorm = -1.;
->>>>>>> 1b4c73fc
 
   bool solvedGaussNewton = false;
   bool goodStep = false;
@@ -198,27 +160,16 @@
       hdl_ = delta_ / hsdNorm * hsd_;
       lastStep_ = kStepSd;
     } else {
-<<<<<<< HEAD
       auxVector_ = hgn - hsd_;  // b - a
-      const number_t c = hsd_.dot(auxVector_);
-      const number_t bmaSquaredNorm = auxVector_.squaredNorm();
-      number_t beta;
-=======
-      _auxVector = hgn - _hsd;  // b - a
-      double c = _hsd.dot(_auxVector);
-      double bmaSquaredNorm = _auxVector.squaredNorm();
+      const double c = hsd_.dot(auxVector_);
+      const double bmaSquaredNorm = auxVector_.squaredNorm();
       double beta;
->>>>>>> 1b4c73fc
       if (c <= 0.)
         beta = (-c + sqrt(c * c + bmaSquaredNorm *
                                       (delta_ * delta_ - hsd_.squaredNorm()))) /
                bmaSquaredNorm;
       else {
-<<<<<<< HEAD
-        const number_t hsdSqrNorm = hsd_.squaredNorm();
-=======
-        double hsdSqrNorm = _hsd.squaredNorm();
->>>>>>> 1b4c73fc
+        const double hsdSqrNorm = hsd_.squaredNorm();
         beta =
             (delta_ * delta_ - hsdSqrNorm) /
             (c + sqrt(c * c + bmaSquaredNorm * (delta_ * delta_ - hsdSqrNorm)));
@@ -231,33 +182,18 @@
     }
 
     // compute the linear gain
-<<<<<<< HEAD
     auxVector_.setZero();
     blockSolver.multiplyHessian(auxVector_.data(), hdl_.data());
-    number_t linearGain = -1 * (auxVector_.dot(hdl_)) + 2 * (b.dot(hdl_));
+    double linearGain = -1 * (auxVector_.dot(hdl_)) + 2 * (b.dot(hdl_));
 
     // apply the update and see what happens
     optimizer_->push();
     optimizer_->update(hdl_.data());
     optimizer_->computeActiveErrors();
-    const number_t newChi = optimizer_->activeRobustChi2();
-    const number_t nonLinearGain = currentChi - newChi;
+    const double newChi = optimizer_->activeRobustChi2();
+    const double nonLinearGain = currentChi - newChi;
     if (fabs(linearGain) < 1e-12) linearGain = cst(1e-12);
-    const number_t rho = nonLinearGain / linearGain;
-=======
-    _auxVector.setZero();
-    blockSolver.multiplyHessian(_auxVector.data(), _hdl.data());
-    double linearGain = -1 * (_auxVector.dot(_hdl)) + 2 * (b.dot(_hdl));
-
-    // apply the update and see what happens
-    _optimizer->push();
-    _optimizer->update(_hdl.data());
-    _optimizer->computeActiveErrors();
-    double newChi = _optimizer->activeRobustChi2();
-    double nonLinearGain = currentChi - newChi;
-    if (fabs(linearGain) < 1e-12) linearGain = cst(1e-12);
-    double rho = nonLinearGain / linearGain;
->>>>>>> 1b4c73fc
+    const double rho = nonLinearGain / linearGain;
     // cerr << PVAR(nonLinearGain) << " " << PVAR(linearGain) << " " <<
     // PVAR(rho) << endl;
     if (rho > 0) {  // step is good and will be accepted
@@ -269,11 +205,7 @@
 
     // update trust region based on the step quality
     if (rho > 0.75)
-<<<<<<< HEAD
-      delta_ = std::max<number_t>(delta_, 3 * hdl_.norm());
-=======
-      _delta = std::max<double>(_delta, 3 * _hdl.norm());
->>>>>>> 1b4c73fc
+      delta_ = std::max<double>(delta_, 3 * hdl_.norm());
     else if (rho < 0.25)
       delta_ *= 0.5;
   } while (!goodStep && numTries < maxTrialsAfterFailure_->value());
