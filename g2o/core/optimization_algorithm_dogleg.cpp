--- conflicted
+++ resolved
@@ -66,14 +66,8 @@
       !online) {  // built up the CCS structure, here due to easy time measure
     const bool ok = solver_.buildStructure();
     if (!ok) {
-<<<<<<< HEAD
-      std::cerr << __PRETTY_FUNCTION__
-                << ": Failure while building CCS structure" << std::endl;
+      G2O_WARN("{}: Failure while building CCS structure", __PRETTY_FUNCTION__);
       return OptimizationAlgorithm::kFail;
-=======
-      G2O_WARN("{}: Failure while building CCS structure", __PRETTY_FUNCTION__);
-      return OptimizationAlgorithm::Fail;
->>>>>>> 62616fd9
     }
 
     // init some members to the current size of the problem
@@ -196,8 +190,6 @@
     const double nonLinearGain = currentChi - newChi;
     if (fabs(linearGain) < 1e-12) linearGain = cst(1e-12);
     const double rho = nonLinearGain / linearGain;
-    // cerr << PVAR(nonLinearGain) << " " << PVAR(linearGain) << " " <<
-    // PVAR(rho) << endl;
     if (rho > 0) {  // step is good and will be accepted
       optimizer_->discardTop();
       goodStep = true;
