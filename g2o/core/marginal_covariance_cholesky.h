// g2o - General Graph Optimization
// Copyright (C) 2011 R. Kuemmerle, G. Grisetti, W. Burgard
// All rights reserved.
//
// Redistribution and use in source and binary forms, with or without
// modification, are permitted provided that the following conditions are
// met:
//
// * Redistributions of source code must retain the above copyright notice,
//   this list of conditions and the following disclaimer.
// * Redistributions in binary form must reproduce the above copyright
//   notice, this list of conditions and the following disclaimer in the
//   documentation and/or other materials provided with the distribution.
//
// THIS SOFTWARE IS PROVIDED BY THE COPYRIGHT HOLDERS AND CONTRIBUTORS "AS
// IS" AND ANY EXPRESS OR IMPLIED WARRANTIES, INCLUDING, BUT NOT LIMITED
// TO, THE IMPLIED WARRANTIES OF MERCHANTABILITY AND FITNESS FOR A
// PARTICULAR PURPOSE ARE DISCLAIMED. IN NO EVENT SHALL THE COPYRIGHT
// HOLDER OR CONTRIBUTORS BE LIABLE FOR ANY DIRECT, INDIRECT, INCIDENTAL,
// SPECIAL, EXEMPLARY, OR CONSEQUENTIAL DAMAGES (INCLUDING, BUT NOT LIMITED
// TO, PROCUREMENT OF SUBSTITUTE GOODS OR SERVICES; LOSS OF USE, DATA, OR
// PROFITS; OR BUSINESS INTERRUPTION) HOWEVER CAUSED AND ON ANY THEORY OF
// LIABILITY, WHETHER IN CONTRACT, STRICT LIABILITY, OR TORT (INCLUDING
// NEGLIGENCE OR OTHERWISE) ARISING IN ANY WAY OUT OF THE USE OF THIS
// SOFTWARE, EVEN IF ADVISED OF THE POSSIBILITY OF SUCH DAMAGE.

#ifndef G2O_MARGINAL_COVARIANCE_CHOLESKY_H
#define G2O_MARGINAL_COVARIANCE_CHOLESKY_H

#include <unordered_map>
#include <vector>

#include "g2o_core_api.h"
#include "sparse_block_matrix.h"

namespace g2o {

/**
 * \brief computing the marginal covariance given a cholesky factor (lower
 * triangle of the factor)
 */
class G2O_CORE_API MarginalCovarianceCholesky {
 protected:
  /**
   * hash struct for storing the matrix elements needed to compute the
   * covariance
   */
<<<<<<< HEAD
  using LookupMap = std::unordered_map<int, number_t>;
=======
  typedef std::unordered_map<int, double> LookupMap;
>>>>>>> 1b4c73fc

 public:
  MarginalCovarianceCholesky() = default;
  ~MarginalCovarianceCholesky() = default;

  /**
   * compute the marginal cov for the given block indices, write the result to
   * the covBlocks memory (which has to be provided by the caller).
   */
  void computeCovariance(double** covBlocks,
                         const std::vector<int>& blockIndices);

  /**
   * compute the marginal cov for the given block indices, write the result in
   * spinv).
   */
  void computeCovariance(SparseBlockMatrix<MatrixX>& spinv,
                         const std::vector<int>& rowBlockIndices,
                         const std::vector<std::pair<int, int> >& blockIndices);

  /**
   * set the CCS representation of the cholesky factor along with the inverse
   * permutation used to reduce the fill-in. permInv might be 0, will then not
   * permute the entries.
   *
   * The pointers provided by the user need to be still valid when calling
   * computeCovariance(). The pointers are owned by the caller,
   * MarginalCovarianceCholesky does not free the pointers.
   */
  void setCholeskyFactor(int n, int* Lp, int* Li, double* Lx, int* permInv);

 protected:
  // information about the cholesky factor (lower triangle)
<<<<<<< HEAD
  int n_{0};               ///< L is an n X n matrix
  int* Ap_{nullptr};       ///< column pointer of the CCS storage
  int* Ai_{nullptr};       ///< row indices of the CCS storage
  number_t* Ax_{nullptr};  ///< values of the cholesky factor
  int* perm_{nullptr};     ///< permutation of the cholesky factor. Variable
                           ///< re-ordering for better fill-in

  LookupMap map_;  ///< hash look up table for the already computed entries
  std::vector<number_t> diag_;  ///< cache 1 / H_ii to avoid recalculations
=======
  int _n;         ///< L is an n X n matrix
  int* _Ap;       ///< column pointer of the CCS storage
  int* _Ai;       ///< row indices of the CCS storage
  double* _Ax;    ///< values of the cholesky factor
  int* _perm;  ///< permutation of the cholesky factor. Variable re-ordering for
               ///< better fill-in

  LookupMap _map;  ///< hash look up table for the already computed entries
  std::vector<double> _diag;  ///< cache 1 / H_ii to avoid recalculations
>>>>>>> 1b4c73fc

  //! compute the index used for hashing
  int computeIndex(int r, int c) const { /*assert(r <= c);*/
    return r * n_ + c;
  }
  /**
   * compute one entry in the covariance, r and c are values after applying the
   * permutation, and upper triangular. May issue recursive calls to itself to
   * compute the missing values.
   */
  double computeEntry(int r, int c);
};

}  // namespace g2o

#endif<|MERGE_RESOLUTION|>--- conflicted
+++ resolved
@@ -45,11 +45,7 @@
    * hash struct for storing the matrix elements needed to compute the
    * covariance
    */
-<<<<<<< HEAD
-  using LookupMap = std::unordered_map<int, number_t>;
-=======
-  typedef std::unordered_map<int, double> LookupMap;
->>>>>>> 1b4c73fc
+  using LookupMap = std::unordered_map<int, double>;
 
  public:
   MarginalCovarianceCholesky() = default;
@@ -83,27 +79,15 @@
 
  protected:
   // information about the cholesky factor (lower triangle)
-<<<<<<< HEAD
   int n_{0};               ///< L is an n X n matrix
   int* Ap_{nullptr};       ///< column pointer of the CCS storage
   int* Ai_{nullptr};       ///< row indices of the CCS storage
-  number_t* Ax_{nullptr};  ///< values of the cholesky factor
+  double* Ax_{nullptr};    ///< values of the cholesky factor
   int* perm_{nullptr};     ///< permutation of the cholesky factor. Variable
                            ///< re-ordering for better fill-in
 
   LookupMap map_;  ///< hash look up table for the already computed entries
-  std::vector<number_t> diag_;  ///< cache 1 / H_ii to avoid recalculations
-=======
-  int _n;         ///< L is an n X n matrix
-  int* _Ap;       ///< column pointer of the CCS storage
-  int* _Ai;       ///< row indices of the CCS storage
-  double* _Ax;    ///< values of the cholesky factor
-  int* _perm;  ///< permutation of the cholesky factor. Variable re-ordering for
-               ///< better fill-in
-
-  LookupMap _map;  ///< hash look up table for the already computed entries
-  std::vector<double> _diag;  ///< cache 1 / H_ii to avoid recalculations
->>>>>>> 1b4c73fc
+  std::vector<double> diag_;  ///< cache 1 / H_ii to avoid recalculations
 
   //! compute the index used for hashing
   int computeIndex(int r, int c) const { /*assert(r <= c);*/
