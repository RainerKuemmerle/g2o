// g2o - General Graph Optimization
// Copyright (C) 2011 G. Grisetti, R. Kuemmerle, W. Burgard
// All rights reserved.
//
// Redistribution and use in source and binary forms, with or without
// modification, are permitted provided that the following conditions are
// met:
//
// * Redistributions of source code must retain the above copyright notice,
//   this list of conditions and the following disclaimer.
// * Redistributions in binary form must reproduce the above copyright
//   notice, this list of conditions and the following disclaimer in the
//   documentation and/or other materials provided with the distribution.
//
// THIS SOFTWARE IS PROVIDED BY THE COPYRIGHT HOLDERS AND CONTRIBUTORS "AS
// IS" AND ANY EXPRESS OR IMPLIED WARRANTIES, INCLUDING, BUT NOT LIMITED
// TO, THE IMPLIED WARRANTIES OF MERCHANTABILITY AND FITNESS FOR A
// PARTICULAR PURPOSE ARE DISCLAIMED. IN NO EVENT SHALL THE COPYRIGHT
// HOLDER OR CONTRIBUTORS BE LIABLE FOR ANY DIRECT, INDIRECT, INCIDENTAL,
// SPECIAL, EXEMPLARY, OR CONSEQUENTIAL DAMAGES (INCLUDING, BUT NOT LIMITED
// TO, PROCUREMENT OF SUBSTITUTE GOODS OR SERVICES; LOSS OF USE, DATA, OR
// PROFITS; OR BUSINESS INTERRUPTION) HOWEVER CAUSED AND ON ANY THEORY OF
// LIABILITY, WHETHER IN CONTRACT, STRICT LIABILITY, OR TORT (INCLUDING
// NEGLIGENCE OR OTHERWISE) ARISING IN ANY WAY OUT OF THE USE OF THIS
// SOFTWARE, EVEN IF ADVISED OF THE POSSIBILITY OF SUCH DAMAGE.

#include "cache.h"

<<<<<<< HEAD
#include <algorithm>
#include <utility>

=======
>>>>>>> 6a15a35f
#include "factory.h"
#include "g2o/stuff/logger.h"
#include "optimizable_graph.h"

namespace g2o {

Cache::CacheKey::CacheKey(std::string type_, ParameterVector parameters_)
    : type_(std::move(type_)), parameters_(std::move(parameters_)) {}

Cache::Cache(CacheContainer* container, ParameterVector parameters)
    : parameters_(std::move(parameters)), container_(container) {}

bool Cache::CacheKey::operator<(const Cache::CacheKey& c) const {
  if (type_ < c.type_) return true;
  if (c.type_ < type_) return false;
  return std::lexicographical_compare(parameters_.begin(), parameters_.end(),
                                      c.parameters_.begin(),
                                      c.parameters_.end());
}

const OptimizableGraph::Vertex& Cache::vertex() const {
  return container_->vertex();
}

const ParameterVector& Cache::parameters() const { return parameters_; }

Cache::CacheKey Cache::key() const {
  Factory* factory = Factory::instance();
  return CacheKey(factory->tag(this), parameters_);
};

void Cache::update() {
  if (!updateNeeded_) return;
  updateImpl();
  updateNeeded_ = false;
}

CacheContainer::CacheContainer(const OptimizableGraph::Vertex& vertex)
    : vertex_{vertex} {}

std::shared_ptr<Cache> CacheContainer::findCache(const Cache::CacheKey& key) {
  auto it = find(key);
  if (it == end()) return nullptr;
  return it->second;
}

std::shared_ptr<Cache> CacheContainer::createCache(const Cache::CacheKey& key) {
  Factory* f = Factory::instance();
  std::unique_ptr<HyperGraph::HyperGraphElement> e = f->construct(key.type());
  if (!e) {
    G2O_ERROR("fatal error in creating cache of type {}", key.type());
    return nullptr;
  }
  auto c = std::shared_ptr<Cache>(dynamic_cast<Cache*>(e.release()));
  if (!c) {
    G2O_ERROR("fatal error in creating cache of type {}, wrong type",
              key.type());
    return nullptr;
  }
  c->container_ = this;
  c->parameters_ = key.parameters_;
  insert(make_pair(key, c));
  c->update();
  return c;
}

const OptimizableGraph::Vertex& CacheContainer::vertex() const {
  return vertex_;
}

void CacheContainer::update() {
  for (auto& it : *this) {
    (it.second)->update();
  }
  updateNeeded_ = false;
}

void CacheContainer::setUpdateNeeded(bool needUpdate) {
  updateNeeded_ = needUpdate;
  for (auto& it : *this) {
    (it.second)->updateNeeded_ = needUpdate;
  }
}

}  // namespace g2o<|MERGE_RESOLUTION|>--- conflicted
+++ resolved
@@ -26,12 +26,9 @@
 
 #include "cache.h"
 
-<<<<<<< HEAD
 #include <algorithm>
 #include <utility>
 
-=======
->>>>>>> 6a15a35f
 #include "factory.h"
 #include "g2o/stuff/logger.h"
 #include "optimizable_graph.h"
