// g2o - General Graph Optimization
// Copyright (C) 2011 G. Grisetti, R. Kuemmerle, W. Burgard
// All rights reserved.
//
// Redistribution and use in source and binary forms, with or without
// modification, are permitted provided that the following conditions are
// met:
//
// * Redistributions of source code must retain the above copyright notice,
//   this list of conditions and the following disclaimer.
// * Redistributions in binary form must reproduce the above copyright
//   notice, this list of conditions and the following disclaimer in the
//   documentation and/or other materials provided with the distribution.
//
// THIS SOFTWARE IS PROVIDED BY THE COPYRIGHT HOLDERS AND CONTRIBUTORS "AS
// IS" AND ANY EXPRESS OR IMPLIED WARRANTIES, INCLUDING, BUT NOT LIMITED
// TO, THE IMPLIED WARRANTIES OF MERCHANTABILITY AND FITNESS FOR A
// PARTICULAR PURPOSE ARE DISCLAIMED. IN NO EVENT SHALL THE COPYRIGHT
// HOLDER OR CONTRIBUTORS BE LIABLE FOR ANY DIRECT, INDIRECT, INCIDENTAL,
// SPECIAL, EXEMPLARY, OR CONSEQUENTIAL DAMAGES (INCLUDING, BUT NOT LIMITED
// TO, PROCUREMENT OF SUBSTITUTE GOODS OR SERVICES; LOSS OF USE, DATA, OR
// PROFITS; OR BUSINESS INTERRUPTION) HOWEVER CAUSED AND ON ANY THEORY OF
// LIABILITY, WHETHER IN CONTRACT, STRICT LIABILITY, OR TORT (INCLUDING
// NEGLIGENCE OR OTHERWISE) ARISING IN ANY WAY OUT OF THE USE OF THIS
// SOFTWARE, EVEN IF ADVISED OF THE POSSIBILITY OF SUCH DAMAGE.

#include "cache.h"

#include <iostream>
#include <utility>

#include "factory.h"
#include "g2o/stuff/logger.h"
#include "optimizable_graph.h"

namespace g2o {

Cache::CacheKey::CacheKey(std::string type_, ParameterVector parameters_)
    : type_(std::move(type_)), parameters_(std::move(parameters_)) {}

Cache::Cache(CacheContainer* container, ParameterVector parameters)
    : parameters_(std::move(parameters)), container_(container) {}

bool Cache::CacheKey::operator<(const Cache::CacheKey& c) const {
  if (type_ < c.type_) return true;
  if (c.type_ < type_) return false;
  return std::lexicographical_compare(parameters_.begin(), parameters_.end(),
                                      c.parameters_.begin(),
                                      c.parameters_.end());
}

const OptimizableGraph::Vertex& Cache::vertex() const {
  return container_->vertex();
}

const ParameterVector& Cache::parameters() const { return parameters_; }

Cache::CacheKey Cache::key() const {
  Factory* factory = Factory::instance();
  return CacheKey(factory->tag(this), parameters_);
};

void Cache::update() {
  if (!updateNeeded_) return;
  updateImpl();
  updateNeeded_ = false;
}

CacheContainer::CacheContainer(const OptimizableGraph::Vertex& vertex)
    : vertex_{vertex} {}

std::shared_ptr<Cache> CacheContainer::findCache(const Cache::CacheKey& key) {
  auto it = find(key);
  if (it == end()) return nullptr;
  return it->second;
}

std::shared_ptr<Cache> CacheContainer::createCache(const Cache::CacheKey& key) {
  Factory* f = Factory::instance();
  std::unique_ptr<HyperGraph::HyperGraphElement> e = f->construct(key.type());
  if (!e) {
<<<<<<< HEAD
    std::cerr << __PRETTY_FUNCTION__ << std::endl;
    std::cerr << "fatal error in creating cache of type " << key.type()
              << std::endl;
=======
    G2O_ERROR("{}", __PRETTY_FUNCTION__);
    G2O_ERROR("fatal error in creating cache of type {}", key.type());
>>>>>>> 62616fd9
    return nullptr;
  }
  auto c = std::shared_ptr<Cache>(dynamic_cast<Cache*>(e.release()));
  if (!c) {
<<<<<<< HEAD
    std::cerr << __PRETTY_FUNCTION__ << std::endl;
    std::cerr << "fatal error in creating cache of type " << key.type()
              << std::endl;
=======
    G2O_ERROR("{}", __PRETTY_FUNCTION__);
    G2O_ERROR("fatal error in creating cache of type {}, wrong type",
              key.type());
>>>>>>> 62616fd9
    return nullptr;
  }
  c->container_ = this;
  c->parameters_ = key.parameters_;
  insert(make_pair(key, c));
  c->update();
  return c;
}

const OptimizableGraph::Vertex& CacheContainer::vertex() const { return vertex_; }

void CacheContainer::update() {
  for (auto& it : *this) {
    (it.second)->update();
  }
  updateNeeded_ = false;
}

void CacheContainer::setUpdateNeeded(bool needUpdate) {
  updateNeeded_ = needUpdate;
  for (auto& it : *this) {
    (it.second)->updateNeeded_ = needUpdate;
  }
}

}  // namespace g2o<|MERGE_RESOLUTION|>--- conflicted
+++ resolved
@@ -79,27 +79,15 @@
   Factory* f = Factory::instance();
   std::unique_ptr<HyperGraph::HyperGraphElement> e = f->construct(key.type());
   if (!e) {
-<<<<<<< HEAD
-    std::cerr << __PRETTY_FUNCTION__ << std::endl;
-    std::cerr << "fatal error in creating cache of type " << key.type()
-              << std::endl;
-=======
     G2O_ERROR("{}", __PRETTY_FUNCTION__);
     G2O_ERROR("fatal error in creating cache of type {}", key.type());
->>>>>>> 62616fd9
     return nullptr;
   }
   auto c = std::shared_ptr<Cache>(dynamic_cast<Cache*>(e.release()));
   if (!c) {
-<<<<<<< HEAD
-    std::cerr << __PRETTY_FUNCTION__ << std::endl;
-    std::cerr << "fatal error in creating cache of type " << key.type()
-              << std::endl;
-=======
     G2O_ERROR("{}", __PRETTY_FUNCTION__);
     G2O_ERROR("fatal error in creating cache of type {}, wrong type",
               key.type());
->>>>>>> 62616fd9
     return nullptr;
   }
   c->container_ = this;
