// g2o - General Graph Optimization
// Copyright (C) 2011 R. Kuemmerle, G. Grisetti, W. Burgard
// All rights reserved.
//
// Redistribution and use in source and binary forms, with or without
// modification, are permitted provided that the following conditions are
// met:
//
// * Redistributions of source code must retain the above copyright notice,
//   this list of conditions and the following disclaimer.
// * Redistributions in binary form must reproduce the above copyright
//   notice, this list of conditions and the following disclaimer in the
//   documentation and/or other materials provided with the distribution.
//
// THIS SOFTWARE IS PROVIDED BY THE COPYRIGHT HOLDERS AND CONTRIBUTORS "AS
// IS" AND ANY EXPRESS OR IMPLIED WARRANTIES, INCLUDING, BUT NOT LIMITED
// TO, THE IMPLIED WARRANTIES OF MERCHANTABILITY AND FITNESS FOR A
// PARTICULAR PURPOSE ARE DISCLAIMED. IN NO EVENT SHALL THE COPYRIGHT
// HOLDER OR CONTRIBUTORS BE LIABLE FOR ANY DIRECT, INDIRECT, INCIDENTAL,
// SPECIAL, EXEMPLARY, OR CONSEQUENTIAL DAMAGES (INCLUDING, BUT NOT LIMITED
// TO, PROCUREMENT OF SUBSTITUTE GOODS OR SERVICES; LOSS OF USE, DATA, OR
// PROFITS; OR BUSINESS INTERRUPTION) HOWEVER CAUSED AND ON ANY THEORY OF
// LIABILITY, WHETHER IN CONTRACT, STRICT LIABILITY, OR TORT (INCLUDING
// NEGLIGENCE OR OTHERWISE) ARISING IN ANY WAY OUT OF THE USE OF THIS
// SOFTWARE, EVEN IF ADVISED OF THE POSSIBILITY OF SUCH DAMAGE.

#ifndef G2O_SOLVER_H
#define G2O_SOLVER_H

#include <cstddef>

#include "g2o_core_api.h"
#include "hyper_graph.h"
#include "sparse_block_matrix.h"

namespace g2o {

class SparseOptimizer;

/**
 * \brief Generic interface for a sparse solver operating on a graph which
 * solves one iteration of the linearized objective function
 */
class G2O_CORE_API Solver {
 public:
  Solver();
  virtual ~Solver();
  Solver(const Solver&) = delete;
  Solver& operator=(const Solver&) = delete;

  /**
   * initialize the solver, called once before the first iteration
   */
  virtual bool init(SparseOptimizer* optimizer, bool online = false) = 0;

  /**
   * build the structure of the system
   */
  virtual bool buildStructure(bool zeroBlocks = false) = 0;
  /**
   * update the structures for online processing
   */
  virtual bool updateStructure(const HyperGraph::VertexContainer& vset,
                               const HyperGraph::EdgeSet& edges) = 0;
  /**
   * build the current system
   */
  virtual bool buildSystem() = 0;

  /**
   * solve Ax = b
   */
  virtual bool solve() = 0;

  /**
   * computes the block diagonal elements of the pattern specified in the input
   * and stores them in given SparseBlockMatrix
   */
  virtual bool computeMarginals(
      SparseBlockMatrix<MatrixX>& spinv,
      const std::vector<std::pair<int, int> >& blockIndices) = 0;

  /**
   * update the system while performing Levenberg, i.e., modifying the diagonal
   * components of A by doing += lambda along the main diagonal of the Matrix.
   * Note that this function may be called with a positive and a negative
   * lambda. The latter is used to undo a former modification. If backup is
   * true, then the solver should store a backup of the diagonal, which can be
   * restored by restoreDiagonal()
   */
  virtual bool setLambda(double lambda, bool backup = false) = 0;

  /**
   * restore a previously made backup of the diagonal
   */
  virtual void restoreDiagonal() = 0;

  //! return x, the solution vector
<<<<<<< HEAD
  number_t* x() { return x_; }
  const number_t* x() const { return x_; }
  //! return b, the right hand side of the system
  number_t* b() { return b_; }
  const number_t* b() const { return b_; }
=======
  double* x() { return _x; }
  const double* x() const { return _x; }
  //! return b, the right hand side of the system
  double* b() { return _b; }
  const double* b() const { return _b; }
>>>>>>> 1b4c73fc

  //! return the size of the solution vector (x) and b
  size_t vectorSize() const { return xSize_; }

  //! the optimizer (graph) on which the solver works
  SparseOptimizer* optimizer() const { return optimizer_; }
  void setOptimizer(SparseOptimizer* optimizer);

  //! the system is Levenberg-Marquardt
  bool levenberg() const { return isLevenberg_; }
  void setLevenberg(bool levenberg);

  /**
   * does this solver support the Schur complement for solving a system
   * consisting of poses and landmarks. Re-implement in a derived solver, if
   * your solver supports it.
   */
  virtual bool supportsSchur() { return false; }

  //! should the solver perform the schur complement or not
  virtual bool schur() = 0;
  virtual void setSchur(bool s) = 0;

  size_t additionalVectorSpace() const { return additionalVectorSpace_; }
  void setAdditionalVectorSpace(size_t s);

  /**
   * write debug output of the Hessian if system is not positive definite
   */
  virtual void setWriteDebug(bool) = 0;
  virtual bool writeDebug() const = 0;

  //! write the hessian to disk using the specified file name
  virtual bool saveHessian(const std::string& /*fileName*/) const = 0;

 protected:
<<<<<<< HEAD
  SparseOptimizer* optimizer_{nullptr};
  number_t* x_{nullptr};
  number_t* b_{nullptr};
  size_t xSize_{0}, maxXSize_{0};
  bool isLevenberg_{
      false};  ///< the system we gonna solve is a Levenberg-Marquardt system
  size_t additionalVectorSpace_{0};
=======
  SparseOptimizer* _optimizer;
  double* _x;
  double* _b;
  size_t _xSize, _maxXSize;
  bool _isLevenberg;  ///< the system we gonna solve is a Levenberg-Marquardt
                      ///< system
  size_t _additionalVectorSpace;
>>>>>>> 1b4c73fc

  void resizeVector(size_t sx);
};
}  // namespace g2o

#endif<|MERGE_RESOLUTION|>--- conflicted
+++ resolved
@@ -96,19 +96,11 @@
   virtual void restoreDiagonal() = 0;
 
   //! return x, the solution vector
-<<<<<<< HEAD
-  number_t* x() { return x_; }
-  const number_t* x() const { return x_; }
+  double* x() { return x_; }
+  const double* x() const { return x_; }
   //! return b, the right hand side of the system
-  number_t* b() { return b_; }
-  const number_t* b() const { return b_; }
-=======
-  double* x() { return _x; }
-  const double* x() const { return _x; }
-  //! return b, the right hand side of the system
-  double* b() { return _b; }
-  const double* b() const { return _b; }
->>>>>>> 1b4c73fc
+  double* b() { return b_; }
+  const double* b() const { return b_; }
 
   //! return the size of the solution vector (x) and b
   size_t vectorSize() const { return xSize_; }
@@ -145,23 +137,13 @@
   virtual bool saveHessian(const std::string& /*fileName*/) const = 0;
 
  protected:
-<<<<<<< HEAD
   SparseOptimizer* optimizer_{nullptr};
-  number_t* x_{nullptr};
-  number_t* b_{nullptr};
+  double* x_{nullptr};
+  double* b_{nullptr};
   size_t xSize_{0}, maxXSize_{0};
   bool isLevenberg_{
       false};  ///< the system we gonna solve is a Levenberg-Marquardt system
   size_t additionalVectorSpace_{0};
-=======
-  SparseOptimizer* _optimizer;
-  double* _x;
-  double* _b;
-  size_t _xSize, _maxXSize;
-  bool _isLevenberg;  ///< the system we gonna solve is a Levenberg-Marquardt
-                      ///< system
-  size_t _additionalVectorSpace;
->>>>>>> 1b4c73fc
 
   void resizeVector(size_t sx);
 };
