--- conflicted
+++ resolved
@@ -49,21 +49,12 @@
 EstimatePropagator::AdjacencyMapEntry::AdjacencyMapEntry() { reset(); }
 
 void EstimatePropagator::AdjacencyMapEntry::reset() {
-<<<<<<< HEAD
   child_ = nullptr;
   parent_.clear();
   edge_ = nullptr;
-  distance_ = std::numeric_limits<number_t>::max();
+  distance_ = std::numeric_limits<double>::max();
   frontierLevel_ = -1;
   inQueue_ = false;
-=======
-  _child = 0;
-  _parent.clear();
-  _edge = 0;
-  _distance = numeric_limits<double>::max();
-  _frontierLevel = -1;
-  inQueue = false;
->>>>>>> 1b4c73fc
 }
 
 EstimatePropagator::EstimatePropagator(OptimizableGraph* g) : graph_(g) {
@@ -86,16 +77,10 @@
 }
 
 void EstimatePropagator::propagate(
-<<<<<<< HEAD
     const std::shared_ptr<OptimizableGraph::Vertex>& v,
     const EstimatePropagator::PropagateCost& cost,
-    const EstimatePropagator::PropagateAction& action, number_t maxDistance,
-    number_t maxEdgeCost) {
-=======
-    OptimizableGraph::Vertex* v, const EstimatePropagator::PropagateCost& cost,
     const EstimatePropagator::PropagateAction& action, double maxDistance,
     double maxEdgeCost) {
->>>>>>> 1b4c73fc
   OptimizableGraph::VertexSet vset;
   vset.insert(v);
   propagate(vset, cost, action, maxDistance, maxEdgeCost);
@@ -121,13 +106,8 @@
 
   while (!frontier.empty()) {
     AdjacencyMapEntry* entry = frontier.pop();
-<<<<<<< HEAD
     const auto& u = entry->child();
-    const number_t uDistance = entry->distance();
-=======
-    OptimizableGraph::Vertex* u = entry->child();
-    double uDistance = entry->distance();
->>>>>>> 1b4c73fc
+    const double uDistance = entry->distance();
     // cerr << "uDistance " << uDistance << endl;
 
     // initialize the vertex
@@ -148,13 +128,8 @@
         auto z =
             std::static_pointer_cast<OptimizableGraph::Vertex>(edge->vertex(i));
         if (!z) continue;
-<<<<<<< HEAD
         auto ot = adjacencyMap_.find(z);
-        if (ot->second.distance_ != std::numeric_limits<number_t>::max()) {
-=======
-        AdjacencyMap::iterator ot = _adjacencyMap.find(z);
-        if (ot->second._distance != numeric_limits<double>::max()) {
->>>>>>> 1b4c73fc
+        if (ot->second.distance_ != std::numeric_limits<double>::max()) {
           initializedVertices.insert(z);
           maxFrontier = (std::max)(maxFrontier, ot->second.frontierLevel_);
         }
@@ -168,20 +143,12 @@
         if (z == u) continue;
         const size_t wasInitialized = initializedVertices.erase(z);
 
-<<<<<<< HEAD
-        const number_t edgeDistance =
+        const double edgeDistance =
             cost(edge.get(), initializedVertices, z.get());
-=======
-        double edgeDistance = cost(edge, initializedVertices, z);
->>>>>>> 1b4c73fc
         if (edgeDistance > 0. &&
             edgeDistance != std::numeric_limits<double>::max() &&
             edgeDistance < maxEdgeCost) {
-<<<<<<< HEAD
-          const number_t zDistance = uDistance + edgeDistance;
-=======
-          double zDistance = uDistance + edgeDistance;
->>>>>>> 1b4c73fc
+          const double zDistance = uDistance + edgeDistance;
           // cerr << z->id() << " " << zDistance << endl;
 
           auto ot = adjacencyMap_.find(z);
@@ -268,19 +235,11 @@
 double EstimatePropagatorCost::operator()(
     OptimizableGraph::Edge* edge, const OptimizableGraph::VertexSet& from,
     OptimizableGraph::Vertex* to_) const {
-<<<<<<< HEAD
   auto* e = dynamic_cast<OptimizableGraph::Edge*>(edge);
   auto* to = dynamic_cast<OptimizableGraph::Vertex*>(to_);
   auto it = graph_->findActiveEdge(e);
   if (it == graph_->activeEdges().end())  // it has to be an active edge
-    return std::numeric_limits<number_t>::max();
-=======
-  OptimizableGraph::Edge* e = dynamic_cast<OptimizableGraph::Edge*>(edge);
-  OptimizableGraph::Vertex* to = dynamic_cast<OptimizableGraph::Vertex*>(to_);
-  SparseOptimizer::EdgeContainer::const_iterator it = _graph->findActiveEdge(e);
-  if (it == _graph->activeEdges().end())  // it has to be an active edge
     return std::numeric_limits<double>::max();
->>>>>>> 1b4c73fc
   return e->initialEstimatePossible(from, to);
 }
 
@@ -297,17 +256,10 @@
   auto* to = dynamic_cast<OptimizableGraph::Vertex*>(to_);
   if (std::abs(from->id() - to->id()) !=
       1)  // simple method to identify odometry edges in a pose graph
-<<<<<<< HEAD
-    return std::numeric_limits<number_t>::max();
+    return std::numeric_limits<double>::max();
   auto it = graph_->findActiveEdge(e);
   if (it == graph_->activeEdges().end())  // it has to be an active edge
-    return std::numeric_limits<number_t>::max();
-=======
     return std::numeric_limits<double>::max();
-  SparseOptimizer::EdgeContainer::const_iterator it = _graph->findActiveEdge(e);
-  if (it == _graph->activeEdges().end())  // it has to be an active edge
-    return std::numeric_limits<double>::max();
->>>>>>> 1b4c73fc
   return e->initialEstimatePossible(from_, to);
 }
 
