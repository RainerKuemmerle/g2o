--- conflicted
+++ resolved
@@ -33,10 +33,7 @@
 #include <queue>
 #include <vector>
 
-// #define DEBUG_ESTIMATE_PROPAGATOR
-#ifdef DEBUG_ESTIMATE_PROPAGATOR
-#include "g2o/stuff/logger.h"
-#endif
+//#define DEBUG_ESTIMATE_PROPAGATOR
 
 namespace g2o {
 
@@ -109,14 +106,8 @@
 
   while (!frontier.empty()) {
     AdjacencyMapEntry* entry = frontier.pop();
-<<<<<<< HEAD
     const auto& u = entry->child();
     const double uDistance = entry->distance();
-    // cerr << "uDistance " << uDistance << endl;
-=======
-    OptimizableGraph::Vertex* u = entry->child();
-    double uDistance = entry->distance();
->>>>>>> 62616fd9
 
     // initialize the vertex
     if (entry->frontierLevel_ > 0) {
@@ -156,30 +147,16 @@
         if (edgeDistance > 0. &&
             edgeDistance != std::numeric_limits<double>::max() &&
             edgeDistance < maxEdgeCost) {
-<<<<<<< HEAD
           const double zDistance = uDistance + edgeDistance;
-          // cerr << z->id() << " " << zDistance << endl;
-=======
-          double zDistance = uDistance + edgeDistance;
->>>>>>> 62616fd9
 
           auto ot = adjacencyMap_.find(z);
           assert(ot != adjacencyMap_.end());
 
           if (zDistance < ot->second.distance() && zDistance < maxDistance) {
-<<<<<<< HEAD
-            // if (ot->second.inQueue)
-            // cerr << "Updating" << endl;
             ot->second.distance_ = zDistance;
             ot->second.parent_ = initializedVertices;
             ot->second.edge_ = edge;
             ot->second.frontierLevel_ = maxFrontier + 1;
-=======
-            ot->second._distance = zDistance;
-            ot->second._parent = initializedVertices;
-            ot->second._edge = edge;
-            ot->second._frontierLevel = maxFrontier + 1;
->>>>>>> 62616fd9
             frontier.push(&ot->second);
           }
         }
