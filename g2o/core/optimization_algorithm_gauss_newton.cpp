--- conflicted
+++ resolved
@@ -49,13 +49,8 @@
 
   // here so that correct component for max-mixtures can be computed before the
   // build structure
-<<<<<<< HEAD
-  number_t t = get_monotonic_time();
+  double t = get_monotonic_time();
   optimizer_->computeActiveErrors();
-=======
-  double t = get_monotonic_time();
-  _optimizer->computeActiveErrors();
->>>>>>> 1b4c73fc
   G2OBatchStatistics* globalStats = G2OBatchStatistics::globalStats();
   if (globalStats) {
     globalStats->timeResiduals = get_monotonic_time() - t;
