--- conflicted
+++ resolved
@@ -61,14 +61,8 @@
       !online) {  // built up the CCS structure, here due to easy time measure
     ok = solver_.buildStructure();
     if (!ok) {
-<<<<<<< HEAD
-      std::cerr << __PRETTY_FUNCTION__
-                << ": Failure while building CCS structure" << std::endl;
+      G2O_WARN("{}: Failure while building CCS structure", __PRETTY_FUNCTION__);
       return OptimizationAlgorithm::kFail;
-=======
-      G2O_WARN("{}: Failure while building CCS structure", __PRETTY_FUNCTION__);
-      return OptimizationAlgorithm::Fail;
->>>>>>> 62616fd9
     }
   }
 
