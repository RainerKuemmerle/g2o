--- conflicted
+++ resolved
@@ -34,22 +34,11 @@
 namespace g2o {
 
 bool JacobianWorkspace::allocate() {
-<<<<<<< HEAD
-  // cerr << __PRETTY_FUNCTION__ << " " << PVAR(this) << " " <<
-  // PVAR(_maxNumVertices) << " " << PVAR(_maxDimension) << endl;
   if (maxNumVertices_ <= 0 || maxDimension_ <= 0) return false;
   workspace_.resize(maxNumVertices_);
   for (auto& it : workspace_) {
     it.resize(maxDimension_);
     it.setZero();
-=======
-  if (_maxNumVertices <= 0 || _maxDimension <= 0) return false;
-  _workspace.resize(_maxNumVertices);
-  for (WorkspaceVector::iterator it = _workspace.begin();
-       it != _workspace.end(); ++it) {
-    it->resize(_maxDimension);
-    it->setZero();
->>>>>>> 62616fd9
   }
   return true;
 }
@@ -78,15 +67,8 @@
     maxDimensionForEdge =
         std::max(v->dimension() * errorDimension, maxDimensionForEdge);
   }
-<<<<<<< HEAD
   maxNumVertices_ = std::max(numVertices, maxNumVertices_);
   maxDimension_ = std::max(maxDimensionForEdge, maxDimension_);
-  // cerr << __PRETTY_FUNCTION__ << " " << PVAR(this) << " " <<
-  // PVAR(_maxNumVertices) << " " << PVAR(_maxDimension) << endl;
-=======
-  _maxNumVertices = max(numVertices, _maxNumVertices);
-  _maxDimension = max(maxDimensionForEdge, _maxDimension);
->>>>>>> 62616fd9
 }
 
 void JacobianWorkspace::updateSize(const OptimizableGraph& graph, bool reset) {
