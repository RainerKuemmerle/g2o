// g2o - General Graph Optimization
// Copyright (C) 2011 R. Kuemmerle, G. Grisetti, W. Burgard
// All rights reserved.
//
// Redistribution and use in source and binary forms, with or without
// modification, are permitted provided that the following conditions are
// met:
//
// * Redistributions of source code must retain the above copyright notice,
//   this list of conditions and the following disclaimer.
// * Redistributions in binary form must reproduce the above copyright
//   notice, this list of conditions and the following disclaimer in the
//   documentation and/or other materials provided with the distribution.
//
// THIS SOFTWARE IS PROVIDED BY THE COPYRIGHT HOLDERS AND CONTRIBUTORS "AS
// IS" AND ANY EXPRESS OR IMPLIED WARRANTIES, INCLUDING, BUT NOT LIMITED
// TO, THE IMPLIED WARRANTIES OF MERCHANTABILITY AND FITNESS FOR A
// PARTICULAR PURPOSE ARE DISCLAIMED. IN NO EVENT SHALL THE COPYRIGHT
// HOLDER OR CONTRIBUTORS BE LIABLE FOR ANY DIRECT, INDIRECT, INCIDENTAL,
// SPECIAL, EXEMPLARY, OR CONSEQUENTIAL DAMAGES (INCLUDING, BUT NOT LIMITED
// TO, PROCUREMENT OF SUBSTITUTE GOODS OR SERVICES; LOSS OF USE, DATA, OR
// PROFITS; OR BUSINESS INTERRUPTION) HOWEVER CAUSED AND ON ANY THEORY OF
// LIABILITY, WHETHER IN CONTRACT, STRICT LIABILITY, OR TORT (INCLUDING
// NEGLIGENCE OR OTHERWISE) ARISING IN ANY WAY OUT OF THE USE OF THIS
// SOFTWARE, EVEN IF ADVISED OF THE POSSIBILITY OF SUCH DAMAGE.

#include "jacobian_workspace.h"

#include <cassert>
#include <cmath>

#include "optimizable_graph.h"

namespace g2o {

bool JacobianWorkspace::allocate() {
  // cerr << __PRETTY_FUNCTION__ << " " << PVAR(this) << " " <<
  // PVAR(_maxNumVertices) << " " << PVAR(_maxDimension) << endl;
  if (maxNumVertices_ <= 0 || maxDimension_ <= 0) return false;
  workspace_.resize(maxNumVertices_);
  for (auto& it : workspace_) {
    it.resize(maxDimension_);
    it.setZero();
  }
  return true;
}

void JacobianWorkspace::setZero() {
  for (auto& wp : workspace_) wp.setZero();
}

void JacobianWorkspace::updateSize(const HyperGraph::Edge* e_, bool reset) {
  if (reset) {
    maxNumVertices_ = -1;
    maxDimension_ = -1;
  }
  updateSize(e_);
}

<<<<<<< HEAD
  const auto* e = static_cast<const OptimizableGraph::Edge*>(e_);
  const int errorDimension = e->dimension();
  const int numVertices = e->vertices().size();
=======
void JacobianWorkspace::updateSize(const HyperGraph::Edge* e_) {
  const OptimizableGraph::Edge* e =
      static_cast<const OptimizableGraph::Edge*>(e_);
  int errorDimension = e->dimension();
  int numVertices = e->vertices().size();
>>>>>>> e1281d06
  int maxDimensionForEdge = -1;

  for (const auto& vv : e->vertices()) {
    const OptimizableGraph::Vertex* v =
<<<<<<< HEAD
        static_cast<const OptimizableGraph::Vertex*>(e->vertex(i).get());
=======
        static_cast<const OptimizableGraph::Vertex*>(vv);
>>>>>>> e1281d06
    assert(v && "Edge has no vertex assigned");
    maxDimensionForEdge =
        std::max(v->dimension() * errorDimension, maxDimensionForEdge);
  }
  maxNumVertices_ = std::max(numVertices, maxNumVertices_);
  maxDimension_ = std::max(maxDimensionForEdge, maxDimension_);
  // cerr << __PRETTY_FUNCTION__ << " " << PVAR(this) << " " <<
  // PVAR(_maxNumVertices) << " " << PVAR(_maxDimension) << endl;
}

void JacobianWorkspace::updateSize(const OptimizableGraph& graph, bool reset) {
  if (reset) {
    maxNumVertices_ = -1;
    maxDimension_ = -1;
  }

  for (const auto& it : graph.edges()) {
    const auto* e = static_cast<const OptimizableGraph::Edge*>(it.get());
    updateSize(e);
  }
}

void JacobianWorkspace::updateSize(int numVertices, int dimension, bool reset) {
  if (reset) {
    maxNumVertices_ = -1;
    maxDimension_ = -1;
  }

  maxNumVertices_ = std::max(numVertices, maxNumVertices_);
  maxDimension_ = std::max(dimension, maxDimension_);
}

}  // namespace g2o<|MERGE_RESOLUTION|>--- conflicted
+++ resolved
@@ -57,26 +57,14 @@
   updateSize(e_);
 }
 
-<<<<<<< HEAD
+void JacobianWorkspace::updateSize(const HyperGraph::Edge* e_) {
   const auto* e = static_cast<const OptimizableGraph::Edge*>(e_);
   const int errorDimension = e->dimension();
   const int numVertices = e->vertices().size();
-=======
-void JacobianWorkspace::updateSize(const HyperGraph::Edge* e_) {
-  const OptimizableGraph::Edge* e =
-      static_cast<const OptimizableGraph::Edge*>(e_);
-  int errorDimension = e->dimension();
-  int numVertices = e->vertices().size();
->>>>>>> e1281d06
   int maxDimensionForEdge = -1;
 
   for (const auto& vv : e->vertices()) {
-    const OptimizableGraph::Vertex* v =
-<<<<<<< HEAD
-        static_cast<const OptimizableGraph::Vertex*>(e->vertex(i).get());
-=======
-        static_cast<const OptimizableGraph::Vertex*>(vv);
->>>>>>> e1281d06
+    const auto* v = static_cast<const OptimizableGraph::Vertex*>(vv.get());
     assert(v && "Edge has no vertex assigned");
     maxDimensionForEdge =
         std::max(v->dimension() * errorDimension, maxDimensionForEdge);
