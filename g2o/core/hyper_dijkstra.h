--- conflicted
+++ resolved
@@ -37,47 +37,33 @@
 
 struct G2O_CORE_API HyperDijkstra {
   struct G2O_CORE_API CostFunction {
-<<<<<<< HEAD
-    virtual number_t operator()(HyperGraph::Edge* e, HyperGraph::Vertex* from,
-                                HyperGraph::Vertex* to) = 0;
+    virtual double operator()(HyperGraph::Edge* e, HyperGraph::Vertex* from,
+                              HyperGraph::Vertex* to) = 0;
     virtual ~CostFunction() = default;
   };
 
   struct G2O_CORE_API TreeAction {
     virtual ~TreeAction() = default;
-    virtual number_t perform(const std::shared_ptr<HyperGraph::Vertex>& v,
+    virtual double perform(const std::shared_ptr<HyperGraph::Vertex>& v,
                              const std::shared_ptr<HyperGraph::Vertex>& vParent,
                              const std::shared_ptr<HyperGraph::Edge>& e);
-    virtual number_t perform(const std::shared_ptr<HyperGraph::Vertex>& v,
+    virtual double perform(const std::shared_ptr<HyperGraph::Vertex>& v,
                              const std::shared_ptr<HyperGraph::Vertex>& vParent,
                              const std::shared_ptr<HyperGraph::Edge>& e,
-                             number_t distance);
-=======
-    virtual double operator()(HyperGraph::Edge* e, HyperGraph::Vertex* from,
-                              HyperGraph::Vertex* to) = 0;
-    virtual ~CostFunction() {}
-  };
-
-  struct G2O_CORE_API TreeAction {
-    virtual double perform(HyperGraph::Vertex* v, HyperGraph::Vertex* vParent,
-                           HyperGraph::Edge* e);
-    virtual double perform(HyperGraph::Vertex* v, HyperGraph::Vertex* vParent,
-                           HyperGraph::Edge* e, double distance);
->>>>>>> 1b4c73fc
+                             double distance);
   };
 
   struct G2O_CORE_API AdjacencyMapEntry {
     friend struct HyperDijkstra;
-<<<<<<< HEAD
     explicit AdjacencyMapEntry(
         std::shared_ptr<HyperGraph::Vertex> child = nullptr,
         std::shared_ptr<HyperGraph::Vertex> parent = nullptr,
         std::shared_ptr<HyperGraph::Edge> edge = nullptr,
-        number_t distance = std::numeric_limits<number_t>::max());
+        double distance = std::numeric_limits<double>::max());
     std::shared_ptr<HyperGraph::Vertex> child() const { return child_; }
     std::shared_ptr<HyperGraph::Vertex> parent() const { return parent_; }
     std::shared_ptr<HyperGraph::Edge> edge() const { return edge_; }
-    number_t distance() const { return distance_; }
+    double distance() const { return distance_; }
     HyperGraph::VertexSet& children() { return children_; }
     const HyperGraph::VertexSet& children() const { return children_; }
 
@@ -85,27 +71,8 @@
     std::shared_ptr<HyperGraph::Vertex> child_;
     std::shared_ptr<HyperGraph::Vertex> parent_;
     std::shared_ptr<HyperGraph::Edge> edge_;
-    number_t distance_;
+    double distance_;
     HyperGraph::VertexSet children_;
-=======
-    AdjacencyMapEntry(HyperGraph::Vertex* _child = 0,
-                      HyperGraph::Vertex* _parent = 0,
-                      HyperGraph::Edge* _edge = 0,
-                      double _distance = std::numeric_limits<double>::max());
-    HyperGraph::Vertex* child() const { return _child; }
-    HyperGraph::Vertex* parent() const { return _parent; }
-    HyperGraph::Edge* edge() const { return _edge; }
-    double distance() const { return _distance; }
-    HyperGraph::VertexSet& children() { return _children; }
-    const HyperGraph::VertexSet& children() const { return _children; }
-
-   protected:
-    HyperGraph::Vertex* _child;
-    HyperGraph::Vertex* _parent;
-    HyperGraph::Edge* _edge;
-    double _distance;
-    HyperGraph::VertexSet _children;
->>>>>>> 1b4c73fc
   };
 
   using AdjacencyMap =
@@ -118,49 +85,28 @@
   const AdjacencyMap& adjacencyMap() const { return adjacencyMap_; }
   std::shared_ptr<HyperGraph> graph() const { return graph_; }
 
-<<<<<<< HEAD
-  void shortestPaths(
-      const std::shared_ptr<HyperGraph::Vertex>& v,
+  void shortestPaths(const std::shared_ptr<HyperGraph::Vertex>& v,
       HyperDijkstra::CostFunction& cost,
-      number_t maxDistance = std::numeric_limits<number_t>::max(),
-      number_t comparisonConditioner = 1e-3, bool directed = false,
-      number_t maxEdgeCost = std::numeric_limits<number_t>::max());
-
-  void shortestPaths(
-      HyperGraph::VertexSet& vset, HyperDijkstra::CostFunction& cost,
-      number_t maxDistance = std::numeric_limits<number_t>::max(),
-      number_t comparisonConditioner = 1e-3, bool directed = false,
-      number_t maxEdgeCost = std::numeric_limits<number_t>::max());
-=======
-  void shortestPaths(HyperGraph::Vertex* v, HyperDijkstra::CostFunction* cost,
                      double maxDistance = std::numeric_limits<double>::max(),
                      double comparisonConditioner = 1e-3, bool directed = false,
                      double maxEdgeCost = std::numeric_limits<double>::max());
 
   void shortestPaths(HyperGraph::VertexSet& vset,
-                     HyperDijkstra::CostFunction* cost,
+                     HyperDijkstra::CostFunction& cost,
                      double maxDistance = std::numeric_limits<double>::max(),
                      double comparisonConditioner = 1e-3, bool directed = false,
                      double maxEdgeCost = std::numeric_limits<double>::max());
->>>>>>> 1b4c73fc
 
   static void computeTree(AdjacencyMap& amap);
   static void visitAdjacencyMap(AdjacencyMap& amap, TreeAction& action,
                                 bool useDistance = false);
   static void connectedSubset(
       HyperGraph::VertexSet& connected, HyperGraph::VertexSet& visited,
-<<<<<<< HEAD
       HyperGraph::VertexSet& startingSet, const std::shared_ptr<HyperGraph>& g,
       const std::shared_ptr<HyperGraph::Vertex>& v,
-      HyperDijkstra::CostFunction& cost, number_t distance,
-      number_t comparisonConditioner,
-      number_t maxEdgeCost = std::numeric_limits<number_t>::max());
-=======
-      HyperGraph::VertexSet& startingSet, HyperGraph* g, HyperGraph::Vertex* v,
-      HyperDijkstra::CostFunction* cost, double distance,
+      HyperDijkstra::CostFunction& cost, double distance,
       double comparisonConditioner,
       double maxEdgeCost = std::numeric_limits<double>::max());
->>>>>>> 1b4c73fc
 
  protected:
   void reset();
@@ -171,13 +117,8 @@
 };
 
 struct G2O_CORE_API UniformCostFunction : public HyperDijkstra::CostFunction {
-<<<<<<< HEAD
-  number_t operator()(HyperGraph::Edge* edge, HyperGraph::Vertex* from,
-                      HyperGraph::Vertex* to) override;
-=======
-  virtual double operator()(HyperGraph::Edge* edge, HyperGraph::Vertex* from,
-                            HyperGraph::Vertex* to);
->>>>>>> 1b4c73fc
+  double operator()(HyperGraph::Edge* edge, HyperGraph::Vertex* from,
+                    HyperGraph::Vertex* to) override;
 };
 
 }  // namespace g2o
