--- conflicted
+++ resolved
@@ -45,12 +45,12 @@
   struct G2O_CORE_API TreeAction {
     virtual ~TreeAction() = default;
     virtual double perform(const std::shared_ptr<HyperGraph::Vertex>& v,
-                             const std::shared_ptr<HyperGraph::Vertex>& vParent,
-                             const std::shared_ptr<HyperGraph::Edge>& e);
+                           const std::shared_ptr<HyperGraph::Vertex>& vParent,
+                           const std::shared_ptr<HyperGraph::Edge>& e);
     virtual double perform(const std::shared_ptr<HyperGraph::Vertex>& v,
-                             const std::shared_ptr<HyperGraph::Vertex>& vParent,
-                             const std::shared_ptr<HyperGraph::Edge>& e,
-                             double distance);
+                           const std::shared_ptr<HyperGraph::Vertex>& vParent,
+                           const std::shared_ptr<HyperGraph::Edge>& e,
+                           double distance);
   };
 
   struct G2O_CORE_API AdjacencyMapEntry {
@@ -60,11 +60,19 @@
         std::shared_ptr<HyperGraph::Vertex> parent = nullptr,
         std::shared_ptr<HyperGraph::Edge> edge = nullptr,
         double distance = std::numeric_limits<double>::max());
-    [[nodiscard]] std::shared_ptr<HyperGraph::Vertex> child() const { return child_; }
-    [[nodiscard]] std::shared_ptr<HyperGraph::Vertex> parent() const { return parent_; }
-    [[nodiscard]] std::shared_ptr<HyperGraph::Edge> edge() const { return edge_; }
+    [[nodiscard]] std::shared_ptr<HyperGraph::Vertex> child() const {
+      return child_;
+    }
+    [[nodiscard]] std::shared_ptr<HyperGraph::Vertex> parent() const {
+      return parent_;
+    }
+    [[nodiscard]] std::shared_ptr<HyperGraph::Edge> edge() const {
+      return edge_;
+    }
     [[nodiscard]] double distance() const { return distance_; }
-    [[nodiscard]] const HyperGraph::VertexSet& children() const { return children_; }
+    [[nodiscard]] const HyperGraph::VertexSet& children() const {
+      return children_;
+    }
 
    protected:
     std::shared_ptr<HyperGraph::Vertex> child_;
@@ -79,13 +87,17 @@
 
   explicit HyperDijkstra(std::shared_ptr<HyperGraph> g);
   HyperGraph::VertexSet& visited() { return visited_; }
-  [[nodiscard]] const HyperGraph::VertexSet& visited() const { return visited_; }
+  [[nodiscard]] const HyperGraph::VertexSet& visited() const {
+    return visited_;
+  }
   AdjacencyMap& adjacencyMap() { return adjacencyMap_; }
-  [[nodiscard]] const AdjacencyMap& adjacencyMap() const { return adjacencyMap_; }
+  [[nodiscard]] const AdjacencyMap& adjacencyMap() const {
+    return adjacencyMap_;
+  }
   [[nodiscard]] std::shared_ptr<HyperGraph> graph() const { return graph_; }
 
   void shortestPaths(const std::shared_ptr<HyperGraph::Vertex>& v,
-      HyperDijkstra::CostFunction& cost,
+                     HyperDijkstra::CostFunction& cost,
                      double maxDistance = std::numeric_limits<double>::max(),
                      double comparisonConditioner = 1e-3, bool directed = false,
                      double maxEdgeCost = std::numeric_limits<double>::max());
@@ -99,16 +111,6 @@
   static void computeTree(AdjacencyMap& amap);
   static void visitAdjacencyMap(AdjacencyMap& amap, TreeAction& action,
                                 bool useDistance = false);
-<<<<<<< HEAD
-  static void connectedSubset(
-      HyperGraph::VertexSet& connected, HyperGraph::VertexSet& visited,
-      HyperGraph::VertexSet& startingSet, const std::shared_ptr<HyperGraph>& g,
-      const std::shared_ptr<HyperGraph::Vertex>& v,
-      HyperDijkstra::CostFunction& cost, double distance,
-      double comparisonConditioner,
-      double maxEdgeCost = std::numeric_limits<double>::max());
-=======
->>>>>>> e1281d06
 
  protected:
   void reset();
