// g2o - General Graph Optimization
// Copyright (C) 2011 R. Kuemmerle, G. Grisetti, W. Burgard
// All rights reserved.
//
// Redistribution and use in source and binary forms, with or without
// modification, are permitted provided that the following conditions are
// met:
//
// * Redistributions of source code must retain the above copyright notice,
//   this list of conditions and the following disclaimer.
// * Redistributions in binary form must reproduce the above copyright
//   notice, this list of conditions and the following disclaimer in the
//   documentation and/or other materials provided with the distribution.
//
// THIS SOFTWARE IS PROVIDED BY THE COPYRIGHT HOLDERS AND CONTRIBUTORS "AS
// IS" AND ANY EXPRESS OR IMPLIED WARRANTIES, INCLUDING, BUT NOT LIMITED
// TO, THE IMPLIED WARRANTIES OF MERCHANTABILITY AND FITNESS FOR A
// PARTICULAR PURPOSE ARE DISCLAIMED. IN NO EVENT SHALL THE COPYRIGHT
// HOLDER OR CONTRIBUTORS BE LIABLE FOR ANY DIRECT, INDIRECT, INCIDENTAL,
// SPECIAL, EXEMPLARY, OR CONSEQUENTIAL DAMAGES (INCLUDING, BUT NOT LIMITED
// TO, PROCUREMENT OF SUBSTITUTE GOODS OR SERVICES; LOSS OF USE, DATA, OR
// PROFITS; OR BUSINESS INTERRUPTION) HOWEVER CAUSED AND ON ANY THEORY OF
// LIABILITY, WHETHER IN CONTRACT, STRICT LIABILITY, OR TORT (INCLUDING
// NEGLIGENCE OR OTHERWISE) ARISING IN ANY WAY OUT OF THE USE OF THIS
// SOFTWARE, EVEN IF ADVISED OF THE POSSIBILITY OF SUCH DAMAGE.

#ifndef G2O_LINEAR_SOLVER_H
#define G2O_LINEAR_SOLVER_H

#include <cassert>
#include <functional>

#include "g2o/core/marginal_covariance_cholesky.h"
#include "sparse_block_matrix.h"
#include "sparse_block_matrix_ccs.h"

namespace g2o {

/**
 * \brief basic solver for Ax = b
 *
 * basic solver for Ax = b which has to reimplemented for different linear
 * algebra libraries. A is assumed to be symmetric (only upper triangular block
 * is stored) and positive-semi-definite.
 */
template <typename MatrixType>
class LinearSolver {
 public:
  LinearSolver() = default;
  ;
  virtual ~LinearSolver() = default;

  /**
   * init for operating on matrices with a different non-zero pattern like
   * before
   */
  virtual bool init() = 0;

  /**
   * Assumes that A is the same matrix for several calls.
   * Among other assumptions, the non-zero pattern does not change!
   * If the matrix changes call init() before.
   * solve system Ax = b, x and b have to allocated beforehand!!
   */
  virtual bool solve(const SparseBlockMatrix<MatrixType>& A, double* x,
                     double* b) = 0;

  /**
   * Inverts the diagonal blocks of A
   * @returns false if not defined.
   */
  virtual bool solveBlocks(double**& blocks,
                           const SparseBlockMatrix<MatrixType>& A) {
    (void)blocks;
    (void)A;
    return false;
  }

  /**
   * Inverts the a block pattern of A in spinv
   * @returns false if not defined.
   */
  virtual bool solvePattern(
      SparseBlockMatrix<MatrixX>& spinv,
      const std::vector<std::pair<int, int> >& blockIndices,
      const SparseBlockMatrix<MatrixType>& A) {
    (void)spinv;
    (void)blockIndices;
    (void)A;
    return false;
  }

  //! write a debug dump of the system matrix if it is not PSD in solve
  bool writeDebug() const { return writeDebug_; }
  void setWriteDebug(bool b) { writeDebug_ = b; }

  //! allocate block memory structure
  static void allocateBlocks(const SparseBlockMatrix<MatrixType>& A,
                             double**& blocks) {
    blocks = new double*[A.rows()];
    double** block = blocks;
    for (size_t i = 0; i < A.rowBlockIndices().size(); ++i) {
      int dim = A.rowsOfBlock(i) * A.colsOfBlock(i);
      *block = new double[dim];
      block++;
    }
  }

  //! de-allocate the block structure
  static void deallocateBlocks(const SparseBlockMatrix<MatrixType>& A,
                               double**& blocks) {
    for (size_t i = 0; i < A.rowBlockIndices().size(); ++i) {
      delete[] blocks[i];
    }
    delete[] blocks;
    blocks = nullptr;
  }

  /**
   * Convert a block permutation matrix to a scalar permutation
   */
  template <typename BlockDerived, typename ScalarDerived>
  static void blockToScalarPermutation(
      const SparseBlockMatrix<MatrixType>& A,
      const Eigen::MatrixBase<BlockDerived>& p,
      const Eigen::MatrixBase<ScalarDerived>& scalar /* output */) {
    int n = A.cols();
    auto& scalarPermutation =
        const_cast<Eigen::MatrixBase<ScalarDerived>&>(scalar);
    if (scalarPermutation.size() == 0) scalarPermutation.derived().resize(n);
    if (scalarPermutation.size() < n) scalarPermutation.derived().resize(2 * n);
    size_t scalarIdx = 0;
    for (size_t i = 0; i < A.colBlockIndices().size(); ++i) {
      int base = A.colBaseOfBlock(p(i));
      int nCols = A.colsOfBlock(p(i));
      for (int j = 0; j < nCols; ++j) {
        scalarPermutation(scalarIdx++) = base++;
      }
    }
    assert((int)scalarIdx == n);
  }

 protected:
  bool writeDebug_ = true;
};

/**
 * \brief Solver with faster iterating structure for the linear matrix
 */
template <typename MatrixType>
class LinearSolverCCS : public LinearSolver<MatrixType> {
 public:
  LinearSolverCCS() : LinearSolver<MatrixType>(), ccsMatrix_(nullptr) {}
  ~LinearSolverCCS() override { delete ccsMatrix_; }

<<<<<<< HEAD
  bool solveBlocks(number_t**& blocks,
                   const SparseBlockMatrix<MatrixType>& A) override {
=======
  virtual bool solveBlocks(double**& blocks,
                           const SparseBlockMatrix<MatrixType>& A) {
>>>>>>> 1b4c73fc
    auto compute = [&](MarginalCovarianceCholesky& mcc) {
      if (!blocks) LinearSolverCCS<MatrixType>::allocateBlocks(A, blocks);
      mcc.computeCovariance(blocks, A.rowBlockIndices());
    };
    return solveBlocks_impl(A, compute);
  }

  bool solvePattern(SparseBlockMatrix<MatrixX>& spinv,
                    const std::vector<std::pair<int, int> >& blockIndices,
                    const SparseBlockMatrix<MatrixType>& A) override {
    auto compute = [&](MarginalCovarianceCholesky& mcc) {
      mcc.computeCovariance(spinv, A.rowBlockIndices(), blockIndices);
    };
    return solveBlocks_impl(A, compute);
  }

  //! do the AMD ordering on the blocks or on the scalar matrix
  bool blockOrdering() const { return blockOrdering_; }
  void setBlockOrdering(bool blockOrdering) { blockOrdering_ = blockOrdering; }

 protected:
  SparseBlockMatrixCCS<MatrixType>* ccsMatrix_;
  bool blockOrdering_{true};

  void initMatrixStructure(const SparseBlockMatrix<MatrixType>& A) {
    delete ccsMatrix_;
    ccsMatrix_ = new SparseBlockMatrixCCS<MatrixType>(A.rowBlockIndices(),
                                                      A.colBlockIndices());
    A.fillSparseBlockMatrixCCS(*ccsMatrix_);
  }

  virtual bool solveBlocks_impl(
      const SparseBlockMatrix<MatrixType>& A,
      const std::function<void(MarginalCovarianceCholesky&)>& compute) = 0;
};

}  // namespace g2o

#endif<|MERGE_RESOLUTION|>--- conflicted
+++ resolved
@@ -153,13 +153,8 @@
   LinearSolverCCS() : LinearSolver<MatrixType>(), ccsMatrix_(nullptr) {}
   ~LinearSolverCCS() override { delete ccsMatrix_; }
 
-<<<<<<< HEAD
-  bool solveBlocks(number_t**& blocks,
+  bool solveBlocks(double**& blocks,
                    const SparseBlockMatrix<MatrixType>& A) override {
-=======
-  virtual bool solveBlocks(double**& blocks,
-                           const SparseBlockMatrix<MatrixType>& A) {
->>>>>>> 1b4c73fc
     auto compute = [&](MarginalCovarianceCholesky& mcc) {
       if (!blocks) LinearSolverCCS<MatrixType>::allocateBlocks(A, blocks);
       mcc.computeCovariance(blocks, A.rowBlockIndices());
