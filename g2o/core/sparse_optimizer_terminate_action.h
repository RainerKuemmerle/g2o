// g2o - General Graph Optimization
// Copyright (C) 2011 R. Kuemmerle, G. Grisetti, H. Strasdat, W. Burgard
// All rights reserved.
//
// Redistribution and use in source and binary forms, with or without
// modification, are permitted provided that the following conditions are
// met:
//
// * Redistributions of source code must retain the above copyright notice,
//   this list of conditions and the following disclaimer.
// * Redistributions in binary form must reproduce the above copyright
//   notice, this list of conditions and the following disclaimer in the
//   documentation and/or other materials provided with the distribution.
//
// THIS SOFTWARE IS PROVIDED BY THE COPYRIGHT HOLDERS AND CONTRIBUTORS "AS
// IS" AND ANY EXPRESS OR IMPLIED WARRANTIES, INCLUDING, BUT NOT LIMITED
// TO, THE IMPLIED WARRANTIES OF MERCHANTABILITY AND FITNESS FOR A
// PARTICULAR PURPOSE ARE DISCLAIMED. IN NO EVENT SHALL THE COPYRIGHT
// HOLDER OR CONTRIBUTORS BE LIABLE FOR ANY DIRECT, INDIRECT, INCIDENTAL,
// SPECIAL, EXEMPLARY, OR CONSEQUENTIAL DAMAGES (INCLUDING, BUT NOT LIMITED
// TO, PROCUREMENT OF SUBSTITUTE GOODS OR SERVICES; LOSS OF USE, DATA, OR
// PROFITS; OR BUSINESS INTERRUPTION) HOWEVER CAUSED AND ON ANY THEORY OF
// LIABILITY, WHETHER IN CONTRACT, STRICT LIABILITY, OR TORT (INCLUDING
// NEGLIGENCE OR OTHERWISE) ARISING IN ANY WAY OUT OF THE USE OF THIS
// SOFTWARE, EVEN IF ADVISED OF THE POSSIBILITY OF SUCH DAMAGE.

#ifndef SPARSE_OPTIMIZER_TERMINATE_ACTION_H
#define SPARSE_OPTIMIZER_TERMINATE_ACTION_H

#include "g2o_core_api.h"
#include "hyper_graph_action.h"

namespace g2o {

class SparseOptimizer;

/**
 * \brief stop iterating based on the gain which is (oldChi - currentChi) /
 * currentChi.
 *
 * stop iterating based on the gain which is (oldChi - currentChi) / currentChi.
 * If the gain is larger than zero and below the threshold, then the optimizer
 * is stopped. Typically usage of this action includes adding it as a
 * postIteration action, by calling addPostIterationAction on a sparse
 * optimizer.
 */
class G2O_CORE_API SparseOptimizerTerminateAction : public HyperGraphAction {
 public:
  SparseOptimizerTerminateAction();
  bool operator()(
      const HyperGraph& graph,
      const std::shared_ptr<Parameters>& parameters = nullptr) override;

<<<<<<< HEAD
  number_t gainThreshold() const { return gainThreshold_; }
  void setGainThreshold(number_t gainThreshold);
=======
  double gainThreshold() const { return _gainThreshold; }
  void setGainThreshold(double gainThreshold);
>>>>>>> 1b4c73fc

  int maxIterations() const { return maxIterations_; }
  void setMaxIterations(int maxit);

 protected:
<<<<<<< HEAD
  number_t gainThreshold_;
  number_t lastChi_{0};
  bool auxTerminateFlag_{false};
  int maxIterations_;
=======
  double _gainThreshold;
  double _lastChi;
  bool _auxTerminateFlag;
  int _maxIterations;
>>>>>>> 1b4c73fc

  void setOptimizerStopFlag(const SparseOptimizer* optimizer, bool stop);
};

}  // namespace g2o

#endif<|MERGE_RESOLUTION|>--- conflicted
+++ resolved
@@ -51,29 +51,17 @@
       const HyperGraph& graph,
       const std::shared_ptr<Parameters>& parameters = nullptr) override;
 
-<<<<<<< HEAD
-  number_t gainThreshold() const { return gainThreshold_; }
-  void setGainThreshold(number_t gainThreshold);
-=======
-  double gainThreshold() const { return _gainThreshold; }
+  double gainThreshold() const { return gainThreshold_; }
   void setGainThreshold(double gainThreshold);
->>>>>>> 1b4c73fc
 
   int maxIterations() const { return maxIterations_; }
   void setMaxIterations(int maxit);
 
  protected:
-<<<<<<< HEAD
-  number_t gainThreshold_;
-  number_t lastChi_{0};
+  double gainThreshold_;
+  double lastChi_{0};
   bool auxTerminateFlag_{false};
   int maxIterations_;
-=======
-  double _gainThreshold;
-  double _lastChi;
-  bool _auxTerminateFlag;
-  int _maxIterations;
->>>>>>> 1b4c73fc
 
   void setOptimizerStopFlag(const SparseOptimizer* optimizer, bool stop);
 };
