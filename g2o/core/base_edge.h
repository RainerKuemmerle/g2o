// g2o - General Graph Optimization
// Copyright (C) 2011 R. Kuemmerle, G. Grisetti, H. Strasdat, W. Burgard
// All rights reserved.
//
// Redistribution and use in source and binary forms, with or without
// modification, are permitted provided that the following conditions are
// met:
//
// * Redistributions of source code must retain the above copyright notice,
//   this list of conditions and the following disclaimer.
// * Redistributions in binary form must reproduce the above copyright
//   notice, this list of conditions and the following disclaimer in the
//   documentation and/or other materials provided with the distribution.
//
// THIS SOFTWARE IS PROVIDED BY THE COPYRIGHT HOLDERS AND CONTRIBUTORS "AS
// IS" AND ANY EXPRESS OR IMPLIED WARRANTIES, INCLUDING, BUT NOT LIMITED
// TO, THE IMPLIED WARRANTIES OF MERCHANTABILITY AND FITNESS FOR A
// PARTICULAR PURPOSE ARE DISCLAIMED. IN NO EVENT SHALL THE COPYRIGHT
// HOLDER OR CONTRIBUTORS BE LIABLE FOR ANY DIRECT, INDIRECT, INCIDENTAL,
// SPECIAL, EXEMPLARY, OR CONSEQUENTIAL DAMAGES (INCLUDING, BUT NOT LIMITED
// TO, PROCUREMENT OF SUBSTITUTE GOODS OR SERVICES; LOSS OF USE, DATA, OR
// PROFITS; OR BUSINESS INTERRUPTION) HOWEVER CAUSED AND ON ANY THEORY OF
// LIABILITY, WHETHER IN CONTRACT, STRICT LIABILITY, OR TORT (INCLUDING
// NEGLIGENCE OR OTHERWISE) ARISING IN ANY WAY OUT OF THE USE OF THIS
// SOFTWARE, EVEN IF ADVISED OF THE POSSIBILITY OF SUCH DAMAGE.

#ifndef G2O_BASE_EDGE_H
#define G2O_BASE_EDGE_H

#include <Eigen/Core>
#include <iostream>
#include <limits>
#include <type_traits>

#include "optimizable_graph.h"

namespace g2o {

namespace internal {

#ifdef G2O_OPENMP
struct QuadraticFormLock {
  explicit QuadraticFormLock(OptimizableGraph::Vertex& vertex)
      : _vertex(vertex) {
    _vertex.lockQuadraticForm();
  }
  ~QuadraticFormLock() { _vertex.unlockQuadraticForm(); }

 private:
  OptimizableGraph::Vertex& _vertex;
};
#else
struct QuadraticFormLock {
  explicit QuadraticFormLock(OptimizableGraph::Vertex&) {}
};
#endif

/**
 * Declaring the types for the error vector and the information matrix depending
 * on the size of the error function. In particular, the information matrix
 * needs to match the size of the error vector.
 */
template <int D>
struct BaseEdgeTraits {
<<<<<<< HEAD
  static constexpr int kDimension = D;
  using ErrorVector = Eigen::Matrix<number_t, D, 1, Eigen::ColMajor>;
  using InformationType = Eigen::Matrix<number_t, D, D, Eigen::ColMajor>;
=======
  static constexpr int Dimension = D;
  typedef Eigen::Matrix<double, D, 1, Eigen::ColMajor> ErrorVector;
  typedef Eigen::Matrix<double, D, D, Eigen::ColMajor> InformationType;
>>>>>>> 1b4c73fc
};
/**
 * Same as above but for dimension not known at compilation, i.e., dynamically
 * sized edges.
 */
template <>
struct BaseEdgeTraits<-1> {
<<<<<<< HEAD
  static constexpr int kDimension = -1;
  using ErrorVector =
      Eigen::Matrix<number_t, Eigen::Dynamic, 1, Eigen::ColMajor>;
  using InformationType =
      Eigen::Matrix<number_t, Eigen::Dynamic, Eigen::Dynamic, Eigen::ColMajor>;
=======
  static constexpr int Dimension = -1;
  typedef Eigen::Matrix<double, Eigen::Dynamic, 1, Eigen::ColMajor> ErrorVector;
  typedef Eigen::Matrix<double, Eigen::Dynamic, Eigen::Dynamic, Eigen::ColMajor>
      InformationType;
>>>>>>> 1b4c73fc
};

}  // namespace internal

template <int D, typename E>
class BaseEdge : public OptimizableGraph::Edge {
 public:
  static constexpr int kDimension = internal::BaseEdgeTraits<D>::kDimension;
  using Measurement = E;
  using ErrorVector = typename internal::BaseEdgeTraits<D>::ErrorVector;
  using InformationType = typename internal::BaseEdgeTraits<D>::InformationType;

<<<<<<< HEAD
  BaseEdge() : OptimizableGraph::Edge() { dimension_ = D; }
=======
  BaseEdge() : OptimizableGraph::Edge() { _dimension = D; }
  BaseEdge& operator=(const BaseEdge&) = delete;
  BaseEdge(const BaseEdge&) = delete;
>>>>>>> 1b4c73fc

  number_t chi2() const override { return error_.dot(information() * error_); }

<<<<<<< HEAD
  const number_t* errorData() const override { return error_.data(); }
  number_t* errorData() override { return error_.data(); }
  const ErrorVector& error() const { return error_; }
  ErrorVector& error() { return error_; }
=======
  virtual double chi2() const { return _error.dot(information() * _error); }

  virtual const double* errorData() const { return _error.data(); }
  virtual double* errorData() { return _error.data(); }
  const ErrorVector& error() const { return _error; }
  ErrorVector& error() { return _error; }
>>>>>>> 1b4c73fc

  //! information matrix of the constraint
  EIGEN_STRONG_INLINE const InformationType& information() const {
    return information_;
  }
  EIGEN_STRONG_INLINE InformationType& information() { return information_; }
  void setInformation(const InformationType& information) {
    information_ = information;
  }

<<<<<<< HEAD
  const number_t* informationData() const override {
    return information_.data();
  }
  number_t* informationData() override { return information_.data(); }
=======
  virtual const double* informationData() const { return _information.data(); }
  virtual double* informationData() { return _information.data(); }
>>>>>>> 1b4c73fc

  //! accessor functions for the measurement represented by the edge
  EIGEN_STRONG_INLINE const Measurement& measurement() const {
    return measurement_;
  }
  virtual void setMeasurement(const Measurement& m) { measurement_ = m; }

  virtual int rank() const { return dimension(); }

  void initialEstimate(const OptimizableGraph::VertexSet&,
                       OptimizableGraph::Vertex*) override {
    std::cerr << "initialEstimate() is not implemented, please give "
                 "implementation in your derived class"
              << std::endl;
  }

  /**
   * set the dimension for a dynamically sizeable error function.
   * The member will not be declared for edges having a fixed size at compile
   * time.
   */
  template <int Dim = D>
  typename std::enable_if<Dim == -1, void>::type setDimension(int dim) {
    dimension_ = dim;
    information_.resize(dim, dim);
    error_.resize(dim, 1);
  }

 protected:
  Measurement measurement_;      ///< the measurement of the edge
  InformationType information_;  ///< information matrix of the edge.
                                 ///< Information = inv(covariance)
  ErrorVector error_;  ///< error vector, stores the result after computeError()
                       ///< is called

  /**
   * calculate the robust information matrix by updating the information matrix
   * of the error
   */
  InformationType robustInformation(const Vector3& rho) const {
    InformationType result = rho[1] * information_;
    // ErrorVector weightedError = information_ * error_;
    // result.noalias() += 2 * rho[2] * (weightedError *
    // weightedError.transpose());
    return result;
  }

  //! write the upper trinagular part of the information matrix into the stream
  bool writeInformationMatrix(std::ostream& os) const {
    for (int i = 0; i < information().rows(); ++i)
      for (int j = i; j < information().cols(); ++j)
        os << information()(i, j) << " ";
    return os.good();
  }
  //! reads the upper triangular part of the matrix and recovers the missing
  //! symmetrical elements
  bool readInformationMatrix(std::istream& is) {
    for (int i = 0; i < information().rows() && is.good(); ++i)
      for (int j = i; j < information().cols() && is.good(); ++j) {
        is >> information()(i, j);
        if (i != j) information()(j, i) = information()(i, j);
      }
    return is.good() || is.eof();
  }
  //! write the param IDs that are potentially used by the edge
  bool writeParamIds(std::ostream& os) const {
    for (auto id : parameterIds_) os << id << " ";
    return os.good();
  }
  //! reads the param IDs from the stream
  bool readParamIds(std::istream& is) {
    for (size_t i = 0; i < numParameters(); ++i) {
      int paramId;
      is >> paramId;
      setParameterId(i, paramId);
    }
    return is.good() || is.eof();
  }

 public:
  EIGEN_MAKE_ALIGNED_OPERATOR_NEW
};

}  // end namespace g2o

#endif<|MERGE_RESOLUTION|>--- conflicted
+++ resolved
@@ -62,15 +62,9 @@
  */
 template <int D>
 struct BaseEdgeTraits {
-<<<<<<< HEAD
   static constexpr int kDimension = D;
-  using ErrorVector = Eigen::Matrix<number_t, D, 1, Eigen::ColMajor>;
-  using InformationType = Eigen::Matrix<number_t, D, D, Eigen::ColMajor>;
-=======
-  static constexpr int Dimension = D;
-  typedef Eigen::Matrix<double, D, 1, Eigen::ColMajor> ErrorVector;
-  typedef Eigen::Matrix<double, D, D, Eigen::ColMajor> InformationType;
->>>>>>> 1b4c73fc
+  using ErrorVector = Eigen::Matrix<double, D, 1, Eigen::ColMajor>;
+  using InformationType = Eigen::Matrix<double, D, D, Eigen::ColMajor>;
 };
 /**
  * Same as above but for dimension not known at compilation, i.e., dynamically
@@ -78,18 +72,11 @@
  */
 template <>
 struct BaseEdgeTraits<-1> {
-<<<<<<< HEAD
   static constexpr int kDimension = -1;
   using ErrorVector =
-      Eigen::Matrix<number_t, Eigen::Dynamic, 1, Eigen::ColMajor>;
+      Eigen::Matrix<double, Eigen::Dynamic, 1, Eigen::ColMajor>;
   using InformationType =
-      Eigen::Matrix<number_t, Eigen::Dynamic, Eigen::Dynamic, Eigen::ColMajor>;
-=======
-  static constexpr int Dimension = -1;
-  typedef Eigen::Matrix<double, Eigen::Dynamic, 1, Eigen::ColMajor> ErrorVector;
-  typedef Eigen::Matrix<double, Eigen::Dynamic, Eigen::Dynamic, Eigen::ColMajor>
-      InformationType;
->>>>>>> 1b4c73fc
+      Eigen::Matrix<double, Eigen::Dynamic, Eigen::Dynamic, Eigen::ColMajor>;
 };
 
 }  // namespace internal
@@ -102,29 +89,16 @@
   using ErrorVector = typename internal::BaseEdgeTraits<D>::ErrorVector;
   using InformationType = typename internal::BaseEdgeTraits<D>::InformationType;
 
-<<<<<<< HEAD
   BaseEdge() : OptimizableGraph::Edge() { dimension_ = D; }
-=======
-  BaseEdge() : OptimizableGraph::Edge() { _dimension = D; }
   BaseEdge& operator=(const BaseEdge&) = delete;
   BaseEdge(const BaseEdge&) = delete;
->>>>>>> 1b4c73fc
 
-  number_t chi2() const override { return error_.dot(information() * error_); }
+  double chi2() const override { return error_.dot(information() * error_); }
 
-<<<<<<< HEAD
-  const number_t* errorData() const override { return error_.data(); }
-  number_t* errorData() override { return error_.data(); }
+  const double* errorData() const override { return error_.data(); }
+  double* errorData() override { return error_.data(); }
   const ErrorVector& error() const { return error_; }
   ErrorVector& error() { return error_; }
-=======
-  virtual double chi2() const { return _error.dot(information() * _error); }
-
-  virtual const double* errorData() const { return _error.data(); }
-  virtual double* errorData() { return _error.data(); }
-  const ErrorVector& error() const { return _error; }
-  ErrorVector& error() { return _error; }
->>>>>>> 1b4c73fc
 
   //! information matrix of the constraint
   EIGEN_STRONG_INLINE const InformationType& information() const {
@@ -135,15 +109,8 @@
     information_ = information;
   }
 
-<<<<<<< HEAD
-  const number_t* informationData() const override {
-    return information_.data();
-  }
-  number_t* informationData() override { return information_.data(); }
-=======
-  virtual const double* informationData() const { return _information.data(); }
-  virtual double* informationData() { return _information.data(); }
->>>>>>> 1b4c73fc
+  const double* informationData() const override { return information_.data(); }
+  double* informationData() override { return information_.data(); }
 
   //! accessor functions for the measurement represented by the edge
   EIGEN_STRONG_INLINE const Measurement& measurement() const {
