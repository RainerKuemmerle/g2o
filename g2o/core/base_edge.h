--- conflicted
+++ resolved
@@ -152,10 +152,7 @@
 	
         const int lastDimension = _dimension;
         _dimension = information.rows();
-<<<<<<< HEAD
-=======
         _error.resize(_dimension);
->>>>>>> c4cc5829
         if (_dimension > lastDimension)
           {
             OptimizableGraph* g = graph();
