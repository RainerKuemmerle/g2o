--- conflicted
+++ resolved
@@ -157,25 +157,19 @@
 #endif
 
 // These macros are used to automate registering types and forcing linkage
-<<<<<<< HEAD
-#define G2O_REGISTER_TYPE(name, classname)                           \
-  extern "C" void G2O_FACTORY_EXPORT g2o_type_##classname(void) {}   \
-  namespace {                                                        \
-  g2o::RegisterTypeProxy<classname> g_type_proxy_##classname(#name); \
-  }
-=======
 #define G2O_REGISTER_TYPE_NAME(name, classname)                        \
   static_assert(std::string_view(name).find_first_of(" \f\n\r\t\v") == \
                     std::string_view::npos,                            \
                 "name contains whitespace");                           \
   extern "C" void G2O_FACTORY_EXPORT g2o_type_##classname(void) {}     \
-  static g2o::RegisterTypeProxy<classname> g_type_proxy_##classname(name);
+  namespace {                                                          \
+  g2o::RegisterTypeProxy<classname> g_type_proxy_##classname(name);    \
+  }
 
 // This form is deprecated, because it lets clang-format introduce whitespace
 // into the type name.  Kept for backward compatibility.
 #define G2O_REGISTER_TYPE(name, classname) \
   G2O_REGISTER_TYPE_NAME(#name, classname)
->>>>>>> 11440dc4
 
 #define G2O_USE_TYPE_BY_CLASS_NAME(classname)                    \
   extern "C" void G2O_FACTORY_IMPORT g2o_type_##classname(void); \
