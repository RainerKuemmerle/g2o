// g2o - General Graph Optimization
// Copyright (C) 2011 R. Kuemmerle, G. Grisetti, H. Strasdat, W. Burgard
// All rights reserved.
//
// Redistribution and use in source and binary forms, with or without
// modification, are permitted provided that the following conditions are
// met:
//
// * Redistributions of source code must retain the above copyright notice,
//   this list of conditions and the following disclaimer.
// * Redistributions in binary form must reproduce the above copyright
//   notice, this list of conditions and the following disclaimer in the
//   documentation and/or other materials provided with the distribution.
//
// THIS SOFTWARE IS PROVIDED BY THE COPYRIGHT HOLDERS AND CONTRIBUTORS "AS
// IS" AND ANY EXPRESS OR IMPLIED WARRANTIES, INCLUDING, BUT NOT LIMITED
// TO, THE IMPLIED WARRANTIES OF MERCHANTABILITY AND FITNESS FOR A
// PARTICULAR PURPOSE ARE DISCLAIMED. IN NO EVENT SHALL THE COPYRIGHT
// HOLDER OR CONTRIBUTORS BE LIABLE FOR ANY DIRECT, INDIRECT, INCIDENTAL,
// SPECIAL, EXEMPLARY, OR CONSEQUENTIAL DAMAGES (INCLUDING, BUT NOT LIMITED
// TO, PROCUREMENT OF SUBSTITUTE GOODS OR SERVICES; LOSS OF USE, DATA, OR
// PROFITS; OR BUSINESS INTERRUPTION) HOWEVER CAUSED AND ON ANY THEORY OF
// LIABILITY, WHETHER IN CONTRACT, STRICT LIABILITY, OR TORT (INCLUDING
// NEGLIGENCE OR OTHERWISE) ARISING IN ANY WAY OUT OF THE USE OF THIS
// SOFTWARE, EVEN IF ADVISED OF THE POSSIBILITY OF SUCH DAMAGE.

#ifndef G2O_BASE_FIXED_SIZED_EDGE_H
#define G2O_BASE_FIXED_SIZED_EDGE_H

#include <array>
#include <iostream>
#include <limits>
#include <utility>

#include "base_edge.h"
#include "g2o/autodiff/fixed_array.h"
#include "g2o/config.h"
#include "g2o/stuff/misc.h"
#include "g2o/stuff/tuple_tools.h"
#include "robust_kernel.h"

namespace g2o {

namespace internal {

// creating a bool array
template <int K>
std::array<bool, K> createBoolArray() {
  std::array<bool, K> aux = {false};
  return aux;
}
template <>
inline std::array<bool, 0> createBoolArray<0>() {
  return std::array<bool, 0>();
}

// assumes i < j
// duplication of internal::computeUpperTriangleIndex in
// g2o/core/base_variable_sized_edge.hpp
constexpr int pair_to_index(const int i, const int j) {
  return j * (j - 1) / 2 + i;
}

/**
 * A trivial pair that has a constexpr c'tor.
 * std::pair in C++11 has not a constexpr c'tor.
 */
struct TrivialPair {
  int first, second;
  constexpr TrivialPair(int f, int s) : first(f), second(s) {}
  bool operator==(const TrivialPair& other) const {
    return first == other.first && second == other.second;
  }
};

/**
 * If we would have a constexpr for sqrt (cst_sqrt) it would be sth like.
 * For now we implement as a recursive function at compile time.
 * constexpr TrivialPair index_to_pair(n) {
 *   constexpr int j = int(0.5 + cst_sqrt(0.25 + 2 * n));
 *   constexpr int base = pair_to_index(0, j);
 *   constexpr int i = n - base;
 *   return TrivialPair(i, j);
 * }
 */
constexpr TrivialPair index_to_pair(const int k, const int j = 0) {  // NOLINT
  return k < j ? TrivialPair{k, j} : index_to_pair(k - j, j + 1);    // NOLINT
}

//! helper function to call the c'tor of Eigen::Map
template <typename T>
T createHessianMapK() {
  // if the size is known at compile time, we have to call the c'tor of
  // Eigen::Map with corresponding values
  constexpr int kR =
      T::RowsAtCompileTime == Eigen::Dynamic ? 0 : T::RowsAtCompileTime;
  constexpr int kC =
      T::ColsAtCompileTime == Eigen::Dynamic ? 0 : T::ColsAtCompileTime;
  return T(nullptr, kR, kC);
}
//! helper function for creating a tuple of Eigen::Map
template <typename... Args>
std::tuple<Args...> createHessianMaps(const std::tuple<Args...>&) {
  return std::tuple<Args...>{createHessianMapK<Args>()...};
}

template <int I, typename EdgeType, typename... CtorArgs>
typename std::enable_if<I == -1, OptimizableGraph::Vertex*>::type
createNthVertexType(int /*i*/, const EdgeType& /*t*/, CtorArgs... /*args*/) {
  return nullptr;
}

template <int I, typename EdgeType, typename... CtorArgs>
typename std::enable_if<I != -1, OptimizableGraph::Vertex*>::type
createNthVertexType(int i, const EdgeType& t, CtorArgs... args) {
  if (i == I) {
    using VertexType = typename EdgeType::template VertexXnType<I>;
    return new VertexType(args...);
  }
  return createNthVertexType<I - 1, EdgeType, CtorArgs...>(i, t, args...);
}
}  // namespace internal

template <int D, typename E, typename... VertexTypes>
class BaseFixedSizedEdge : public BaseEdge<D, E> {
 public:
  template <int N, typename... Types>
  using NthType = typename std::tuple_element<N, std::tuple<Types...>>::type;
  //! The type of the N-th vertex
  template <int VertexN>
  using VertexXnType = NthType<VertexN, VertexTypes...>;
  //! Size of the N-th vertex at compile time
  template <int VertexN>
  static constexpr int VertexDimension() {
    return VertexXnType<VertexN>::kDimension;
  };
  /**
   * Get the size of a given Vertex.
   * If the vertex dimension is static and by this known at compile time, we
   * return this. Otherwise we get the size at runtime.
   */
  // clang-format off
  template <int VertexN>
  constexpr typename std::enable_if<VertexXnType<VertexN>::kDimension != -1, int>::type vertexDimension() const {
    return VertexXnType<VertexN>::kDimension;
  };
  template <int VertexN>
  typename std::enable_if<VertexXnType<VertexN>::kDimension == -1, int>::type vertexDimension() const {
    return vertexXn<VertexN>()->dimension();
  };
  // clang-format on
  /**
   * Return a pointer to the N-th vertex, directly casted to the correct type
   */
  template <int VertexN>
  std::shared_ptr<const VertexXnType<VertexN>> vertexXn() const {
    return std::static_pointer_cast<const VertexXnType<VertexN>>(
        vertices_[VertexN]);
  }
  template <int VertexN>
  std::shared_ptr<VertexXnType<VertexN>> vertexXn() {
    return std::static_pointer_cast<VertexXnType<VertexN>>(vertices_[VertexN]);
  }

  static const int kDimension = BaseEdge<D, E>::kDimension;
  using Measurement = typename BaseEdge<D, E>::Measurement;
  using ErrorVector = typename BaseEdge<D, E>::ErrorVector;
  using InformationType = typename BaseEdge<D, E>::InformationType;

  template <int EdgeDimension, int VertexDimension>
  using JacobianType = typename Eigen::Matrix<
      double, EdgeDimension, VertexDimension,
      EdgeDimension == 1 ? Eigen::RowMajor : Eigen::ColMajor>::AlignedMapType;

  //! it requires quite some ugly code to get the type of hessians...
  template <int DN, int DM>
  using HessianBlockType = Eigen::Map<
      Eigen::Matrix<double, DN, DM,
                    DN == 1 ? Eigen::RowMajor : Eigen::ColMajor>,
      Eigen::Matrix<double, DN, DM,
                    DN == 1 ? Eigen::RowMajor : Eigen::ColMajor>::Flags &
              Eigen::PacketAccessBit
          ? Eigen::Aligned
          : Eigen::Unaligned>;
  template <int K>
  using HessianBlockTypeK = HessianBlockType<
      VertexXnType<internal::index_to_pair(K).first>::kDimension,
      VertexXnType<internal::index_to_pair(K).second>::kDimension>;
  template <int K>
  using HessianBlockTypeKTransposed = HessianBlockType<
      VertexXnType<internal::index_to_pair(K).second>::kDimension,
      VertexXnType<internal::index_to_pair(K).first>::kDimension>;
  template <typename>
  struct HessianTupleType;
  template <std::size_t... Ints>
  struct HessianTupleType<std::index_sequence<Ints...>> {
    using type = std::tuple<HessianBlockTypeK<Ints>...>;
    using typeTransposed = std::tuple<HessianBlockTypeKTransposed<Ints>...>;
  };
  static const std::size_t kNrOfVertices = sizeof...(VertexTypes);
  static const std::size_t kNrOfVertexPairs =
      internal::pair_to_index(0, kNrOfVertices);
  using HessianTuple = typename HessianTupleType<
      std::make_index_sequence<kNrOfVertexPairs>>::type;
  using HessianTupleTransposed = typename HessianTupleType<
      std::make_index_sequence<kNrOfVertexPairs>>::typeTransposed;
  using HessianRowMajorStorage = std::array<bool, kNrOfVertexPairs>;

  BaseFixedSizedEdge()
      : BaseEdge<D, E>(),
        hessianRowMajor_(internal::createBoolArray<kNrOfVertexPairs>()),
        hessianTuple_(internal::createHessianMaps(hessianTuple_)),
        hessianTupleTransposed_(
            internal::createHessianMaps(hessianTupleTransposed_)),
        jacobianOplus_({nullptr, D, VertexTypes::kDimension}...) {
    vertices_.resize(kNrOfVertices, nullptr);
  }

  //! create an instance of the Nth VertexType
  template <typename... CtorArgs>
  OptimizableGraph::Vertex* createVertex(int i, CtorArgs... args) {
    if (i < 0) return nullptr;
    return internal::createNthVertexType<
        sizeof...(VertexTypes) - 1,
        typename std::remove_reference<decltype(*this)>::type, CtorArgs...>(
        i, *this, args...);
  };

  void resize(size_t size) override;

  template <std::size_t... Ints>
  bool allVerticesFixedNs(std::index_sequence<Ints...>) const;
  bool allVerticesFixed() const override;

  void linearizeOplus(JacobianWorkspace& jacobianWorkspace) override;
  template <std::size_t... Ints>
  void linearizeOplus_allocate(JacobianWorkspace& jacobianWorkspace,
                               std::index_sequence<Ints...>);

  /**
   * Linearizes the oplus operator in the vertex, and stores
   * the result in temporary variables _jacobianOplus
   */
  virtual void linearizeOplus();
  template <std::size_t... Ints>
  void linearizeOplusNs(std::index_sequence<Ints...>);
  template <int N>
  void linearizeOplusN();

  //! returns the result of the linearization in the manifold space for the
  //! nodes xn
  template <int N>
  const typename std::tuple_element<
      N, std::tuple<JacobianType<D, VertexTypes::kDimension>...>>::type&
  jacobianOplusXn() const {
    return std::get<N>(jacobianOplus_);
  }
  //! returns the result of the linearization in the manifold space for the
  //! nodes xn
  template <int N>
  typename std::tuple_element<
      N, std::tuple<JacobianType<D, VertexTypes::kDimension>...>>::type&
  jacobianOplusXn() {
    return std::get<N>(jacobianOplus_);
  }

  /**
   * computes the (block) elements of the Hessian matrix of the linearized least
   * squares.
   */
  void constructQuadraticForm() override;
  template <std::size_t... Ints>
  void constructQuadraticFormNs(const InformationType& omega,
                                const ErrorVector& weightedError,
                                std::index_sequence<Ints...>);
  template <int N>
  void constructQuadraticFormN(const InformationType& omega,
                               const ErrorVector& weightedError);

  template <int N, typename AtOType>
  void constructOffDiagonalQuadraticFormMs(const AtOType&,
                                           std::index_sequence<>);

  template <int N, std::size_t... Ints, typename AtOType>
  void constructOffDiagonalQuadraticFormMs(const AtOType& AtO,
                                           std::index_sequence<Ints...>);
  template <int N, int M, typename AtOType>
  void constructOffDiagonalQuadraticFormM(const AtOType& AtO);

<<<<<<< HEAD
  void mapHessianMemory(number_t* d, int i, int j, bool rowMajor) override;
=======
  virtual void mapHessianMemory(double* d, int i, int j, bool rowMajor);
>>>>>>> 1b4c73fc

  using BaseEdge<D, E>::resize;
  using BaseEdge<D, E>::computeError;

 protected:
  using BaseEdge<D, E>::measurement_;
  using BaseEdge<D, E>::information_;
  using BaseEdge<D, E>::error_;
  using BaseEdge<D, E>::vertices_;
  using BaseEdge<D, E>::dimension_;

  HessianRowMajorStorage hessianRowMajor_;
  HessianTuple hessianTuple_;
  HessianTupleTransposed hessianTupleTransposed_;
  std::tuple<JacobianType<D, VertexTypes::kDimension>...> jacobianOplus_;

  /**
   * Only for use internally in sub-classes. It exposes the raw pointer for
   * implementation of, for example, computeError and other implementation of
   * function in the scope of a sub-class.
   */
  template <int VertexN>
  VertexXnType<VertexN>* vertexXnRaw() const {
    return static_cast<VertexXnType<VertexN>*>(vertices_[VertexN].get());
  }

 public:
  EIGEN_MAKE_ALIGNED_OPERATOR_NEW
};

#include "base_fixed_sized_edge.hpp"

}  // end namespace g2o

#endif<|MERGE_RESOLUTION|>--- conflicted
+++ resolved
@@ -287,11 +287,7 @@
   template <int N, int M, typename AtOType>
   void constructOffDiagonalQuadraticFormM(const AtOType& AtO);
 
-<<<<<<< HEAD
-  void mapHessianMemory(number_t* d, int i, int j, bool rowMajor) override;
-=======
-  virtual void mapHessianMemory(double* d, int i, int j, bool rowMajor);
->>>>>>> 1b4c73fc
+  void mapHessianMemory(double* d, int i, int j, bool rowMajor) override;
 
   using BaseEdge<D, E>::resize;
   using BaseEdge<D, E>::computeError;
