--- conflicted
+++ resolved
@@ -41,22 +41,13 @@
       A * x.segment<MatrixType::ColsAtCompileTime>(xoff);
 }
 
-<<<<<<< HEAD
 template <int T>
-inline void axpy(const Eigen::Matrix<number_t, Eigen::Dynamic, T>& A,
-=======
-template <int t>
-inline void axpy(const Eigen::Matrix<double, Eigen::Dynamic, t>& A,
->>>>>>> 1b4c73fc
+inline void axpy(const Eigen::Matrix<double, Eigen::Dynamic, T>& A,
                  const Eigen::Map<const VectorX>& x, int xoff,
                  Eigen::Map<VectorX>& y, int yoff) {
   y.segment(yoff, A.rows()) +=
       A *
-<<<<<<< HEAD
-      x.segment<Eigen::Matrix<number_t, Eigen::Dynamic, T>::ColsAtCompileTime>(
-=======
-      x.segment<Eigen::Matrix<double, Eigen::Dynamic, t>::ColsAtCompileTime>(
->>>>>>> 1b4c73fc
+      x.segment<Eigen::Matrix<double, Eigen::Dynamic, T>::ColsAtCompileTime>(
           xoff);
 }
 
@@ -73,19 +64,11 @@
       A.transpose() * x.segment<MatrixType::RowsAtCompileTime>(xoff);
 }
 
-<<<<<<< HEAD
 template <int T>
-inline void atxpy(const Eigen::Matrix<number_t, Eigen::Dynamic, T>& A,
+inline void atxpy(const Eigen::Matrix<double, Eigen::Dynamic, T>& A,
                   const Eigen::Map<const VectorX>& x, int xoff,
                   Eigen::Map<VectorX>& y, int yoff) {
-  y.segment<Eigen::Matrix<number_t, Eigen::Dynamic, T>::ColsAtCompileTime>(
-=======
-template <int t>
-inline void atxpy(const Eigen::Matrix<double, Eigen::Dynamic, t>& A,
-                  const Eigen::Map<const VectorX>& x, int xoff,
-                  Eigen::Map<VectorX>& y, int yoff) {
-  y.segment<Eigen::Matrix<double, Eigen::Dynamic, t>::ColsAtCompileTime>(
->>>>>>> 1b4c73fc
+  y.segment<Eigen::Matrix<double, Eigen::Dynamic, T>::ColsAtCompileTime>(
       yoff) += A.transpose() * x.segment(xoff, A.rows());
 }
 
