--- conflicted
+++ resolved
@@ -31,10 +31,7 @@
 #include <algorithm>
 #include <cassert>
 #include <cmath>
-<<<<<<< HEAD
 #include <cstddef>
-=======
->>>>>>> 8aec9218
 #include <iostream>
 #include <limits>
 #include <utility>
@@ -139,33 +136,19 @@
       currentChi = tempChi;
       optimizer_->discardTop();
     } else {
-<<<<<<< HEAD
       currentLambda_ *= ni_;
       ni_ *= 2;
       optimizer_->pop();  // restore the last state before trying to optimize
-      if (!g2o_isfinite(currentLambda_)) break;
-=======
-      _currentLambda *= _ni;
-      _ni *= 2;
-      _optimizer->pop();  // restore the last state before trying to optimize
-      if (!std::isfinite(_currentLambda)) break;
->>>>>>> 8aec9218
+      if (!std::isfinite(currentLambda_)) break;
     }
     qmax++;
   } while (rho < 0 && qmax < maxTrialsAfterFailure_->value() &&
            !optimizer_->terminate());
 
-<<<<<<< HEAD
   if (qmax == maxTrialsAfterFailure_->value() || rho == 0 ||
-      !g2o_isfinite(currentLambda_))
+      !std::isfinite(currentLambda_))
     return kTerminate;
   return kOk;
-=======
-  if (qmax == _maxTrialsAfterFailure->value() || rho == 0 ||
-      !std::isfinite(_currentLambda))
-    return Terminate;
-  return OK;
->>>>>>> 8aec9218
 }
 
 double OptimizationAlgorithmLevenberg::computeLambdaInit() const {
