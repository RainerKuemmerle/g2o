--- conflicted
+++ resolved
@@ -84,11 +84,7 @@
 
   void constructQuadraticForm() override;
 
-<<<<<<< HEAD
-  void mapHessianMemory(number_t* d, int i, int j, bool rowMajor) override;
-=======
-  virtual void mapHessianMemory(double* d, int i, int j, bool rowMajor);
->>>>>>> 1b4c73fc
+  void mapHessianMemory(double* d, int i, int j, bool rowMajor) override;
 
   using BaseEdge<D, E>::computeError;
 
