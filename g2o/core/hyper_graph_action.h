--- conflicted
+++ resolved
@@ -38,7 +38,7 @@
 #include "hyper_graph.h"
 
 // define to get verbose output
-//#define G2O_DEBUG_ACTIONLIB
+// #define G2O_DEBUG_ACTIONLIB
 
 namespace g2o {
 
@@ -208,7 +208,6 @@
   virtual bool refreshPropertyPtrs(
       const std::shared_ptr<HyperGraphElementAction::Parameters>& params);
   void initializeDrawActionsCache();
-<<<<<<< HEAD
   void drawCache(
       const std::shared_ptr<CacheContainer>& caches,
       const std::shared_ptr<HyperGraphElementAction::Parameters>& params);
@@ -217,17 +216,7 @@
       const std::shared_ptr<HyperGraphElementAction::Parameters>& params);
   std::shared_ptr<Parameters> previousParams_;
   std::shared_ptr<BoolProperty> show_;
-  std::shared_ptr<BoolProperty> showId_;
   HyperGraphElementAction::HyperGraphElementActionPtr cacheDrawActions_;
-=======
-  void drawCache(CacheContainer* caches,
-                 HyperGraphElementAction::Parameters* params_);
-  void drawUserData(HyperGraph::Data* data,
-                    HyperGraphElementAction::Parameters* params_);
-  Parameters* _previousParams;
-  BoolProperty* _show;
-  HyperGraphElementAction* _cacheDrawActions;
->>>>>>> 0a40e302
 };
 
 template <typename T>
