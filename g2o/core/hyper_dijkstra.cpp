--- conflicted
+++ resolved
@@ -40,8 +40,8 @@
 
 double HyperDijkstra::TreeAction::perform(
     const std::shared_ptr<HyperGraph::Vertex>& v,
-  const std::shared_ptr<HyperGraph::Vertex>& vParent,
-  const std::shared_ptr<HyperGraph::Edge>& e) {
+    const std::shared_ptr<HyperGraph::Vertex>& vParent,
+    const std::shared_ptr<HyperGraph::Edge>& e) {
   (void)v;
   (void)vParent;
   (void)e;
@@ -78,8 +78,8 @@
   for (const auto& it : visited_) {
     auto at = adjacencyMap_.find(it);
     assert(at != adjacencyMap_.end());
-    at->second =
-        AdjacencyMapEntry(at->first, nullptr, nullptr, std::numeric_limits<double>::max());
+    at->second = AdjacencyMapEntry(at->first, nullptr, nullptr,
+                                   std::numeric_limits<double>::max());
   }
   visited_.clear();
 }
@@ -96,23 +96,12 @@
                                   double maxEdgeCost) {
   reset();
   std::priority_queue<AdjacencyMapEntry> frontier;
-<<<<<<< HEAD
   for (const auto& v : vset) {
     assert(v != nullptr);
     auto it = adjacencyMap_.find(v);
     if (it == adjacencyMap_.end()) {
-      std::cerr << __PRETTY_FUNCTION__ << "Vertex " << v->id()
-                << " is not in the adjacency map" << std::endl;
-=======
-  for (HyperGraph::VertexSet::iterator vit = vset.begin(); vit != vset.end();
-       ++vit) {
-    HyperGraph::Vertex* v = *vit;
-    assert(v != 0);
-    AdjacencyMap::iterator it = _adjacencyMap.find(v);
-    if (it == _adjacencyMap.end()) {
       G2O_WARN("{} Vertex {} is not in the adjacency map", __PRETTY_FUNCTION__,
                v->id());
->>>>>>> 62616fd9
     }
     assert(it != adjacencyMap_.end());
     it->second.distance_ = 0.;
@@ -123,19 +112,11 @@
   while (!frontier.empty()) {
     const AdjacencyMapEntry entry = frontier.top();
     frontier.pop();
-<<<<<<< HEAD
     auto u = entry.child();
     auto ut = adjacencyMap_.find(u);
     if (ut == adjacencyMap_.end()) {
-      std::cerr << __PRETTY_FUNCTION__ << "Vertex " << u->id()
-                << " is not in the adjacency map" << std::endl;
-=======
-    HyperGraph::Vertex* u = entry.child();
-    AdjacencyMap::iterator ut = _adjacencyMap.find(u);
-    if (ut == _adjacencyMap.end()) {
       G2O_WARN("{} Vertex {} is not in the adjacency map", __PRETTY_FUNCTION__,
                u->id());
->>>>>>> 62616fd9
     }
     assert(ut != adjacencyMap_.end());
     const double uDistance = ut->second.distance();
@@ -158,12 +139,7 @@
         if (edgeDistance == std::numeric_limits<double>::max() ||
             edgeDistance > maxEdgeCost)
           continue;
-<<<<<<< HEAD
         const double zDistance = uDistance + edgeDistance;
-        // cerr << z->id() << " " << zDistance << endl;
-=======
-        double zDistance = uDistance + edgeDistance;
->>>>>>> 62616fd9
 
         auto ot = adjacencyMap_.find(z);
         assert(ot != adjacencyMap_.end());
@@ -231,20 +207,9 @@
     if (parentIt == amap.end()) {
       continue;
     }
-<<<<<<< HEAD
-    // cerr << "parent= " << parent << " parent id= " << parent->id() << "\t
-    // children id =";
     const HyperGraph::VertexSet& childs = parentIt->second.children();
     for (const auto& child : childs) {
-      // cerr << child->id();
       auto adjacencyIt = amap.find(child);
-=======
-    HyperGraph::VertexSet& childs(parentIt->second.children());
-    for (HyperGraph::VertexSet::iterator childsIt = childs.begin();
-         childsIt != childs.end(); ++childsIt) {
-      HyperGraph::Vertex* child = *childsIt;
-      AdjacencyMap::iterator adjacencyIt = amap.find(child);
->>>>>>> 62616fd9
       assert(adjacencyIt != amap.end());
       auto edge = adjacencyIt->second.edge();
 
