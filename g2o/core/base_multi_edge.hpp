// g2o - General Graph Optimization
// Copyright (C) 2011 R. Kuemmerle, G. Grisetti, H. Strasdat, W. Burgard
// All rights reserved.
//
// Redistribution and use in source and binary forms, with or without
// modification, are permitted provided that the following conditions are
// met:
//
// * Redistributions of source code must retain the above copyright notice,
//   this list of conditions and the following disclaimer.
// * Redistributions in binary form must reproduce the above copyright
//   notice, this list of conditions and the following disclaimer in the
//   documentation and/or other materials provided with the distribution.
//
// THIS SOFTWARE IS PROVIDED BY THE COPYRIGHT HOLDERS AND CONTRIBUTORS "AS
// IS" AND ANY EXPRESS OR IMPLIED WARRANTIES, INCLUDING, BUT NOT LIMITED
// TO, THE IMPLIED WARRANTIES OF MERCHANTABILITY AND FITNESS FOR A
// PARTICULAR PURPOSE ARE DISCLAIMED. IN NO EVENT SHALL THE COPYRIGHT
// HOLDER OR CONTRIBUTORS BE LIABLE FOR ANY DIRECT, INDIRECT, INCIDENTAL,
// SPECIAL, EXEMPLARY, OR CONSEQUENTIAL DAMAGES (INCLUDING, BUT NOT LIMITED
// TO, PROCUREMENT OF SUBSTITUTE GOODS OR SERVICES; LOSS OF USE, DATA, OR
// PROFITS; OR BUSINESS INTERRUPTION) HOWEVER CAUSED AND ON ANY THEORY OF
// LIABILITY, WHETHER IN CONTRACT, STRICT LIABILITY, OR TORT (INCLUDING
// NEGLIGENCE OR OTHERWISE) ARISING IN ANY WAY OUT OF THE USE OF THIS
// SOFTWARE, EVEN IF ADVISED OF THE POSSIBILITY OF SUCH DAMAGE.

namespace internal {
  inline int computeUpperTriangleIndex(int i, int j)
  {
    int elemsUpToCol = ((j-1) * j) / 2;
    return elemsUpToCol + i;
  }
}

template <int D, typename E>
void BaseMultiEdge<D, E>::constructQuadraticForm()
{
  if (this->robustKernel()) {
    number_t error = this->chi2();
    Vector3 rho;
    this->robustKernel()->robustify(error, rho);
    Eigen::Matrix<number_t, D, 1, Eigen::ColMajor> omega_r = - _information * _error;
    omega_r *= rho[1];
    computeQuadraticForm(this->robustInformation(rho), omega_r);
  } else {
    computeQuadraticForm(_information, - _information * _error);
  }
}


template <int D, typename E>
void BaseMultiEdge<D, E>::linearizeOplus(JacobianWorkspace& jacobianWorkspace)
{
  for (size_t i = 0; i < _vertices.size(); ++i) {
    OptimizableGraph::Vertex* v = static_cast<OptimizableGraph::Vertex*>(_vertices[i]);
    assert(v->dimension() >= 0);
    new (&_jacobianOplus[i]) JacobianType(jacobianWorkspace.workspaceForVertex(i), D < 0 ? _dimension : D, v->dimension());
  }
  linearizeOplus();
}

template <int D, typename E>
void BaseMultiEdge<D, E>::linearizeOplus()
{
  const number_t delta = cst(1e-9);
  const number_t scalar = 1 / (2*delta);
  ErrorVector errorBak;
  ErrorVector errorBeforeNumeric = _error;

  dynamic_aligned_buffer<number_t> buffer{ 12 };
  
  for (size_t i = 0; i < _vertices.size(); ++i) {
    //Xi - estimate the jacobian numerically
    OptimizableGraph::Vertex* vi = static_cast<OptimizableGraph::Vertex*>(_vertices[i]);

    if (vi->fixed()) {
      continue;
<<<<<<< HEAD

    const int vi_dim = vi->dimension();
    assert(vi_dim >= 0);
    
    assert(_dimension >= 0);
    assert(_jacobianOplus[i].rows() == _dimension && _jacobianOplus[i].cols() == vi_dim && "jacobian cache dimension does not match");
      _jacobianOplus[i].resize(_dimension, vi_dim);
    // add small step along the unit vector in each dimension
      if (vi_dim <= 12)
        {
          number_t add_vi[12] = {};
          for (int d = 0; d < vi_dim; ++d) {
            vi->push();
            add_vi[d] = delta;
            vi->oplus(add_vi);
            computeError();
            errorBak = _error;
            vi->pop();
            vi->push();
            add_vi[d] = -delta;
            vi->oplus(add_vi);
            computeError();
            errorBak -= _error;
            vi->pop();
            add_vi[d] = 0.0;
            
            _jacobianOplus[i].col(d) = scalar * errorBak;
          } // end dimension
        }

      else
        {
          number_t* add_vi = buffer.request(vi_dim);
          std::fill(add_vi, add_vi + vi_dim, cst(0.0));
          for (int d = 0; d < vi_dim; ++d) {
            vi->push();
            add_vi[d] = delta;
            vi->oplus(add_vi);
            computeError();
            errorBak = _error;
            vi->pop();
            vi->push();
            add_vi[d] = -delta;
            vi->oplus(add_vi);
            computeError();
            errorBak -= _error;
            vi->pop();
            add_vi[d] = 0.0;
      
            _jacobianOplus[i].col(d) = scalar * errorBak;
          } // end dimension
        }
=======
    } else {
      internal::QuadraticFormLock lck(*vi);
      const int vi_dim = vi->dimension();
      assert(vi_dim >= 0);

      number_t* add_vi = buffer.request(vi_dim);

      std::fill(add_vi, add_vi + vi_dim, cst(0.0));
      assert(_dimension >= 0);
      assert(_jacobianOplus[i].rows() == _dimension && _jacobianOplus[i].cols() == vi_dim && "jacobian cache dimension does not match");
        _jacobianOplus[i].resize(_dimension, vi_dim);
      // add small step along the unit vector in each dimension
      for (int d = 0; d < vi_dim; ++d) {
        vi->push();
        add_vi[d] = delta;
        vi->oplus(add_vi);
        computeError();
        errorBak = _error;
        vi->pop();
        vi->push();
        add_vi[d] = -delta;
        vi->oplus(add_vi);
        computeError();
        errorBak -= _error;
        vi->pop();
        add_vi[d] = 0.0;

        _jacobianOplus[i].col(d) = scalar * errorBak;
      } // end dimension
    }
>>>>>>> 6415082b
  }
  
  _error = errorBeforeNumeric;
}

template <int D, typename E>
void BaseMultiEdge<D, E>::mapHessianMemory(number_t* d, int i, int j, bool rowMajor)
{
  int idx = internal::computeUpperTriangleIndex(i, j);
  assert(idx < (int)_hessian.size());
  OptimizableGraph::Vertex* vi = static_cast<OptimizableGraph::Vertex*>(HyperGraph::Edge::vertex(i));
  OptimizableGraph::Vertex* vj = static_cast<OptimizableGraph::Vertex*>(HyperGraph::Edge::vertex(j));
  assert(vi->dimension() >= 0);
  assert(vj->dimension() >= 0);
  HessianHelper& h = _hessian[idx];
  if (rowMajor) {
    if (h.matrix.data() != d || h.transposed != rowMajor)
      new (&h.matrix) HessianBlockType(d, vj->dimension(), vi->dimension());
  } else {
    if (h.matrix.data() != d || h.transposed != rowMajor)
      new (&h.matrix) HessianBlockType(d, vi->dimension(), vj->dimension());
  }
  h.transposed = rowMajor;
}

template <int D, typename E>
void BaseMultiEdge<D, E>::resize(size_t size)
{
  BaseEdge<D,E>::resize(size);
  int n = (int)_vertices.size();
  int maxIdx = (n * (n-1))/2;
  assert(maxIdx >= 0);
  _hessian.resize(maxIdx);
  _jacobianOplus.resize(size, JacobianType(0,0,0));
}

template <int D, typename E>
bool BaseMultiEdge<D, E>::allVerticesFixed() const
{
  for (size_t i = 0; i < _vertices.size(); ++i) {
    if (!static_cast<const OptimizableGraph::Vertex*> (_vertices[i])->fixed()) {
      return false;
    }
  }
  return true;
}

template <int D, typename E>
void BaseMultiEdge<D, E>::computeQuadraticForm(const InformationType& omega, const ErrorVector& weightedError)
{
  for (size_t i = 0; i < _vertices.size(); ++i) {
    OptimizableGraph::Vertex* from = static_cast<OptimizableGraph::Vertex*>(_vertices[i]);
    bool istatus = !(from->fixed());

    if (istatus) {
      const JacobianType& A = _jacobianOplus[i];

      MatrixX AtO = A.transpose() * omega;
      int fromDim = from->dimension();
      assert(fromDim >= 0);
      Eigen::Map<MatrixX> fromMap(from->hessianData(), fromDim, fromDim);
      Eigen::Map<VectorX> fromB(from->bData(), fromDim);

      // ii block in the hessian
      {
        internal::QuadraticFormLock lck(*from);
        fromMap.noalias() += AtO * A;
        fromB.noalias() += A.transpose() * weightedError;
      }

      // compute the off-diagonal blocks ij for all j
      for (size_t j = i+1; j < _vertices.size(); ++j) {
        OptimizableGraph::Vertex* to = static_cast<OptimizableGraph::Vertex*>(_vertices[j]);

        bool jstatus = !(to->fixed());
        if (jstatus) {
          internal::QuadraticFormLock lck(*to);
          const JacobianType& B = _jacobianOplus[j];
          int idx = internal::computeUpperTriangleIndex(i, j);
          assert(idx < (int)_hessian.size());
          HessianHelper& hhelper = _hessian[idx];
          if (hhelper.transposed) { // we have to write to the block as transposed
            hhelper.matrix.noalias() += B.transpose() * AtO.transpose();
          } else {
            hhelper.matrix.noalias() += AtO * B;
          }
        }
      }
    }
  }
}


// PARTIAL TEMPLATE SPECIALIZATION

template <typename E>
void BaseMultiEdge<-1, E>::constructQuadraticForm()
{
  if (this->robustKernel()) {
    number_t error = this->chi2();
    Vector3 rho;
    this->robustKernel()->robustify(error, rho);
    Eigen::Matrix<number_t, Eigen::Dynamic, 1, Eigen::ColMajor> omega_r = - _information * _error;
    omega_r *= rho[1];
    computeQuadraticForm(this->robustInformation(rho), omega_r);
  } else {
    computeQuadraticForm(_information, - _information * _error);
  }
}


template <typename E>
void BaseMultiEdge<-1, E>::linearizeOplus(JacobianWorkspace& jacobianWorkspace)
{
  for (size_t i = 0; i < _vertices.size(); ++i) {
    OptimizableGraph::Vertex* v = static_cast<OptimizableGraph::Vertex*>(_vertices[i]);
    assert(v->dimension() >= 0);
    new (&_jacobianOplus[i]) JacobianType(jacobianWorkspace.workspaceForVertex(i), _dimension, v->dimension());
  }
  linearizeOplus();
}

template <typename E>
void BaseMultiEdge<-1, E>::linearizeOplus()
{
  const number_t delta = cst(1e-9);
  const number_t scalar = 1 / (2*delta);
  ErrorVector errorBak;
  ErrorVector errorBeforeNumeric = _error;

  for (size_t i = 0; i < _vertices.size(); ++i) {
    //Xi - estimate the jacobian numerically
    OptimizableGraph::Vertex* vi = static_cast<OptimizableGraph::Vertex*>(_vertices[i]);

    if (vi->fixed()) {
      continue;
    } else {
      internal::QuadraticFormLock lck(*vi);
      const int vi_dim = vi->dimension();
      assert(vi_dim >= 0);

<<<<<<< HEAD
    const int vi_dim = vi->dimension();
    assert(_dimension >= 0);
    assert(_jacobianOplus[i].rows() == _dimension && _jacobianOplus[i].cols() == vi_dim && "jacobian cache dimension does not match");
    _jacobianOplus[i].resize(_dimension, vi_dim);

    if (vi_dim < 20)
    {
      number_t add_vi[20] = {};
      
      // add small step along the unit vector in each dimension
      for (int d = 0; d < vi_dim; ++d) {
        vi->push();
        add_vi[d] = delta;
        vi->oplus(add_vi);
        computeError();
        errorBak = _error;
        vi->pop();
        vi->push();
        add_vi[d] = -delta;
        vi->oplus(add_vi);
        computeError();
        errorBak -= _error;
        vi->pop();
        add_vi[d] = 0.0;
        
        _jacobianOplus[i].col(d) = scalar * errorBak;
      } // end dimension
    }
  else
    {
      Eigen::Matrix<number_t, Eigen::Dynamic, 1> add_vi(vi_dim);
      add_vi.setZero();
      number_t* v = add_vi.data();

      // add small step along the unit vector in each dimension
      for (int d = 0; d < vi_dim; ++d) {
        vi->push();
        *v = delta;
        vi->oplus(v);
        computeError();
        errorBak = _error;
        vi->pop();
        vi->push();
        *v = - delta;
        vi->oplus(v);
        computeError();
        errorBak -= _error;
        vi->pop();
        *(v++) = 0;
        _jacobianOplus[i].col(d) = scalar * errorBak;
      } // end dimension
    }

  
    _error = errorBeforeNumeric;

#ifdef G2O_OPENMP
    for (int i = (int)(_vertices.size()) - 1; i >= 0; --i) {
      OptimizableGraph::Vertex* v = static_cast<OptimizableGraph::Vertex*>(_vertices[i]);
      v->unlockQuadraticForm();
    }
#endif
  }
=======
      number_t* add_vi = buffer.request(vi_dim);

      std::fill(add_vi, add_vi + vi_dim, cst(0.0));
      assert(_dimension >= 0);
      assert(_jacobianOplus[i].rows() == _dimension && _jacobianOplus[i].cols() == vi_dim && "jacobian cache dimension does not match");
      _jacobianOplus[i].resize(_dimension, vi_dim);
      // add small step along the unit vector in each dimension
      for (int d = 0; d < vi_dim; ++d) {
        vi->push();
        add_vi[d] = delta;
        vi->oplus(add_vi);
        computeError();
        errorBak = _error;
        vi->pop();
        vi->push();
        add_vi[d] = -delta;
        vi->oplus(add_vi);
        computeError();
        errorBak -= _error;
        vi->pop();
        add_vi[d] = 0.0;

        _jacobianOplus[i].col(d) = scalar * errorBak;
      } // end dimension
    }
  }
  _error = errorBeforeNumeric;
>>>>>>> 6415082b
}


template <typename E>
void BaseMultiEdge<-1, E>::mapHessianMemory(number_t* d, int i, int j, bool rowMajor)
{
  int idx = internal::computeUpperTriangleIndex(i, j);
  assert(idx < (int)_hessian.size());
  OptimizableGraph::Vertex* vi = static_cast<OptimizableGraph::Vertex*>(HyperGraph::Edge::vertex(i));
  OptimizableGraph::Vertex* vj = static_cast<OptimizableGraph::Vertex*>(HyperGraph::Edge::vertex(j));
  assert(vi->dimension() >= 0);
  assert(vj->dimension() >= 0);
  HessianHelper& h = _hessian[idx];
  if (rowMajor) {
    if (h.matrix.data() != d || h.transposed != rowMajor)
      new (&h.matrix) HessianBlockType(d, vj->dimension(), vi->dimension());
  } else {
    if (h.matrix.data() != d || h.transposed != rowMajor)
      new (&h.matrix) HessianBlockType(d, vi->dimension(), vj->dimension());
  }
  h.transposed = rowMajor;
}

template <typename E>
void BaseMultiEdge<-1, E>::resize(size_t size)
{
  BaseEdge<-1,E>::resize(size);
  int n = (int)_vertices.size();
  int maxIdx = (n * (n-1))/2;
  assert(maxIdx >= 0);
  _hessian.resize(maxIdx);
  _jacobianOplus.resize(size, JacobianType(0,0,0));
}

template <typename E>
bool BaseMultiEdge<-1, E>::allVerticesFixed() const
{
  for (size_t i = 0; i < _vertices.size(); ++i) {
    if (!static_cast<const OptimizableGraph::Vertex*> (_vertices[i])->fixed()) {
      return false;
    }
  }
  return true;
}

template <typename E>
void BaseMultiEdge<-1, E>::computeQuadraticForm(const InformationType& omega, const ErrorVector& weightedError)
{
  for (size_t i = 0; i < _vertices.size(); ++i) {
    OptimizableGraph::Vertex* from = static_cast<OptimizableGraph::Vertex*>(_vertices[i]);
    bool istatus = !(from->fixed());

    if (istatus) {
      const JacobianType& A = _jacobianOplus[i];

      MatrixX AtO = A.transpose() * omega;
      int fromDim = from->dimension();
      assert(fromDim >= 0);
      Eigen::Map<MatrixX> fromMap(from->hessianData(), fromDim, fromDim);
      Eigen::Map<VectorX> fromB(from->bData(), fromDim);

      // ii block in the hessian
      {
        internal::QuadraticFormLock lck(*from);
        fromMap.noalias() += AtO * A;
        fromB.noalias() += A.transpose() * weightedError;
      }

      // compute the off-diagonal blocks ij for all j
      for (size_t j = i+1; j < _vertices.size(); ++j) {
        OptimizableGraph::Vertex* to = static_cast<OptimizableGraph::Vertex*>(_vertices[j]);
        bool jstatus = !(to->fixed());
        if (jstatus) {
          internal::QuadraticFormLock lck(*to);
          const JacobianType& B = _jacobianOplus[j];
          int idx = internal::computeUpperTriangleIndex(i, j);
          assert(idx < (int)_hessian.size());
          HessianHelper& hhelper = _hessian[idx];
          if (hhelper.transposed) { // we have to write to the block as transposed
            hhelper.matrix.noalias() += B.transpose() * AtO.transpose();
          } else {
            hhelper.matrix.noalias() += AtO * B;
          }
        }
      }
    }
  }
}<|MERGE_RESOLUTION|>--- conflicted
+++ resolved
@@ -75,94 +75,61 @@
 
     if (vi->fixed()) {
       continue;
-<<<<<<< HEAD
-
+    }
+
+    internal::QuadraticFormLock lck(*vi);
     const int vi_dim = vi->dimension();
     assert(vi_dim >= 0);
     
     assert(_dimension >= 0);
     assert(_jacobianOplus[i].rows() == _dimension && _jacobianOplus[i].cols() == vi_dim && "jacobian cache dimension does not match");
-      _jacobianOplus[i].resize(_dimension, vi_dim);
+    _jacobianOplus[i].resize(_dimension, vi_dim);
     // add small step along the unit vector in each dimension
-      if (vi_dim <= 12)
-        {
-          number_t add_vi[12] = {};
-          for (int d = 0; d < vi_dim; ++d) {
-            vi->push();
-            add_vi[d] = delta;
-            vi->oplus(add_vi);
-            computeError();
-            errorBak = _error;
-            vi->pop();
-            vi->push();
-            add_vi[d] = -delta;
-            vi->oplus(add_vi);
-            computeError();
-            errorBak -= _error;
-            vi->pop();
-            add_vi[d] = 0.0;
-            
-            _jacobianOplus[i].col(d) = scalar * errorBak;
-          } // end dimension
-        }
-
-      else
-        {
-          number_t* add_vi = buffer.request(vi_dim);
-          std::fill(add_vi, add_vi + vi_dim, cst(0.0));
-          for (int d = 0; d < vi_dim; ++d) {
-            vi->push();
-            add_vi[d] = delta;
-            vi->oplus(add_vi);
-            computeError();
-            errorBak = _error;
-            vi->pop();
-            vi->push();
-            add_vi[d] = -delta;
-            vi->oplus(add_vi);
-            computeError();
-            errorBak -= _error;
-            vi->pop();
-            add_vi[d] = 0.0;
-      
-            _jacobianOplus[i].col(d) = scalar * errorBak;
-          } // end dimension
-        }
-=======
-    } else {
-      internal::QuadraticFormLock lck(*vi);
-      const int vi_dim = vi->dimension();
-      assert(vi_dim >= 0);
-
-      number_t* add_vi = buffer.request(vi_dim);
-
-      std::fill(add_vi, add_vi + vi_dim, cst(0.0));
-      assert(_dimension >= 0);
-      assert(_jacobianOplus[i].rows() == _dimension && _jacobianOplus[i].cols() == vi_dim && "jacobian cache dimension does not match");
-        _jacobianOplus[i].resize(_dimension, vi_dim);
-      // add small step along the unit vector in each dimension
-      for (int d = 0; d < vi_dim; ++d) {
-        vi->push();
-        add_vi[d] = delta;
-        vi->oplus(add_vi);
-        computeError();
-        errorBak = _error;
-        vi->pop();
-        vi->push();
-        add_vi[d] = -delta;
-        vi->oplus(add_vi);
-        computeError();
-        errorBak -= _error;
-        vi->pop();
-        add_vi[d] = 0.0;
-
-        _jacobianOplus[i].col(d) = scalar * errorBak;
-      } // end dimension
-    }
->>>>>>> 6415082b
-  }
-  
-  _error = errorBeforeNumeric;
+    if (vi_dim <= 12)
+      {
+	number_t add_vi[12] = {};
+	for (int d = 0; d < vi_dim; ++d) {
+	  vi->push();
+	  add_vi[d] = delta;
+	  vi->oplus(add_vi);
+	  computeError();
+	  errorBak = _error;
+	  vi->pop();
+	  vi->push();
+	  add_vi[d] = -delta;
+	  vi->oplus(add_vi);
+	  computeError();
+	  errorBak -= _error;
+	  vi->pop();
+	  add_vi[d] = 0.0;
+          
+	  _jacobianOplus[i].col(d) = scalar * errorBak;
+	} // end dimension
+      }
+    else
+      {
+	number_t* add_vi = buffer.request(vi_dim);
+	std::fill(add_vi, add_vi + vi_dim, cst(0.0));
+	for (int d = 0; d < vi_dim; ++d) {
+	  vi->push();
+	  add_vi[d] = delta;
+	  vi->oplus(add_vi);
+	  computeError();
+	  errorBak = _error;
+	  vi->pop();
+	  vi->push();
+	  add_vi[d] = -delta;
+	  vi->oplus(add_vi);
+	  computeError();
+	  errorBak -= _error;
+	  vi->pop();
+	  add_vi[d] = 0.0;
+	  
+	  _jacobianOplus[i].col(d) = scalar * errorBak;
+	} // end dimension
+      }
+    _error = errorBeforeNumeric;
+  }
 }
 
 template <int D, typename E>
@@ -296,14 +263,12 @@
 
     if (vi->fixed()) {
       continue;
-    } else {
-      internal::QuadraticFormLock lck(*vi);
-      const int vi_dim = vi->dimension();
-      assert(vi_dim >= 0);
-
-<<<<<<< HEAD
+    }
+
+    internal::QuadraticFormLock lck(*vi);
     const int vi_dim = vi->dimension();
-    assert(_dimension >= 0);
+    assert(vi_dim >= 0);
+
     assert(_jacobianOplus[i].rows() == _dimension && _jacobianOplus[i].cols() == vi_dim && "jacobian cache dimension does not match");
     _jacobianOplus[i].resize(_dimension, vi_dim);
 
@@ -358,42 +323,7 @@
   
     _error = errorBeforeNumeric;
 
-#ifdef G2O_OPENMP
-    for (int i = (int)(_vertices.size()) - 1; i >= 0; --i) {
-      OptimizableGraph::Vertex* v = static_cast<OptimizableGraph::Vertex*>(_vertices[i]);
-      v->unlockQuadraticForm();
-    }
-#endif
-  }
-=======
-      number_t* add_vi = buffer.request(vi_dim);
-
-      std::fill(add_vi, add_vi + vi_dim, cst(0.0));
-      assert(_dimension >= 0);
-      assert(_jacobianOplus[i].rows() == _dimension && _jacobianOplus[i].cols() == vi_dim && "jacobian cache dimension does not match");
-      _jacobianOplus[i].resize(_dimension, vi_dim);
-      // add small step along the unit vector in each dimension
-      for (int d = 0; d < vi_dim; ++d) {
-        vi->push();
-        add_vi[d] = delta;
-        vi->oplus(add_vi);
-        computeError();
-        errorBak = _error;
-        vi->pop();
-        vi->push();
-        add_vi[d] = -delta;
-        vi->oplus(add_vi);
-        computeError();
-        errorBak -= _error;
-        vi->pop();
-        add_vi[d] = 0.0;
-
-        _jacobianOplus[i].col(d) = scalar * errorBak;
-      } // end dimension
-    }
-  }
-  _error = errorBeforeNumeric;
->>>>>>> 6415082b
+  }
 }
 
 
