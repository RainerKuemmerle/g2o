--- conflicted
+++ resolved
@@ -28,14 +28,8 @@
 
 namespace g2o {
 
-RobustKernel::RobustKernel(number_t delta) : delta_(delta) {}
+RobustKernel::RobustKernel(double delta) : delta_(delta) {}
 
-<<<<<<< HEAD
-void RobustKernel::setDelta(number_t delta) { delta_ = delta; }
-=======
-RobustKernel::RobustKernel(double delta) : _delta(delta) {}
-
-void RobustKernel::setDelta(double delta) { _delta = delta; }
->>>>>>> 1b4c73fc
+void RobustKernel::setDelta(double delta) { delta_ = delta; }
 
 }  // end namespace g2o