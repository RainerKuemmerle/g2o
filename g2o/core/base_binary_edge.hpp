--- conflicted
+++ resolved
@@ -27,15 +27,8 @@
 namespace {
 
 #ifdef G2O_OPENMP
-<<<<<<< HEAD
-
-  class QuadraticFormLock {
-  public:
-  QuadraticFormLock(OptimizableGraph::Vertex& vertex) : _vertex(vertex) {
-=======
 struct QuadraticFormLock {
   explicit QuadraticFormLock(OptimizableGraph::Vertex& vertex) : _vertex(vertex) {
->>>>>>> 653c9eed
     _vertex.lockQuadraticForm();
   }
   ~QuadraticFormLock() {
@@ -50,20 +43,6 @@
 };
 #endif
 
-#else
-
-class QuadraticFormLock {
-public:
-  QuadraticFormLock(OptimizableGraph::Vertex& /*vertex*/) {
-  }
-
-  ~QuadraticFormLock() {
-  }
-};
-
-#endif
-
-  
 } // anonymous namespace
 
 
