// g2o - General Graph Optimization
// Copyright (C) 2011 R. Kuemmerle, G. Grisetti, W. Burgard
// All rights reserved.
//
// Redistribution and use in source and binary forms, with or without
// modification, are permitted provided that the following conditions are
// met:
//
// * Redistributions of source code must retain the above copyright notice,
//   this list of conditions and the following disclaimer.
// * Redistributions in binary form must reproduce the above copyright
//   notice, this list of conditions and the following disclaimer in the
//   documentation and/or other materials provided with the distribution.
//
// THIS SOFTWARE IS PROVIDED BY THE COPYRIGHT HOLDERS AND CONTRIBUTORS "AS
// IS" AND ANY EXPRESS OR IMPLIED WARRANTIES, INCLUDING, BUT NOT LIMITED
// TO, THE IMPLIED WARRANTIES OF MERCHANTABILITY AND FITNESS FOR A
// PARTICULAR PURPOSE ARE DISCLAIMED. IN NO EVENT SHALL THE COPYRIGHT
// HOLDER OR CONTRIBUTORS BE LIABLE FOR ANY DIRECT, INDIRECT, INCIDENTAL,
// SPECIAL, EXEMPLARY, OR CONSEQUENTIAL DAMAGES (INCLUDING, BUT NOT LIMITED
// TO, PROCUREMENT OF SUBSTITUTE GOODS OR SERVICES; LOSS OF USE, DATA, OR
// PROFITS; OR BUSINESS INTERRUPTION) HOWEVER CAUSED AND ON ANY THEORY OF
// LIABILITY, WHETHER IN CONTRACT, STRICT LIABILITY, OR TORT (INCLUDING
// NEGLIGENCE OR OTHERWISE) ARISING IN ANY WAY OUT OF THE USE OF THIS
// SOFTWARE, EVEN IF ADVISED OF THE POSSIBILITY OF SUCH DAMAGE.

#ifndef G2O_OPTIMIZATION_ALGORITHM_DOGLEG_H
#define G2O_OPTIMIZATION_ALGORITHM_DOGLEG_H

#include <memory>

#include "g2o_core_api.h"
#include "optimization_algorithm_with_hessian.h"

namespace g2o {

class BlockSolverBase;

/**
 * \brief Implementation of Powell's Dogleg Algorithm
 */
class G2O_CORE_API OptimizationAlgorithmDogleg
    : public OptimizationAlgorithmWithHessian {
 public:
  /** \brief type of the step to take */
  enum { kStepUndefined, kStepSd, kStepGn, kStepDl };

  /**
   * construct the Dogleg algorithm, which will use the given Solver for solving
   * the linearized system.
   */
  explicit OptimizationAlgorithmDogleg(std::unique_ptr<BlockSolverBase> solver);
  ~OptimizationAlgorithmDogleg() override;

  SolverResult solve(int iteration, bool online = false) override;

  void printVerbose(std::ostream& os) const override;

  //! return the type of the last step taken by the algorithm
  int lastStep() const { return lastStep_; }
  //! return the diameter of the trust region
  number_t trustRegion() const { return delta_; }

  //! convert the type into an integer
  static const char* stepType2Str(int stepType);

 protected:
  // parameters
  std::shared_ptr<Property<int>> maxTrialsAfterFailure_;
  std::shared_ptr<Property<number_t>> userDeltaInit_;
  // damping to enforce positive definite matrix
  std::shared_ptr<Property<number_t>> initialLambda_;
  std::shared_ptr<Property<number_t>> lamdbaFactor_;

<<<<<<< HEAD
  VectorX hsd_;        ///< steepest decent step
  VectorX hdl_;        ///< final dogleg step
  VectorX auxVector_;  ///< auxilary vector used to perform multiplications or
=======
  VectorX _hsd;        ///< steepest decent step
  VectorX _hdl;        ///< final dogleg step
  VectorX _auxVector;  ///< auxiliary vector used to perform multiplications or
>>>>>>> 26f775d1
                       ///< other stuff

  number_t
      currentLambda_;  ///< the damping factor to force positive definite matrix
  number_t delta_;     ///< trust region
  int lastStep_;       ///< type of the step taken by the algorithm
  bool wasPDInAllIterations_;  ///< the matrix we solve was positive definite in
                               ///< all iterations -> if not apply damping
  int lastNumTries_;

 private:
  std::unique_ptr<BlockSolverBase> m_solver_;
};

}  // namespace g2o

#endif<|MERGE_RESOLUTION|>--- conflicted
+++ resolved
@@ -72,15 +72,9 @@
   std::shared_ptr<Property<number_t>> initialLambda_;
   std::shared_ptr<Property<number_t>> lamdbaFactor_;
 
-<<<<<<< HEAD
   VectorX hsd_;        ///< steepest decent step
   VectorX hdl_;        ///< final dogleg step
-  VectorX auxVector_;  ///< auxilary vector used to perform multiplications or
-=======
-  VectorX _hsd;        ///< steepest decent step
-  VectorX _hdl;        ///< final dogleg step
-  VectorX _auxVector;  ///< auxiliary vector used to perform multiplications or
->>>>>>> 26f775d1
+  VectorX auxVector_;  ///< auxiliary vector used to perform multiplications or
                        ///< other stuff
 
   number_t
