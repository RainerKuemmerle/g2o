// g2o - General Graph Optimization
// Copyright (C) 2011 R. Kuemmerle, G. Grisetti, H. Strasdat, W. Burgard
// All rights reserved.
//
// Redistribution and use in source and binary forms, with or without
// modification, are permitted provided that the following conditions are
// met:
//
// * Redistributions of source code must retain the above copyright notice,
//   this list of conditions and the following disclaimer.
// * Redistributions in binary form must reproduce the above copyright
//   notice, this list of conditions and the following disclaimer in the
//   documentation and/or other materials provided with the distribution.
//
// THIS SOFTWARE IS PROVIDED BY THE COPYRIGHT HOLDERS AND CONTRIBUTORS "AS
// IS" AND ANY EXPRESS OR IMPLIED WARRANTIES, INCLUDING, BUT NOT LIMITED
// TO, THE IMPLIED WARRANTIES OF MERCHANTABILITY AND FITNESS FOR A
// PARTICULAR PURPOSE ARE DISCLAIMED. IN NO EVENT SHALL THE COPYRIGHT
// HOLDER OR CONTRIBUTORS BE LIABLE FOR ANY DIRECT, INDIRECT, INCIDENTAL,
// SPECIAL, EXEMPLARY, OR CONSEQUENTIAL DAMAGES (INCLUDING, BUT NOT LIMITED
// TO, PROCUREMENT OF SUBSTITUTE GOODS OR SERVICES; LOSS OF USE, DATA, OR
// PROFITS; OR BUSINESS INTERRUPTION) HOWEVER CAUSED AND ON ANY THEORY OF
// LIABILITY, WHETHER IN CONTRACT, STRICT LIABILITY, OR TORT (INCLUDING
// NEGLIGENCE OR OTHERWISE) ARISING IN ANY WAY OUT OF THE USE OF THIS
// SOFTWARE, EVEN IF ADVISED OF THE POSSIBILITY OF SUCH DAMAGE.

#include "sparse_optimizer_terminate_action.h"

#include <cassert>
#include <limits>

#include "g2o/core/hyper_graph.h"
#include "g2o/core/hyper_graph_action.h"
#include "g2o/stuff/misc.h"
#include "sparse_optimizer.h"

namespace g2o {

SparseOptimizerTerminateAction::SparseOptimizerTerminateAction()
    : HyperGraphAction(),
<<<<<<< HEAD
      gainThreshold_(cst(1e-6)),
      maxIterations_(std::numeric_limits<int>::max()) {}
=======
      _gainThreshold(1e-6),
      _lastChi(0),
      _auxTerminateFlag(false),
      _maxIterations(std::numeric_limits<int>::max()) {}
>>>>>>> 8aec9218

void SparseOptimizerTerminateAction::setGainThreshold(double gainThreshold) {
  gainThreshold_ = gainThreshold;
}

bool SparseOptimizerTerminateAction::operator()(
    const HyperGraph& graph, const std::shared_ptr<Parameters>& parameters) {
  assert(dynamic_cast<const SparseOptimizer*>(&graph) &&
         "graph is not a SparseOptimizer");
  assert(
      dynamic_cast<HyperGraphAction::ParametersIteration*>(parameters.get()) &&
      "error casting parameters");

  const auto* optimizer = static_cast<const SparseOptimizer*>(&graph);
  auto params = std::static_pointer_cast<HyperGraphAction::ParametersIteration>(
      parameters);

  const_cast<SparseOptimizer*>(optimizer)->computeActiveErrors();
  if (params->iteration < 0) {
    // let the optimizer run for at least one iteration
    // Hence, we reset the stop flag
    setOptimizerStopFlag(optimizer, false);
  } else if (params->iteration == 0) {
    // first iteration, just store the chi2 value
    lastChi_ = optimizer->activeRobustChi2();
  } else {
    // compute the gain and stop the optimizer in case the
    // gain is below the threshold or we reached the max
    // number of iterations
    bool stopOptimizer = false;
    if (params->iteration < maxIterations_) {
      const double currentChi = optimizer->activeRobustChi2();
      const double gain = (lastChi_ - currentChi) / currentChi;
      lastChi_ = currentChi;
      stopOptimizer = gain >= 0 && gain < gainThreshold_;
    } else {
      stopOptimizer = true;
    }
    // tell the optimizer to stop
    setOptimizerStopFlag(optimizer, stopOptimizer);
  }
  return true;
}

void SparseOptimizerTerminateAction::setMaxIterations(int maxit) {
  maxIterations_ = maxit;
}

void SparseOptimizerTerminateAction::setOptimizerStopFlag(
    const SparseOptimizer* optimizer, bool stop) {
  if (optimizer->forceStopFlag()) {
    *(optimizer->forceStopFlag()) = stop;
  } else {
    auxTerminateFlag_ = stop;
    const_cast<SparseOptimizer*>(optimizer)->setForceStopFlag(
        &auxTerminateFlag_);
  }
}

}  // namespace g2o<|MERGE_RESOLUTION|>--- conflicted
+++ resolved
@@ -31,22 +31,14 @@
 
 #include "g2o/core/hyper_graph.h"
 #include "g2o/core/hyper_graph_action.h"
-#include "g2o/stuff/misc.h"
 #include "sparse_optimizer.h"
 
 namespace g2o {
 
 SparseOptimizerTerminateAction::SparseOptimizerTerminateAction()
     : HyperGraphAction(),
-<<<<<<< HEAD
-      gainThreshold_(cst(1e-6)),
+      gainThreshold_(1e-6),
       maxIterations_(std::numeric_limits<int>::max()) {}
-=======
-      _gainThreshold(1e-6),
-      _lastChi(0),
-      _auxTerminateFlag(false),
-      _maxIterations(std::numeric_limits<int>::max()) {}
->>>>>>> 8aec9218
 
 void SparseOptimizerTerminateAction::setGainThreshold(double gainThreshold) {
   gainThreshold_ = gainThreshold;
