--- conflicted
+++ resolved
@@ -41,49 +41,26 @@
 }
 
 void Solver::resizeVector(size_t sx) {
-<<<<<<< HEAD
   const size_t oldSize = xSize_;
   xSize_ = sx;
   sx += additionalVectorSpace_;  // allocate some additional space if requested
   if (maxXSize_ < sx) {
     maxXSize_ = 2 * sx;
     free_aligned(x_);
-    x_ = allocate_aligned<number_t>(maxXSize_);
+    x_ = allocate_aligned<double>(maxXSize_);
 #ifndef NDEBUG
-    memset(x_, 0, maxXSize_ * sizeof(number_t));
-=======
-  size_t oldSize = _xSize;
-  _xSize = sx;
-  sx += _additionalVectorSpace;  // allocate some additional space if requested
-  if (_maxXSize < sx) {
-    _maxXSize = 2 * sx;
-    free_aligned(_x);
-    _x = allocate_aligned<double>(_maxXSize);
-#ifndef NDEBUG
-    memset(_x, 0, _maxXSize * sizeof(double));
->>>>>>> 1b4c73fc
+    memset(x_, 0, maxXSize_ * sizeof(double));
 #endif
     if (b_) {  // backup the former b, might still be needed for online
                // processing
-<<<<<<< HEAD
-      memcpy(x_, b_, oldSize * sizeof(number_t));
+      memcpy(x_, b_, oldSize * sizeof(double));
       free_aligned(b_);
-      b_ = allocate_aligned<number_t>(maxXSize_);
+      b_ = allocate_aligned<double>(maxXSize_);
       std::swap(b_, x_);
     } else {
-      b_ = allocate_aligned<number_t>(maxXSize_);
+      b_ = allocate_aligned<double>(maxXSize_);
 #ifndef NDEBUG
-      memset(b_, 0, maxXSize_ * sizeof(number_t));
-=======
-      memcpy(_x, _b, oldSize * sizeof(double));
-      free_aligned(_b);
-      _b = allocate_aligned<double>(_maxXSize);
-      std::swap(_b, _x);
-    } else {
-      _b = allocate_aligned<double>(_maxXSize);
-#ifndef NDEBUG
-      memset(_b, 0, _maxXSize * sizeof(double));
->>>>>>> 1b4c73fc
+      memset(b_, 0, maxXSize_ * sizeof(double));
 #endif
     }
   }
