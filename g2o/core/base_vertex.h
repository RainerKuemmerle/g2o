// g2o - General Graph Optimization
// Copyright (C) 2011 R. Kuemmerle, G. Grisetti, W. Burgard
// All rights reserved.
//
// Redistribution and use in source and binary forms, with or without
// modification, are permitted provided that the following conditions are
// met:
//
// * Redistributions of source code must retain the above copyright notice,
//   this list of conditions and the following disclaimer.
// * Redistributions in binary form must reproduce the above copyright
//   notice, this list of conditions and the following disclaimer in the
//   documentation and/or other materials provided with the distribution.
//
// THIS SOFTWARE IS PROVIDED BY THE COPYRIGHT HOLDERS AND CONTRIBUTORS "AS
// IS" AND ANY EXPRESS OR IMPLIED WARRANTIES, INCLUDING, BUT NOT LIMITED
// TO, THE IMPLIED WARRANTIES OF MERCHANTABILITY AND FITNESS FOR A
// PARTICULAR PURPOSE ARE DISCLAIMED. IN NO EVENT SHALL THE COPYRIGHT
// HOLDER OR CONTRIBUTORS BE LIABLE FOR ANY DIRECT, INDIRECT, INCIDENTAL,
// SPECIAL, EXEMPLARY, OR CONSEQUENTIAL DAMAGES (INCLUDING, BUT NOT LIMITED
// TO, PROCUREMENT OF SUBSTITUTE GOODS OR SERVICES; LOSS OF USE, DATA, OR
// PROFITS; OR BUSINESS INTERRUPTION) HOWEVER CAUSED AND ON ANY THEORY OF
// LIABILITY, WHETHER IN CONTRACT, STRICT LIABILITY, OR TORT (INCLUDING
// NEGLIGENCE OR OTHERWISE) ARISING IN ANY WAY OUT OF THE USE OF THIS
// SOFTWARE, EVEN IF ADVISED OF THE POSSIBILITY OF SUCH DAMAGE.

#ifndef G2O_BASE_VERTEX_H
#define G2O_BASE_VERTEX_H

#include <Eigen/Cholesky>
#include <Eigen/Core>
#include <Eigen/Dense>
#include <cassert>
#include <stack>

#include "creators.h"
#include "g2o/config.h"
#include "g2o/core/eigen_types.h"
#include "g2o/stuff/macros.h"
#include "optimizable_graph.h"

namespace g2o {

#define G2O_VERTEX_DIM ((D == Eigen::Dynamic) ? dimension_ : D)

/**
 * \brief Templatized BaseVertex
 *
 * Templatized BaseVertex
 *
 * D: minimal dimension of the vertex, e.g., 3 for rotation in 3D. -1 means
 * dynamically assigned at runtime.
 * T: internal type to represent the estimate, e.g., Quaternion for rotation in
 * 3D
 */
template <int D, typename T>
class BaseVertex : public OptimizableGraph::Vertex {
 public:
  using EstimateType = T;
  using BackupStackType = std::stack<EstimateType, std::vector<EstimateType> >;

  static const int kDimension =
      D;  ///< dimension of the estimate (minimal) in the manifold space

  using BVector = VectorN<D>;
  using HessianBlockType =
<<<<<<< HEAD
      Eigen::Map<MatrixN<D>, MatrixN<D>::Flags & Eigen::PacketAccessBit
                                 ? Eigen::Aligned
                                 : Eigen::Unaligned>;
=======
      Eigen::Map<Eigen::Matrix<double, D, D, Eigen::ColMajor>,
                 Eigen::Matrix<double, D, D, Eigen::ColMajor>::Flags &
                         Eigen::PacketAccessBit
                     ? Eigen::Aligned
                     : Eigen::Unaligned>;
>>>>>>> 1b4c73fc

  BaseVertex();
  BaseVertex& operator=(const BaseVertex&) = delete;
  BaseVertex(const BaseVertex&) = delete;

<<<<<<< HEAD
  number_t* hessianData() const override {
    return const_cast<number_t*>(hessian_.data());
  }

  void mapHessianMemory(number_t* d) override;

  int copyB(number_t* b) const override {
    const int vertexDim = G2O_VERTEX_DIM;
    memcpy(b, b_.data(), vertexDim * sizeof(number_t));
    return vertexDim;
  }

  number_t* bData() const override { return const_cast<number_t*>(b_.data()); }
=======
  virtual const double& hessian(int i, int j) const {
    assert(i < G2O_VERTEX_DIM && j < G2O_VERTEX_DIM);
    return _hessian(i, j);
  }
  virtual double& hessian(int i, int j) {
    assert(i < G2O_VERTEX_DIM && j < G2O_VERTEX_DIM);
    return _hessian(i, j);
  }
  virtual double hessianDeterminant() const { return _hessian.determinant(); }
  virtual double* hessianData() { return const_cast<double*>(_hessian.data()); }

  inline virtual void mapHessianMemory(double* d);

  virtual int copyB(double* b_) const {
    const int vertexDim = G2O_VERTEX_DIM;
    memcpy(b_, _b.data(), vertexDim * sizeof(double));
    return vertexDim;
  }

  virtual const double& b(int i) const {
    assert(i < D);
    return _b(i);
  }
  virtual double& b(int i) {
    assert(i < G2O_VERTEX_DIM);
    return _b(i);
  }
  virtual double* bData() { return _b.data(); }
>>>>>>> 1b4c73fc

  void clearQuadraticForm() override { b_.setZero(); }

  //! updates the current vertex with the direct solution x += H_ii\b_ii
  //! @returns the determinant of the inverted hessian
<<<<<<< HEAD
  number_t solveDirect(number_t lambda = 0) override;

  //! return right hand side b of the constructed linear system
  BVector& b() { return b_; }
  const BVector& b() const { return b_; }
=======
  inline virtual double solveDirect(double lambda = 0);

  //! return right hand side b of the constructed linear system
  Eigen::Matrix<double, D, 1, Eigen::ColMajor>& b() { return _b; }
  const Eigen::Matrix<double, D, 1, Eigen::ColMajor>& b() const { return _b; }
>>>>>>> 1b4c73fc
  //! return the hessian block associated with the vertex
  HessianBlockType& A() { return hessian_; }
  const HessianBlockType& A() const { return hessian_; }

  void push() override { backup_.push(estimate_); }
  void pop() override {
    assert(!backup_.empty());
    estimate_ = backup_.top();
    backup_.pop();
    updateCache();
  }
  void discardTop() override {
    assert(!backup_.empty());
    backup_.pop();
  }
  int stackSize() const override { return backup_.size(); }

  //! return the current estimate of the vertex
  const EstimateType& estimate() const { return estimate_; }
  //! set the estimate for the vertex also calls updateCache()
  void setEstimate(const EstimateType& et) {
    estimate_ = et;
    updateCache();
  }

 protected:
<<<<<<< HEAD
  HessianBlockType hessian_;
  BVector b_;
  EstimateType estimate_;
  BackupStackType backup_;
=======
  HessianBlockType _hessian;
  Eigen::Matrix<double, D, 1, Eigen::ColMajor> _b;
  EstimateType _estimate;
  BackupStackType _backup;
>>>>>>> 1b4c73fc

 public:
  EIGEN_MAKE_ALIGNED_OPERATOR_NEW
};

#include "base_vertex.hpp"

#undef G2O_VERTEX_DIM

}  // end namespace g2o

#endif<|MERGE_RESOLUTION|>--- conflicted
+++ resolved
@@ -64,84 +64,37 @@
 
   using BVector = VectorN<D>;
   using HessianBlockType =
-<<<<<<< HEAD
       Eigen::Map<MatrixN<D>, MatrixN<D>::Flags & Eigen::PacketAccessBit
                                  ? Eigen::Aligned
                                  : Eigen::Unaligned>;
-=======
-      Eigen::Map<Eigen::Matrix<double, D, D, Eigen::ColMajor>,
-                 Eigen::Matrix<double, D, D, Eigen::ColMajor>::Flags &
-                         Eigen::PacketAccessBit
-                     ? Eigen::Aligned
-                     : Eigen::Unaligned>;
->>>>>>> 1b4c73fc
 
   BaseVertex();
   BaseVertex& operator=(const BaseVertex&) = delete;
   BaseVertex(const BaseVertex&) = delete;
 
-<<<<<<< HEAD
-  number_t* hessianData() const override {
-    return const_cast<number_t*>(hessian_.data());
+  double* hessianData() const override {
+    return const_cast<double*>(hessian_.data());
   }
 
-  void mapHessianMemory(number_t* d) override;
+  void mapHessianMemory(double* d) override;
 
-  int copyB(number_t* b) const override {
+  int copyB(double* b) const override {
     const int vertexDim = G2O_VERTEX_DIM;
-    memcpy(b, b_.data(), vertexDim * sizeof(number_t));
+    memcpy(b, b_.data(), vertexDim * sizeof(double));
     return vertexDim;
   }
 
-  number_t* bData() const override { return const_cast<number_t*>(b_.data()); }
-=======
-  virtual const double& hessian(int i, int j) const {
-    assert(i < G2O_VERTEX_DIM && j < G2O_VERTEX_DIM);
-    return _hessian(i, j);
-  }
-  virtual double& hessian(int i, int j) {
-    assert(i < G2O_VERTEX_DIM && j < G2O_VERTEX_DIM);
-    return _hessian(i, j);
-  }
-  virtual double hessianDeterminant() const { return _hessian.determinant(); }
-  virtual double* hessianData() { return const_cast<double*>(_hessian.data()); }
-
-  inline virtual void mapHessianMemory(double* d);
-
-  virtual int copyB(double* b_) const {
-    const int vertexDim = G2O_VERTEX_DIM;
-    memcpy(b_, _b.data(), vertexDim * sizeof(double));
-    return vertexDim;
-  }
-
-  virtual const double& b(int i) const {
-    assert(i < D);
-    return _b(i);
-  }
-  virtual double& b(int i) {
-    assert(i < G2O_VERTEX_DIM);
-    return _b(i);
-  }
-  virtual double* bData() { return _b.data(); }
->>>>>>> 1b4c73fc
+  double* bData() const override { return const_cast<double*>(b_.data()); }
 
   void clearQuadraticForm() override { b_.setZero(); }
 
   //! updates the current vertex with the direct solution x += H_ii\b_ii
   //! @returns the determinant of the inverted hessian
-<<<<<<< HEAD
-  number_t solveDirect(number_t lambda = 0) override;
+  double solveDirect(double lambda = 0) override;
 
   //! return right hand side b of the constructed linear system
   BVector& b() { return b_; }
   const BVector& b() const { return b_; }
-=======
-  inline virtual double solveDirect(double lambda = 0);
-
-  //! return right hand side b of the constructed linear system
-  Eigen::Matrix<double, D, 1, Eigen::ColMajor>& b() { return _b; }
-  const Eigen::Matrix<double, D, 1, Eigen::ColMajor>& b() const { return _b; }
->>>>>>> 1b4c73fc
   //! return the hessian block associated with the vertex
   HessianBlockType& A() { return hessian_; }
   const HessianBlockType& A() const { return hessian_; }
@@ -168,17 +121,10 @@
   }
 
  protected:
-<<<<<<< HEAD
   HessianBlockType hessian_;
   BVector b_;
   EstimateType estimate_;
   BackupStackType backup_;
-=======
-  HessianBlockType _hessian;
-  Eigen::Matrix<double, D, 1, Eigen::ColMajor> _b;
-  EstimateType _estimate;
-  BackupStackType _backup;
->>>>>>> 1b4c73fc
 
  public:
   EIGEN_MAKE_ALIGNED_OPERATOR_NEW
