--- conflicted
+++ resolved
@@ -63,23 +63,13 @@
 #endif
 
 #ifndef MEASURE_TIME
-<<<<<<< HEAD
 #define MEASURE_TIME(text, code)                                      \
   if (1) {                                                            \
-    number_t _start_time_ = g2o::get_time();                          \
+    double _start_time_ = g2o::get_time();                            \
     code;                                                             \
     std::cerr << (text) << " took " << g2o::get_time() - _start_time_ \
               << " sec" << std::endl;                                 \
   } else                                                              \
-=======
-#define MEASURE_TIME(text, code)                                              \
-  if (1) {                                                                    \
-    double _start_time_ = g2o::get_time();                                    \
-    code;                                                                     \
-    std::cerr << text << " took " << g2o::get_time() - _start_time_ << " sec" \
-              << std::endl;                                                   \
-  } else                                                                      \
->>>>>>> 1b4c73fc
     (void)0
 #endif
 
@@ -113,13 +103,8 @@
   ~ScopeTime();
 
  private:
-<<<<<<< HEAD
   std::string title_;
-  number_t startTime_;
-=======
-  std::string _title;
-  double _startTime;
->>>>>>> 1b4c73fc
+  double startTime_;
 };
 
 }  // namespace g2o
