// g2o - General Graph Optimization
// Copyright (C) 2011 R. Kuemmerle, G. Grisetti, W. Burgard
// All rights reserved.
//
// Redistribution and use in source and binary forms, with or without
// modification, are permitted provided that the following conditions are
// met:
//
// * Redistributions of source code must retain the above copyright notice,
//   this list of conditions and the following disclaimer.
// * Redistributions in binary form must reproduce the above copyright
//   notice, this list of conditions and the following disclaimer in the
//   documentation and/or other materials provided with the distribution.
//
// THIS SOFTWARE IS PROVIDED BY THE COPYRIGHT HOLDERS AND CONTRIBUTORS "AS
// IS" AND ANY EXPRESS OR IMPLIED WARRANTIES, INCLUDING, BUT NOT LIMITED
// TO, THE IMPLIED WARRANTIES OF MERCHANTABILITY AND FITNESS FOR A
// PARTICULAR PURPOSE ARE DISCLAIMED. IN NO EVENT SHALL THE COPYRIGHT
// HOLDER OR CONTRIBUTORS BE LIABLE FOR ANY DIRECT, INDIRECT, INCIDENTAL,
// SPECIAL, EXEMPLARY, OR CONSEQUENTIAL DAMAGES (INCLUDING, BUT NOT LIMITED
// TO, PROCUREMENT OF SUBSTITUTE GOODS OR SERVICES; LOSS OF USE, DATA, OR
// PROFITS; OR BUSINESS INTERRUPTION) HOWEVER CAUSED AND ON ANY THEORY OF
// LIABILITY, WHETHER IN CONTRACT, STRICT LIABILITY, OR TORT (INCLUDING
// NEGLIGENCE OR OTHERWISE) ARISING IN ANY WAY OUT OF THE USE OF THIS
// SOFTWARE, EVEN IF ADVISED OF THE POSSIBILITY OF SUCH DAMAGE.

#ifndef G2O_UNSCENTED_
#define G2O_UNSCENTED_

#include <Eigen/Cholesky>
#include <Eigen/Core>
#include <cassert>
#include <utility>

namespace g2o {

template <class SampleType>
struct SigmaPoint {
  EIGEN_MAKE_ALIGNED_OPERATOR_NEW;
<<<<<<< HEAD
  SigmaPoint(SampleType sample, number_t wi, number_t wp)
      : _sample(std::move(sample)), _wi(wi), _wp(wp) {}
  SigmaPoint() = default;
  SampleType _sample;
  number_t _wi = 0;
  number_t _wp = 0;
=======
  SigmaPoint(const SampleType& sample, double wi, double wp)
      : _sample(sample), _wi(wi), _wp(wp) {}
  SigmaPoint() : _wi(0), _wp(0) {}
  SampleType _sample;
  double _wi;
  double _wp;
>>>>>>> 1b4c73fc
};

template <class SampleType, class CovarianceType>
bool sampleUnscented(std::vector<SigmaPoint<SampleType>>& sigmaPoints,
                     const SampleType& mean, const CovarianceType& covariance) {
  const int dim = mean.size();
  const int numPoints = 2 * dim + 1;
  assert(covariance.rows() == covariance.cols() &&
         covariance.cols() == mean.size() && "Dimension Mismatch");
  const double alpha = cst(1e-3);
  const double beta = 2;
  const double lambda = alpha * alpha * dim;
  const double wi = cst(1) / (2 * (dim + lambda));

  sigmaPoints.resize(numPoints);
  sigmaPoints[0] = SigmaPoint<SampleType>(
      mean, lambda / (dim + lambda),
      lambda / (dim + lambda) + (1. - alpha * alpha + beta));
  Eigen::LLT<CovarianceType> cholDecomp;
  cholDecomp.compute(covariance * (dim + lambda));
  if (cholDecomp.info() == Eigen::NumericalIssue) return false;
  const CovarianceType& L = cholDecomp.matrixL();
  int k = 1;
  for (int i = 0; i < dim; i++) {
    SampleType s(L.col(i));
    sigmaPoints[k++] = SigmaPoint<SampleType>(mean + s, wi, wi);
    sigmaPoints[k++] = SigmaPoint<SampleType>(mean - s, wi, wi);
  }
  return true;
}

template <class SampleType, class CovarianceType>
void reconstructGaussian(
    SampleType& mean, CovarianceType& covariance,
    const std::vector<SigmaPoint<SampleType>>& sigmaPoints) {
  mean.fill(0);
  covariance.fill(0);
  for (size_t i = 0; i < sigmaPoints.size(); i++) {
    mean += sigmaPoints[i]._wi * sigmaPoints[i]._sample;
  }
  for (size_t i = 0; i < sigmaPoints.size(); i++) {
    SampleType delta = sigmaPoints[i]._sample - mean;
    covariance += sigmaPoints[i]._wp * (delta * delta.transpose());
  }
}
}  // namespace g2o

#endif<|MERGE_RESOLUTION|>--- conflicted
+++ resolved
@@ -37,21 +37,12 @@
 template <class SampleType>
 struct SigmaPoint {
   EIGEN_MAKE_ALIGNED_OPERATOR_NEW;
-<<<<<<< HEAD
-  SigmaPoint(SampleType sample, number_t wi, number_t wp)
+  SigmaPoint(SampleType sample, double wi, double wp)
       : _sample(std::move(sample)), _wi(wi), _wp(wp) {}
   SigmaPoint() = default;
   SampleType _sample;
-  number_t _wi = 0;
-  number_t _wp = 0;
-=======
-  SigmaPoint(const SampleType& sample, double wi, double wp)
-      : _sample(sample), _wi(wi), _wp(wp) {}
-  SigmaPoint() : _wi(0), _wp(0) {}
-  SampleType _sample;
-  double _wi;
-  double _wp;
->>>>>>> 1b4c73fc
+  double _wi = 0;
+  double _wp = 0;
 };
 
 template <class SampleType, class CovarianceType>
