// g2o - General Graph Optimization
// Copyright (C) 2011 R. Kuemmerle, G. Grisetti, W. Burgard
// All rights reserved.
//
// Redistribution and use in source and binary forms, with or without
// modification, are permitted provided that the following conditions are
// met:
//
// * Redistributions of source code must retain the above copyright notice,
//   this list of conditions and the following disclaimer.
// * Redistributions in binary form must reproduce the above copyright
//   notice, this list of conditions and the following disclaimer in the
//   documentation and/or other materials provided with the distribution.
//
// THIS SOFTWARE IS PROVIDED BY THE COPYRIGHT HOLDERS AND CONTRIBUTORS "AS
// IS" AND ANY EXPRESS OR IMPLIED WARRANTIES, INCLUDING, BUT NOT LIMITED
// TO, THE IMPLIED WARRANTIES OF MERCHANTABILITY AND FITNESS FOR A
// PARTICULAR PURPOSE ARE DISCLAIMED. IN NO EVENT SHALL THE COPYRIGHT
// HOLDER OR CONTRIBUTORS BE LIABLE FOR ANY DIRECT, INDIRECT, INCIDENTAL,
// SPECIAL, EXEMPLARY, OR CONSEQUENTIAL DAMAGES (INCLUDING, BUT NOT LIMITED
// TO, PROCUREMENT OF SUBSTITUTE GOODS OR SERVICES; LOSS OF USE, DATA, OR
// PROFITS; OR BUSINESS INTERRUPTION) HOWEVER CAUSED AND ON ANY THEORY OF
// LIABILITY, WHETHER IN CONTRACT, STRICT LIABILITY, OR TORT (INCLUDING
// NEGLIGENCE OR OTHERWISE) ARISING IN ANY WAY OUT OF THE USE OF THIS
// SOFTWARE, EVEN IF ADVISED OF THE POSSIBILITY OF SUCH DAMAGE.

#include "property.h"

#include <iostream>
#include <vector>

#include "logger.h"
#include "macros.h"
#include "string_tools.h"

namespace g2o {

BaseProperty::BaseProperty(std::string name) : name_(std::move(name)) {}

bool PropertyMap::addProperty(const std::shared_ptr<BaseProperty>& p) {
  const std::pair<PropertyMapIterator, bool> result =
      insert(make_pair(p->name(), p));
  return result.second;
}

bool PropertyMap::eraseProperty(const std::string& name) {
  auto it = find(name);
  if (it == end()) return false;
  erase(it);
  return true;
}

bool PropertyMap::updatePropertyFromString(
    const std::string& name, const std::string& value) {  // NOLINT
  auto it = find(name);
  if (it == end()) return false;
  it->second->fromString(value);
  return true;
}

void PropertyMap::writeToCSV(std::ostream& os) const {
  for (auto it = cbegin(); it != cend(); ++it) {
    if (it != cbegin()) os << ",";
    os << it->second->name();
  }
  os << std::endl;
  for (auto it = cbegin(); it != cend(); ++it) {
    if (it != cbegin()) os << ",";
    os << it->second->toString();
  }
  os << std::endl;
}

bool PropertyMap::updateMapFromString(const std::string& values) {
  bool status = true;
  const std::vector<std::string> valuesMap = strSplit(values, ",");
  for (const auto& entry : valuesMap) {
    std::vector<std::string> m = strSplit(entry, "=");
    if (m.size() != 2) {
<<<<<<< HEAD
      std::cerr << __PRETTY_FUNCTION__
                << ": unable to extract name=value pair from " << entry
                << std::endl;
=======
      G2O_DEBUG("{}: unable to extract name=value pair from {}",
                __PRETTY_FUNCTION__, valuesMap[i]);
>>>>>>> 62616fd9
      continue;
    }
    const std::string name = trim(m[0]);
    const std::string value = trim(m[1]);
    status = status && updatePropertyFromString(name, value);
  }
  return status;
}

}  // namespace g2o<|MERGE_RESOLUTION|>--- conflicted
+++ resolved
@@ -77,14 +77,8 @@
   for (const auto& entry : valuesMap) {
     std::vector<std::string> m = strSplit(entry, "=");
     if (m.size() != 2) {
-<<<<<<< HEAD
-      std::cerr << __PRETTY_FUNCTION__
-                << ": unable to extract name=value pair from " << entry
-                << std::endl;
-=======
       G2O_DEBUG("{}: unable to extract name=value pair from {}",
-                __PRETTY_FUNCTION__, valuesMap[i]);
->>>>>>> 62616fd9
+                __PRETTY_FUNCTION__, entry);
       continue;
     }
     const std::string name = trim(m[0]);
