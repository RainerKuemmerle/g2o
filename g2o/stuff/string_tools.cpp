--- conflicted
+++ resolved
@@ -28,58 +28,15 @@
 
 #include <algorithm>
 #include <cctype>
-<<<<<<< HEAD
-#include <cstdarg>
-#include <cstdio>
-#include <iterator>
-#include <string>
-
-#include "logger.h"
-
-=======
 #include <iostream>
 #include <iterator>
 #include <string>
 
->>>>>>> 8aec9218
 #if (defined(UNIX) || defined(CYGWIN)) && !defined(ANDROID)
 #include <wordexp.h>
 #else
 #include "g2o/stuff/logger.h"
 #endif
-
-namespace {
-
-int my_vasprintf(char** strp, const char* fmt, va_list ap) {
-  int size = 100;
-
-  char* p = static_cast<char*>(malloc(size * sizeof(char)));
-  if (p == nullptr) return -1;
-
-  while (true) {
-#ifdef _MSC_VER
-    int n = vsnprintf_s(p, size, size - 1, fmt, ap);
-#else
-    int n = vsnprintf(p, size, fmt, ap);
-#endif
-    if (n > -1 && n < size) {
-      *strp = p;
-      return n;
-    }
-    if (n > -1)
-      size = n + 1;
-    else
-      size *= 2;
-    char* np = static_cast<char*>(realloc(p, size * sizeof(char)));
-    if (np == nullptr) {
-      free(p);
-      return -1;
-    }
-    p = np;
-  }
-}
-
-}  // namespace
 
 namespace g2o {
 
@@ -123,36 +80,6 @@
   return ret;
 }
 
-<<<<<<< HEAD
-std::string formatString(const char* fmt, ...) {
-  char* auxPtr = nullptr;
-  va_list arg_list;
-  va_start(arg_list, fmt);
-  const int numChar = my_vasprintf(&auxPtr, fmt, arg_list);
-  va_end(arg_list);
-  std::string retString;
-  if (numChar != -1)
-    retString = auxPtr;
-  else {
-    G2O_ERROR("{}: Error while allocating memory", __PRETTY_FUNCTION__);
-  }
-  free(auxPtr);
-  return retString;
-}
-
-int strPrintf(std::string& str, const char* fmt, ...) {
-  char* auxPtr = nullptr;
-  va_list arg_list;
-  va_start(arg_list, fmt);
-  const int numChars = my_vasprintf(&auxPtr, fmt, arg_list);
-  va_end(arg_list);
-  str = auxPtr;
-  free(auxPtr);
-  return numChars;
-}
-
-=======
->>>>>>> 8aec9218
 std::string strExpandFilename(const std::string& filename) {
 #if (defined(UNIX) || defined(CYGWIN)) && !defined(ANDROID)
   std::string result = filename;
