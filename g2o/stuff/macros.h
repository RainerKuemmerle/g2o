// g2o - General Graph Optimization
// Copyright (C) 2011 R. Kuemmerle, G. Grisetti, W. Burgard
// All rights reserved.
//
// Redistribution and use in source and binary forms, with or without
// modification, are permitted provided that the following conditions are
// met:
//
// * Redistributions of source code must retain the above copyright notice,
//   this list of conditions and the following disclaimer.
// * Redistributions in binary form must reproduce the above copyright
//   notice, this list of conditions and the following disclaimer in the
//   documentation and/or other materials provided with the distribution.
//
// THIS SOFTWARE IS PROVIDED BY THE COPYRIGHT HOLDERS AND CONTRIBUTORS "AS
// IS" AND ANY EXPRESS OR IMPLIED WARRANTIES, INCLUDING, BUT NOT LIMITED
// TO, THE IMPLIED WARRANTIES OF MERCHANTABILITY AND FITNESS FOR A
// PARTICULAR PURPOSE ARE DISCLAIMED. IN NO EVENT SHALL THE COPYRIGHT
// HOLDER OR CONTRIBUTORS BE LIABLE FOR ANY DIRECT, INDIRECT, INCIDENTAL,
// SPECIAL, EXEMPLARY, OR CONSEQUENTIAL DAMAGES (INCLUDING, BUT NOT LIMITED
// TO, PROCUREMENT OF SUBSTITUTE GOODS OR SERVICES; LOSS OF USE, DATA, OR
// PROFITS; OR BUSINESS INTERRUPTION) HOWEVER CAUSED AND ON ANY THEORY OF
// LIABILITY, WHETHER IN CONTRACT, STRICT LIABILITY, OR TORT (INCLUDING
// NEGLIGENCE OR OTHERWISE) ARISING IN ANY WAY OUT OF THE USE OF THIS
// SOFTWARE, EVEN IF ADVISED OF THE POSSIBILITY OF SUCH DAMAGE.

#ifndef G2O_MACROS_H
#define G2O_MACROS_H

#ifndef DEG2RAD
#define DEG2RAD(x) ((x)*0.01745329251994329575)
#endif

#ifndef RAD2DEG
#define RAD2DEG(x) ((x)*57.29577951308232087721)
#endif

// GCC the one and only
#if defined(__GNUC__)
#define G2O_ATTRIBUTE_CONSTRUCTOR(func)                \
  static void func(void) __attribute__((constructor)); \
  static void func(void)

#define G2O_ATTRIBUTE_UNUSED __attribute__((unused))
#define G2O_ATTRIBUTE_FORMAT12 __attribute__((format(printf, 1, 2)))
#define G2O_ATTRIBUTE_FORMAT23 __attribute__((format(printf, 2, 3)))
#define G2O_ATTRIBUTE_WARNING(func) func __attribute__((warning))
#define G2O_ATTRIBUTE_DEPRECATED(func) func __attribute__((deprecated))

#define g2o_isnan(x) std::isnan(x)
#define g2o_isinf(x) std::isinf(x)
#define g2o_isfinite(x) std::isfinite(x)

// MSVC on Windows
#elif defined _MSC_VER
#define __PRETTY_FUNCTION__ __FUNCTION__

/**
Modified by Mark Pupilli from:

        "Initializer/finalizer sample for MSVC and GCC.
    2010 Joe Lowe. Released into the public domain."

        "For MSVC, places a ptr to the function in the user initializer section
(.CRT$XCU), basically the same thing the compiler does for the constructor calls
for static C++ objects. For GCC, uses a constructor attribute."

        (As posted on Stack OVerflow)
*/
#define G2O_ATTRIBUTE_CONSTRUCTOR(f)                               \
  __pragma(section(".CRT$XCU", read)) static void __cdecl f(void); \
  __declspec(allocate(".CRT$XCU")) void(__cdecl * f##_)(void) = f; \
  static void __cdecl f(void)

#define G2O_ATTRIBUTE_UNUSED
#define G2O_ATTRIBUTE_FORMAT12
#define G2O_ATTRIBUTE_FORMAT23
#define G2O_ATTRIBUTE_WARNING(func) func
#define G2O_ATTRIBUTE_DEPRECATED(func) func

#include <float.h>

#define g2o_isnan(x) _isnan(x)
#define g2o_isinf(x) (_finite(x) == 0)
#define g2o_isfinite(x) (_finite(x) != 0)

// unknown compiler
#else
#ifndef __PRETTY_FUNCTION__
#define __PRETTY_FUNCTION__ ""
#endif
#define G2O_ATTRIBUTE_CONSTRUCTOR(func) func
#define G2O_ATTRIBUTE_UNUSED
#define G2O_ATTRIBUTE_FORMAT12
#define G2O_ATTRIBUTE_FORMAT23
#define G2O_ATTRIBUTE_WARNING(func) func
#define G2O_ATTRIBUTE_DEPRECATED(func) func

#include <math.h>
#define g2o_isnan(x) isnan(x)
#define g2o_isinf(x) isinf(x)
#define g2o_isfinite(x) isfinite(x)

#endif

// some macros that are only useful for c++
#ifdef __cplusplus

<<<<<<< HEAD
#define G2O_FSKIP_LINE(f)                                     \
  {                                                           \
    char c = ' ';                                             \
    while (c != '\n' && (f).good() && !(f).eof()) (f).get(c); \
  }

=======
>>>>>>> 1b4c73fc
#ifndef PVAR
#define PVAR(s) #s << " = " << (s) << std::flush
#endif

#ifndef FIXED
#define FIXED(s) \
  std::fixed << s << std::resetiosflags(std::ios_base::fixed)  // NOLINT
#endif

#endif  // __cplusplus

#endif<|MERGE_RESOLUTION|>--- conflicted
+++ resolved
@@ -106,15 +106,6 @@
 // some macros that are only useful for c++
 #ifdef __cplusplus
 
-<<<<<<< HEAD
-#define G2O_FSKIP_LINE(f)                                     \
-  {                                                           \
-    char c = ' ';                                             \
-    while (c != '\n' && (f).good() && !(f).eof()) (f).get(c); \
-  }
-
-=======
->>>>>>> 1b4c73fc
 #ifndef PVAR
 #define PVAR(s) #s << " = " << (s) << std::flush
 #endif
