--- conflicted
+++ resolved
@@ -25,30 +25,6 @@
 // SOFTWARE, EVEN IF ADVISED OF THE POSSIBILITY OF SUCH DAMAGE.
 
 #include <tuple>
-<<<<<<< HEAD
-namespace g2o {
-
-template <int I>
-struct TupleApplyI {
-  template <typename F, typename T>
-  void operator()(F&& f, T& t, int i) {
-    if (i == I - 1)
-      f(std::get<I - 1>(t));
-    else
-      TupleApplyI<I - 1>()(f, t, i);
-  }
-};
-
-template <>
-struct TupleApplyI<0> {
-  template <typename F, typename T>
-  void operator()(F&&, T&, int) {}
-};
-
-template <typename F, typename T>
-void tuple_apply_i(F&& f, T& t, int i) {
-  TupleApplyI<std::tuple_size<T>::value>()(f, t, i);
-=======
 #include <utility>
 #include <type_traits>
 
@@ -60,7 +36,6 @@
   (...,
     ( I == i ? f(std::get<I>(t)) : void() )
   );
->>>>>>> 62616fd9
 }
 
 template<typename F, typename T>
