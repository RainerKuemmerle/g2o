--- conflicted
+++ resolved
@@ -28,14 +28,8 @@
 
 #include <algorithm>
 #include <cstdlib>
-<<<<<<< HEAD
-#include <utility>
-
-#include "misc.h"
-=======
 #include <cstring>
 
->>>>>>> 8aec9218
 #include "string_tools.h"
 
 namespace g2o {
@@ -309,14 +303,9 @@
         tableStrings.emplace_back(arg.name, arg.description);
       maxArgLen = (std::max)(maxArgLen, tableStrings.back().first.size());
     }
-<<<<<<< HEAD
-    sort(tableStrings.begin(), tableStrings.end(),
-         CmpPairFirst<std::string, std::string>());
-=======
     sort(
         tableStrings.begin(), tableStrings.end(),
         [](const auto& lhs, const auto& rhs) { return lhs.first < rhs.first; });
->>>>>>> 8aec9218
     maxArgLen += 3;
     for (const auto& tableString : tableStrings) {
       os << "-" << tableString.first;
