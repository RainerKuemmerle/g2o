--- conflicted
+++ resolved
@@ -94,13 +94,8 @@
 OutputIterator readFloats(const char* str, OutputIterator out) {
   char* cl = const_cast<char*>(str);
   char* cle = cl;
-<<<<<<< HEAD
   while (true) {
-    number_t val = strtod(cl, &cle);
-=======
-  while (1) {
     double val = strtod(cl, &cle);
->>>>>>> 1b4c73fc
     if (cl == cle) break;
     *out++ = val;
     cl = cle;
