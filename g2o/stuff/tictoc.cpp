--- conflicted
+++ resolved
@@ -42,36 +42,16 @@
  * \brief Internal structure of the tictoc profiling
  */
 struct TicTocElement {
-<<<<<<< HEAD
-  number_t ticTime = 0.;    ///< the time of the last tic
-  number_t totalTime = 0.;  ///< the total time of this part of the algorithm
+  double ticTime = 0.;      ///< the time of the last tic
+  double totalTime = 0.;    ///< the total time of this part of the algorithm
   int numCalls = 0;         ///< the number of calls
-  number_t minTime;
-  number_t maxTime = 0.;
-  number_t exponentialMovingAverage =
-      0.;                     ///< exponential moving average with alpha = 0.01
+  double minTime;
+  double maxTime = 0.;
+  double exponentialMovingAverage =
+      0.;                       ///< exponential moving average with alpha = 0.01
   std::string algorithmPart;  ///< name / description of the code block
   bool clockIsRunning = true;
-  TicTocElement() : minTime(std::numeric_limits<number_t>::max()) {}
-=======
-  double ticTime;      ///< the time of the last tic
-  double totalTime;    ///< the total time of this part of the algorithm
-  int numCalls;        ///< the number of calls
-  double minTime;
-  double maxTime;
-  double exponentialMovingAverage;    ///< exponential moving average with alpha
-                                      ///< = 0.01
-  std::string algorithmPart;          ///< name / description of the code block
-  bool clockIsRunning;
-  TicTocElement()
-      : ticTime(0.),
-        totalTime(0.),
-        numCalls(0),
-        minTime(std::numeric_limits<double>::max()),
-        maxTime(0.),
-        exponentialMovingAverage(0.),
-        clockIsRunning(true) {}
->>>>>>> 1b4c73fc
+  TicTocElement() : minTime(std::numeric_limits<double>::max()) {}
   bool operator<(const TicTocElement& other) const {
     return totalTime < other.totalTime;
   }
@@ -110,20 +90,11 @@
       printf("------------------------------------------\n");
       printf("|          TICTOC STATISTICS             |\n");
       printf("------------------------------------------\n");
-<<<<<<< HEAD
       for (const auto& sortedElement : sortedElements) {
-        const number_t avgTime =
+        const double avgTime =
             sortedElement.totalTime / sortedElement.numCalls;
         printf("%s", sortedElement.algorithmPart.c_str());
         for (int i = sortedElement.algorithmPart.size(); i < longestName; ++i)
-=======
-      for (std::vector<TicTocElement>::const_iterator it =
-               sortedElements.begin();
-           it != sortedElements.end(); ++it) {
-        double avgTime = it->totalTime / it->numCalls;
-        printf("%s", it->algorithmPart.c_str());
-        for (int i = it->algorithmPart.size(); i < longestName; ++i)
->>>>>>> 1b4c73fc
           putchar(' ');
         printf(
             "numCalls= %d\t total= %.4f\t avg= %.4f\t min= %.4f\t max= %.4f\t "
@@ -142,19 +113,11 @@
   if (!initializer.enabled) return 0.;
 
   TicTocMap& tictocElements = initializer.tictocElements;
-<<<<<<< HEAD
-  constexpr number_t kAlpha = cst(0.01);
-  const number_t now = get_monotonic_time();
-
-  number_t dt = 0.;
-  auto foundIt = tictocElements.find(algorithmPart);
-=======
-  static double alpha = cst(0.01);
-  double now = get_monotonic_time();
+  constexpr double kAlpha = cst(0.01);
+  const double now = get_monotonic_time();
 
   double dt = 0.;
-  TicTocMap::iterator foundIt = tictocElements.find(algorithmPart);
->>>>>>> 1b4c73fc
+  auto foundIt = tictocElements.find(algorithmPart);
   if (foundIt == tictocElements.end()) {
     // insert element
     TicTocElement e;
