--- conflicted
+++ resolved
@@ -43,25 +43,12 @@
   bool read(std::istream& is) override;
   bool write(std::ostream& os) const override;
 
-<<<<<<< HEAD
   void computeError() override;
   void linearizeOplus() override;
 
   bool isDepthPositive();
 
-=======
-  bool read(std::istream& is);
-
-  bool write(std::ostream& os) const;
-
-  void computeError();
-
-  bool isDepthPositive();
-
-  virtual void linearizeOplus();
-
->>>>>>> 5747da0b
-  Vector3 cam_project(const Vector3& trans_xyz) const;
+  [[nodiscard]] Vector3 cam_project(const Vector3& trans_xyz) const;
 
   Vector3 Xw;
   double fx, fy, cx, cy, bf;
