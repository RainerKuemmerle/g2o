// g2o - General Graph Optimization
// Copyright (C) 2011 H. Strasdat
// All rights reserved.
//
// Redistribution and use in source and binary forms, with or without
// modification, are permitted provided that the following conditions are
// met:
//
// * Redistributions of source code must retain the above copyright notice,
//   this list of conditions and the following disclaimer.
// * Redistributions in binary form must reproduce the above copyright
//   notice, this list of conditions and the following disclaimer in the
//   documentation and/or other materials provided with the distribution.
//
// THIS SOFTWARE IS PROVIDED BY THE COPYRIGHT HOLDERS AND CONTRIBUTORS "AS
// IS" AND ANY EXPRESS OR IMPLIED WARRANTIES, INCLUDING, BUT NOT LIMITED
// TO, THE IMPLIED WARRANTIES OF MERCHANTABILITY AND FITNESS FOR A
// PARTICULAR PURPOSE ARE DISCLAIMED. IN NO EVENT SHALL THE COPYRIGHT
// HOLDER OR CONTRIBUTORS BE LIABLE FOR ANY DIRECT, INDIRECT, INCIDENTAL,
// SPECIAL, EXEMPLARY, OR CONSEQUENTIAL DAMAGES (INCLUDING, BUT NOT LIMITED
// TO, PROCUREMENT OF SUBSTITUTE GOODS OR SERVICES; LOSS OF USE, DATA, OR
// PROFITS; OR BUSINESS INTERRUPTION) HOWEVER CAUSED AND ON ANY THEORY OF
// LIABILITY, WHETHER IN CONTRACT, STRICT LIABILITY, OR TORT (INCLUDING
// NEGLIGENCE OR OTHERWISE) ARISING IN ANY WAY OUT OF THE USE OF THIS
// SOFTWARE, EVEN IF ADVISED OF THE POSSIBILITY OF SUCH DAMAGE.

#ifndef G2O_SBA_CAMERAPARAMETERS_H
#define G2O_SBA_CAMERAPARAMETERS_H

#include <Eigen/Core>

#include "g2o/core/eigen_types.h"
#include "g2o/core/parameter.h"
#include "g2o_types_sba_api.h"

namespace g2o {

class G2O_TYPES_SBA_API CameraParameters : public g2o::Parameter {
 public:
  EIGEN_MAKE_ALIGNED_OPERATOR_NEW;
  CameraParameters();
  CameraParameters(double focalLength, const Vector2& principlePoint,
                   double baseLine);

  Vector2 cam_map(const Vector3& trans_xyz) const;
  Vector3 stereocam_uvu_map(const Vector3& trans_xyz) const;
<<<<<<< HEAD
  bool read(std::istream& is) override;
  bool write(std::ostream& os) const override;
=======
  bool read(std::istream& is);
  bool write(std::ostream& os) const;
>>>>>>> 5747da0b

  double focal_length = 1.;
  Vector2 principle_point;
  double baseline = 0.5;
};

}  // namespace g2o

#endif<|MERGE_RESOLUTION|>--- conflicted
+++ resolved
@@ -42,15 +42,10 @@
   CameraParameters(double focalLength, const Vector2& principlePoint,
                    double baseLine);
 
-  Vector2 cam_map(const Vector3& trans_xyz) const;
-  Vector3 stereocam_uvu_map(const Vector3& trans_xyz) const;
-<<<<<<< HEAD
+  [[nodiscard]] Vector2 cam_map(const Vector3& trans_xyz) const;
+  [[nodiscard]] Vector3 stereocam_uvu_map(const Vector3& trans_xyz) const;
   bool read(std::istream& is) override;
   bool write(std::ostream& os) const override;
-=======
-  bool read(std::istream& is);
-  bool write(std::ostream& os) const;
->>>>>>> 5747da0b
 
   double focal_length = 1.;
   Vector2 principle_point;
