// g2o - General Graph Optimization
// Copyright (C) 2011 H. Strasdat
// All rights reserved.
//
// Redistribution and use in source and binary forms, with or without
// modification, are permitted provided that the following conditions are
// met:
//
// * Redistributions of source code must retain the above copyright notice,
//   this list of conditions and the following disclaimer.
// * Redistributions in binary form must reproduce the above copyright
//   notice, this list of conditions and the following disclaimer in the
//   documentation and/or other materials provided with the distribution.
//
// THIS SOFTWARE IS PROVIDED BY THE COPYRIGHT HOLDERS AND CONTRIBUTORS "AS
// IS" AND ANY EXPRESS OR IMPLIED WARRANTIES, INCLUDING, BUT NOT LIMITED
// TO, THE IMPLIED WARRANTIES OF MERCHANTABILITY AND FITNESS FOR A
// PARTICULAR PURPOSE ARE DISCLAIMED. IN NO EVENT SHALL THE COPYRIGHT
// HOLDER OR CONTRIBUTORS BE LIABLE FOR ANY DIRECT, INDIRECT, INCIDENTAL,
// SPECIAL, EXEMPLARY, OR CONSEQUENTIAL DAMAGES (INCLUDING, BUT NOT LIMITED
// TO, PROCUREMENT OF SUBSTITUTE GOODS OR SERVICES; LOSS OF USE, DATA, OR
// PROFITS; OR BUSINESS INTERRUPTION) HOWEVER CAUSED AND ON ANY THEORY OF
// LIABILITY, WHETHER IN CONTRACT, STRICT LIABILITY, OR TORT (INCLUDING
// NEGLIGENCE OR OTHERWISE) ARISING IN ANY WAY OUT OF THE USE OF THIS
// SOFTWARE, EVEN IF ADVISED OF THE POSSIBILITY OF SUCH DAMAGE.

#ifndef G2O_SBA_CAMERAPARAMETERS_H
#define G2O_SBA_CAMERAPARAMETERS_H

#include <Eigen/Core>

#include "g2o/core/eigen_types.h"
#include "g2o/core/parameter.h"
#include "g2o_types_sba_api.h"

namespace g2o {

class G2O_TYPES_SBA_API CameraParameters : public g2o::Parameter {
 public:
  EIGEN_MAKE_ALIGNED_OPERATOR_NEW;
  CameraParameters();
<<<<<<< HEAD
  CameraParameters(number_t focalLength, Vector2 principlePoint,
                   number_t baseLine);
=======
  CameraParameters(double focal_length, const Vector2& principle_point,
                   double baseline);
>>>>>>> 1b4c73fc

  Vector2 cam_map(const Vector3 &trans_xyz) const;
  Vector3 stereocam_uvu_map(const Vector3 &trans_xyz) const;
  bool read(std::istream &is) override;
  bool write(std::ostream &os) const override;

<<<<<<< HEAD
  number_t focal_length = 1.;
  Vector2 principle_point;
  number_t baseline = 0.5;
=======
  double focal_length;
  Vector2 principle_point;
  double baseline;
>>>>>>> 1b4c73fc
};

}  // namespace g2o

#endif<|MERGE_RESOLUTION|>--- conflicted
+++ resolved
@@ -39,28 +39,17 @@
  public:
   EIGEN_MAKE_ALIGNED_OPERATOR_NEW;
   CameraParameters();
-<<<<<<< HEAD
-  CameraParameters(number_t focalLength, Vector2 principlePoint,
-                   number_t baseLine);
-=======
-  CameraParameters(double focal_length, const Vector2& principle_point,
-                   double baseline);
->>>>>>> 1b4c73fc
+  CameraParameters(double focalLength, const Vector2& principlePoint,
+                   double baseLine);
 
   Vector2 cam_map(const Vector3 &trans_xyz) const;
   Vector3 stereocam_uvu_map(const Vector3 &trans_xyz) const;
   bool read(std::istream &is) override;
   bool write(std::ostream &os) const override;
 
-<<<<<<< HEAD
-  number_t focal_length = 1.;
+  double focal_length = 1.;
   Vector2 principle_point;
-  number_t baseline = 0.5;
-=======
-  double focal_length;
-  Vector2 principle_point;
-  double baseline;
->>>>>>> 1b4c73fc
+  double baseline = 0.5;
 };
 
 }  // namespace g2o
