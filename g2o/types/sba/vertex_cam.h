--- conflicted
+++ resolved
@@ -56,7 +56,6 @@
     estimate_.setDr();
   }
 
-<<<<<<< HEAD
   void oplusImpl(const VectorX::MapType& update) override {
     estimate_.update(update.head<kDimension>());
     estimate_.setTransform();
@@ -64,28 +63,13 @@
     estimate_.setDr();
   }
 
-  bool setEstimateDataImpl(const number_t* est) override {
-=======
-  virtual void oplusImpl(const double* update) {
-    Eigen::Map<const Vector6> v(update);
-    _estimate.update(v);
-    _estimate.setTransform();
-    _estimate.setProjection();
-    _estimate.setDr();
-  }
-
-  virtual bool setEstimateDataImpl(const double* est) {
->>>>>>> 1b4c73fc
+  bool setEstimateDataImpl(const double* est) override {
     Eigen::Map<const Vector7> v(est);
     estimate_.fromVector(v);
     return true;
   }
 
-<<<<<<< HEAD
-  bool getEstimateData(number_t* est) const override {
-=======
-  virtual bool getEstimateData(double* est) const {
->>>>>>> 1b4c73fc
+  bool getEstimateData(double* est) const override {
     Eigen::Map<Vector7> v(est);
     v = estimate().toVector();
     return true;
@@ -93,21 +77,13 @@
 
   int estimateDimension() const override { return 7; }
 
-<<<<<<< HEAD
-  bool setMinimalEstimateDataImpl(const number_t* est) override {
-=======
-  virtual bool setMinimalEstimateDataImpl(const double* est) {
->>>>>>> 1b4c73fc
+  bool setMinimalEstimateDataImpl(const double* est) override {
     Eigen::Map<const Vector6> v(est);
     estimate_.fromMinimalVector(v);
     return true;
   }
 
-<<<<<<< HEAD
-  bool getMinimalEstimateData(number_t* est) const override {
-=======
-  virtual bool getMinimalEstimateData(double* est) const {
->>>>>>> 1b4c73fc
+  bool getMinimalEstimateData(double* est) const override {
     Eigen::Map<Vector6> v(est);
     v = estimate_.toMinimalVector();
     return true;
