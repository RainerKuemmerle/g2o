// g2o - General Graph Optimization
// Copyright (C) 2011 H. Strasdat
// All rights reserved.
//
// Redistribution and use in source and binary forms, with or without
// modification, are permitted provided that the following conditions are
// met:
//
// * Redistributions of source code must retain the above copyright notice,
//   this list of conditions and the following disclaimer.
// * Redistributions in binary form must reproduce the above copyright
//   notice, this list of conditions and the following disclaimer in the
//   documentation and/or other materials provided with the distribution.
//
// THIS SOFTWARE IS PROVIDED BY THE COPYRIGHT HOLDERS AND CONTRIBUTORS "AS
// IS" AND ANY EXPRESS OR IMPLIED WARRANTIES, INCLUDING, BUT NOT LIMITED
// TO, THE IMPLIED WARRANTIES OF MERCHANTABILITY AND FITNESS FOR A
// PARTICULAR PURPOSE ARE DISCLAIMED. IN NO EVENT SHALL THE COPYRIGHT
// HOLDER OR CONTRIBUTORS BE LIABLE FOR ANY DIRECT, INDIRECT, INCIDENTAL,
// SPECIAL, EXEMPLARY, OR CONSEQUENTIAL DAMAGES (INCLUDING, BUT NOT LIMITED
// TO, PROCUREMENT OF SUBSTITUTE GOODS OR SERVICES; LOSS OF USE, DATA, OR
// PROFITS; OR BUSINESS INTERRUPTION) HOWEVER CAUSED AND ON ANY THEORY OF
// LIABILITY, WHETHER IN CONTRACT, STRICT LIABILITY, OR TORT (INCLUDING
// NEGLIGENCE OR OTHERWISE) ARISING IN ANY WAY OUT OF THE USE OF THIS
// SOFTWARE, EVEN IF ADVISED OF THE POSSIBILITY OF SUCH DAMAGE.

#include "edge_project_stereo_xyz.h"

namespace g2o {

Vector3 EdgeStereoSE3ProjectXYZ::cam_project(const Vector3 &trans_xyz,
                                             const float &bf) const {
<<<<<<< HEAD
  const number_t invz = 1.0F / trans_xyz[2];
=======
  const double invz = 1.0f / trans_xyz[2];
>>>>>>> 1b4c73fc
  Vector3 res;
  res[0] = trans_xyz[0] * invz * fx + cx;
  res[1] = trans_xyz[1] * invz * fy + cy;
  res[2] = res[0] - bf * invz;
  return res;
}

bool EdgeStereoSE3ProjectXYZ::read(std::istream &is) {
  internal::readVector(is, measurement_);
  return readInformationMatrix(is);
}

bool EdgeStereoSE3ProjectXYZ::write(std::ostream &os) const {
  internal::writeVector(os, measurement());
  return writeInformationMatrix(os);
}

void EdgeStereoSE3ProjectXYZ::linearizeOplus() {
  VertexSE3Expmap *vj = vertexXnRaw<1>();
  SE3Quat T(vj->estimate());
  VertexPointXYZ *vi = vertexXnRaw<0>();
  Vector3 xyz = vi->estimate();
  Vector3 xyz_trans = T.map(xyz);

  const Matrix3 R = T.rotation().toRotationMatrix();

  double x = xyz_trans[0];
  double y = xyz_trans[1];
  double z = xyz_trans[2];
  double z_2 = z * z;

  jacobianOplusXi_(0, 0) = -fx * R(0, 0) / z + fx * x * R(2, 0) / z_2;
  jacobianOplusXi_(0, 1) = -fx * R(0, 1) / z + fx * x * R(2, 1) / z_2;
  jacobianOplusXi_(0, 2) = -fx * R(0, 2) / z + fx * x * R(2, 2) / z_2;

  jacobianOplusXi_(1, 0) = -fy * R(1, 0) / z + fy * y * R(2, 0) / z_2;
  jacobianOplusXi_(1, 1) = -fy * R(1, 1) / z + fy * y * R(2, 1) / z_2;
  jacobianOplusXi_(1, 2) = -fy * R(1, 2) / z + fy * y * R(2, 2) / z_2;

  jacobianOplusXi_(2, 0) = jacobianOplusXi_(0, 0) - bf * R(2, 0) / z_2;
  jacobianOplusXi_(2, 1) = jacobianOplusXi_(0, 1) - bf * R(2, 1) / z_2;
  jacobianOplusXi_(2, 2) = jacobianOplusXi_(0, 2) - bf * R(2, 2) / z_2;

  jacobianOplusXj_(0, 0) = x * y / z_2 * fx;
  jacobianOplusXj_(0, 1) = -(1 + (x * x / z_2)) * fx;
  jacobianOplusXj_(0, 2) = y / z * fx;
  jacobianOplusXj_(0, 3) = -1. / z * fx;
  jacobianOplusXj_(0, 4) = 0;
  jacobianOplusXj_(0, 5) = x / z_2 * fx;

  jacobianOplusXj_(1, 0) = (1 + y * y / z_2) * fy;
  jacobianOplusXj_(1, 1) = -x * y / z_2 * fy;
  jacobianOplusXj_(1, 2) = -x / z * fy;
  jacobianOplusXj_(1, 3) = 0;
  jacobianOplusXj_(1, 4) = -1. / z * fy;
  jacobianOplusXj_(1, 5) = y / z_2 * fy;

  jacobianOplusXj_(2, 0) = jacobianOplusXj_(0, 0) - bf * y / z_2;
  jacobianOplusXj_(2, 1) = jacobianOplusXj_(0, 1) + bf * x / z_2;
  jacobianOplusXj_(2, 2) = jacobianOplusXj_(0, 2);
  jacobianOplusXj_(2, 3) = jacobianOplusXj_(0, 3);
  jacobianOplusXj_(2, 4) = 0;
  jacobianOplusXj_(2, 5) = jacobianOplusXj_(0, 5) - bf / z_2;
}

}  // namespace g2o<|MERGE_RESOLUTION|>--- conflicted
+++ resolved
@@ -30,11 +30,7 @@
 
 Vector3 EdgeStereoSE3ProjectXYZ::cam_project(const Vector3 &trans_xyz,
                                              const float &bf) const {
-<<<<<<< HEAD
-  const number_t invz = 1.0F / trans_xyz[2];
-=======
-  const double invz = 1.0f / trans_xyz[2];
->>>>>>> 1b4c73fc
+  const double invz = 1.0F / trans_xyz[2];
   Vector3 res;
   res[0] = trans_xyz[0] * invz * fx + cx;
   res[1] = trans_xyz[1] * invz * fy + cy;
