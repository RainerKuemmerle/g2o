--- conflicted
+++ resolved
@@ -45,14 +45,8 @@
 
 void EdgeProjectP2MC::computeError() {
   // from <Point> to <Cam>
-<<<<<<< HEAD
   const VertexPointXYZ *point = vertexXnRaw<0>();
   const VertexCam *cam = vertexXnRaw<1>();
-=======
-  const VertexPointXYZ* point =
-      static_cast<const VertexPointXYZ*>(_vertices[0]);
-  const VertexCam* cam = static_cast<const VertexCam*>(_vertices[1]);
->>>>>>> 62616fd9
 
   // calculate the projection
   const Vector3& pt = point->estimate();
@@ -60,18 +54,10 @@
   Vector3 p = cam->estimate().w2i * ppt;
   Vector2 perr;
   perr = p.head<2>() / p(2);
-<<<<<<< HEAD
-  //      std::cout << std::endl << "CAM   " << cam->estimate() << std::endl;
-  //      std::cout << "POINT " << pt.transpose() << std::endl;
-  //      std::cout << "PROJ  " << p.transpose() << std::endl;
-  //      std::cout << "CPROJ " << perr.transpose() << std::endl;
-  //      std::cout << "MEAS  " << measurement_.transpose() << std::endl;
 
   // error, which is backwards from the normal observed - calculated
   // measurement_ is the measured projection
   error_ = perr - measurement_;
-  // std::cerr << error_.x() << " " << error_.y() <<  " " << chi2() <<
-  // std::endl;
 }
 
 void EdgeProjectP2MC::linearizeOplus() {
@@ -81,20 +67,6 @@
   VertexPointXYZ *vp = vertexXnRaw<0>();
   Vector4 pt;
   Vector4 trans;
-=======
-
-  // error, which is backwards from the normal observed - calculated
-  // _measurement is the measured projection
-  _error = perr - _measurement;
-}
-
-void EdgeProjectP2MC::linearizeOplus() {
-  VertexCam* vc = static_cast<VertexCam*>(_vertices[1]);
-  const SBACam& cam = vc->estimate();
-
-  VertexPointXYZ* vp = static_cast<VertexPointXYZ*>(_vertices[0]);
-  Vector4 pt, trans;
->>>>>>> 62616fd9
   pt.head<3>() = vp->estimate();
   pt(3) = 1.0;
   trans.head<3>() = cam.translation();
