// g2o - General Graph Optimization
// Copyright (C) 2011 Kurt Konolige
// All rights reserved.
//
// Redistribution and use in source and binary forms, with or without
// modification, are permitted provided that the following conditions are
// met:
//
// * Redistributions of source code must retain the above copyright notice,
//   this list of conditions and the following disclaimer.
// * Redistributions in binary form must reproduce the above copyright
//   notice, this list of conditions and the following disclaimer in the
//   documentation and/or other materials provided with the distribution.
//
// THIS SOFTWARE IS PROVIDED BY THE COPYRIGHT HOLDERS AND CONTRIBUTORS "AS
// IS" AND ANY EXPRESS OR IMPLIED WARRANTIES, INCLUDING, BUT NOT LIMITED
// TO, THE IMPLIED WARRANTIES OF MERCHANTABILITY AND FITNESS FOR A
// PARTICULAR PURPOSE ARE DISCLAIMED. IN NO EVENT SHALL THE COPYRIGHT
// HOLDER OR CONTRIBUTORS BE LIABLE FOR ANY DIRECT, INDIRECT, INCIDENTAL,
// SPECIAL, EXEMPLARY, OR CONSEQUENTIAL DAMAGES (INCLUDING, BUT NOT LIMITED
// TO, PROCUREMENT OF SUBSTITUTE GOODS OR SERVICES; LOSS OF USE, DATA, OR
// PROFITS; OR BUSINESS INTERRUPTION) HOWEVER CAUSED AND ON ANY THEORY OF
// LIABILITY, WHETHER IN CONTRACT, STRICT LIABILITY, OR TORT (INCLUDING
// NEGLIGENCE OR OTHERWISE) ARISING IN ANY WAY OUT OF THE USE OF THIS
// SOFTWARE, EVEN IF ADVISED OF THE POSSIBILITY OF SUCH DAMAGE.

#include "edge_sba_scale.h"

namespace g2o {

<<<<<<< HEAD
=======
// point to camera projection, stereo
EdgeSBAScale::EdgeSBAScale()
    : BaseBinaryEdge<1, double, VertexCam, VertexCam>() {}

>>>>>>> 1b4c73fc
bool EdgeSBAScale::read(std::istream& is) {
  double meas;
  is >> meas;
  setMeasurement(meas);
  information().setIdentity();
  is >> information()(0, 0);
  return true;
}

bool EdgeSBAScale::write(std::ostream& os) const {
  os << measurement() << " " << information()(0, 0);
  return os.good();
}

void EdgeSBAScale::initialEstimate(const OptimizableGraph::VertexSet& from_,
                                   OptimizableGraph::Vertex* /*to_*/) {
  auto v1 = vertexXn<0>();
  auto v2 = vertexXn<1>();
  // compute the translation vector of v1 w.r.t v2
  if (from_.count(v1) == 1) {
    SE3Quat delta = (v1->estimate().inverse() * v2->estimate());
<<<<<<< HEAD
    number_t norm = delta.translation().norm();
    number_t alpha = measurement_ / norm;
=======
    double norm = delta.translation().norm();
    double alpha = _measurement / norm;
>>>>>>> 1b4c73fc
    delta.setTranslation(delta.translation() * alpha);
    v2->setEstimate(SBACam(v1->estimate() * delta));
  } else {
    SE3Quat delta = (v2->estimate().inverse() * v1->estimate());
<<<<<<< HEAD
    number_t norm = delta.translation().norm();
    number_t alpha = measurement_ / norm;
=======
    double norm = delta.translation().norm();
    double alpha = _measurement / norm;
>>>>>>> 1b4c73fc
    delta.setTranslation(delta.translation() * alpha);
    v1->setEstimate(SBACam(v2->estimate() * delta));
  }
}

void EdgeSBAScale::computeError() {
  const VertexCam* v1 = vertexXnRaw<0>();
  const VertexCam* v2 = vertexXnRaw<1>();
  Vector3 dt = v2->estimate().translation() - v1->estimate().translation();
  error_[0] = measurement_ - dt.norm();
}

}  // namespace g2o<|MERGE_RESOLUTION|>--- conflicted
+++ resolved
@@ -28,13 +28,6 @@
 
 namespace g2o {
 
-<<<<<<< HEAD
-=======
-// point to camera projection, stereo
-EdgeSBAScale::EdgeSBAScale()
-    : BaseBinaryEdge<1, double, VertexCam, VertexCam>() {}
-
->>>>>>> 1b4c73fc
 bool EdgeSBAScale::read(std::istream& is) {
   double meas;
   is >> meas;
@@ -56,24 +49,14 @@
   // compute the translation vector of v1 w.r.t v2
   if (from_.count(v1) == 1) {
     SE3Quat delta = (v1->estimate().inverse() * v2->estimate());
-<<<<<<< HEAD
-    number_t norm = delta.translation().norm();
-    number_t alpha = measurement_ / norm;
-=======
     double norm = delta.translation().norm();
-    double alpha = _measurement / norm;
->>>>>>> 1b4c73fc
+    double alpha = measurement_ / norm;
     delta.setTranslation(delta.translation() * alpha);
     v2->setEstimate(SBACam(v1->estimate() * delta));
   } else {
     SE3Quat delta = (v2->estimate().inverse() * v1->estimate());
-<<<<<<< HEAD
-    number_t norm = delta.translation().norm();
-    number_t alpha = measurement_ / norm;
-=======
     double norm = delta.translation().norm();
-    double alpha = _measurement / norm;
->>>>>>> 1b4c73fc
+    double alpha = measurement_ / norm;
     delta.setTranslation(delta.translation() * alpha);
     v1->setEstimate(SBACam(v2->estimate() * delta));
   }
