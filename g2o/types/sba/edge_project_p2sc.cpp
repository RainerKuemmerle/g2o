// g2o - General Graph Optimization
// Copyright (C) 2011 Kurt Konolige
// All rights reserved.
//
// Redistribution and use in source and binary forms, with or without
// modification, are permitted provided that the following conditions are
// met:
//
// * Redistributions of source code must retain the above copyright notice,
//   this list of conditions and the following disclaimer.
// * Redistributions in binary form must reproduce the above copyright
//   notice, this list of conditions and the following disclaimer in the
//   documentation and/or other materials provided with the distribution.
//
// THIS SOFTWARE IS PROVIDED BY THE COPYRIGHT HOLDERS AND CONTRIBUTORS "AS
// IS" AND ANY EXPRESS OR IMPLIED WARRANTIES, INCLUDING, BUT NOT LIMITED
// TO, THE IMPLIED WARRANTIES OF MERCHANTABILITY AND FITNESS FOR A
// PARTICULAR PURPOSE ARE DISCLAIMED. IN NO EVENT SHALL THE COPYRIGHT
// HOLDER OR CONTRIBUTORS BE LIABLE FOR ANY DIRECT, INDIRECT, INCIDENTAL,
// SPECIAL, EXEMPLARY, OR CONSEQUENTIAL DAMAGES (INCLUDING, BUT NOT LIMITED
// TO, PROCUREMENT OF SUBSTITUTE GOODS OR SERVICES; LOSS OF USE, DATA, OR
// PROFITS; OR BUSINESS INTERRUPTION) HOWEVER CAUSED AND ON ANY THEORY OF
// LIABILITY, WHETHER IN CONTRACT, STRICT LIABILITY, OR TORT (INCLUDING
// NEGLIGENCE OR OTHERWISE) ARISING IN ANY WAY OUT OF THE USE OF THIS
// SOFTWARE, EVEN IF ADVISED OF THE POSSIBILITY OF SUCH DAMAGE.

#include "edge_project_p2sc.h"

<<<<<<< HEAD
#include <stdlib.h>

#include <Eigen/Core>
#include <iostream>

#include "g2o/core/io_helper.h"
#include "g2o/stuff/macros.h"
#include "g2o/stuff/misc.h"
#include "g2o/types/sba/sbacam.h"
#include "g2o/types/sba/vertex_cam.h"
=======
#include <cmath>
>>>>>>> 8aec9218

namespace g2o {

// point to camera projection, stereo
bool EdgeProjectP2SC::read(std::istream& is) {
  internal::readVector(is, measurement_);
  return readInformationMatrix(is);
}

bool EdgeProjectP2SC::write(std::ostream& os) const {
  internal::writeVector(os, measurement());
  writeInformationMatrix(os);
  return os.good();
}

// return the error estimate as a 2-vector
void EdgeProjectP2SC::computeError() {
  // from <Point> to <Cam>
  const VertexPointXYZ* point = vertexXnRaw<0>();
  VertexCam* cam = vertexXnRaw<1>();

  // calculate the projection
  Vector3 kp;
  Vector4 pt;
  pt.head<3>() = point->estimate();
  pt(3) = 1;
  const SBACam& nd = cam->estimate();
  // these should be already ok
  /* nd.setTransform(); */
  /* nd.setProjection(); */
  /* nd.setDr(); */

  Vector3 p1 = nd.w2i * pt;
  Vector3 p2 = nd.w2n * pt;
  Vector3 pb(nd.baseline, 0, 0);

  double invp1 = cst(1.0) / p1(2);
  kp.head<2>() = p1.head<2>() * invp1;

  // right camera px
  p2 = nd.Kcam * (p2 - pb);
  kp(2) = p2(0) / p2(2);

  // std::cout << std::endl << "CAM   " << cam->estimate() << std::endl;
  // std::cout << "POINT " << pt.transpose() << std::endl;
  // std::cout << "PROJ  " << p1.transpose() << std::endl;
  // std::cout << "PROJ  " << p2.transpose() << std::endl;
  // std::cout << "CPROJ " << kp.transpose() << std::endl;
  // std::cout << "MEAS  " << measurement_.transpose() << std::endl;

  // error, which is backwards from the normal observed - calculated
  // measurement_ is the measured projection
  error_ = kp - measurement_;
}

void EdgeProjectP2SC::linearizeOplus() {
  VertexCam* vc = vertexXnRaw<1>();
  const SBACam& cam = vc->estimate();

  VertexPointXYZ* vp = vertexXnRaw<0>();
  Vector4 pt;
  Vector4 trans;
  pt.head<3>() = vp->estimate();
  pt(3) = 1.0;
  trans.head<3>() = cam.translation();
  trans(3) = 1.0;

  // first get the world point in camera coords
  Vector3 pc = cam.w2n * pt;

  // Jacobians wrt camera parameters
  // set d(quat-x) values [ pz*dpx/dx - px*dpz/dx ] / pz^2
  double px = pc(0);
  double py = pc(1);
  double pz = pc(2);
  double ipz2 = 1.0 / (pz * pz);
  if (std::isnan(ipz2)) {
    std::cout << "[SetJac] infinite jac" << std::endl;
    abort();
  }

  double ipz2fx = ipz2 * cam.Kcam(0, 0);  // Fx
  double ipz2fy = ipz2 * cam.Kcam(1, 1);  // Fy
  double b = cam.baseline;                // stereo baseline

  // check for local vars
  Vector3 pwt =
      (pt - trans)
          .head<3>();  // transform translations, use differential rotation

  // dx
  Vector3 dp = cam.dRdx * pwt;  // dR'/dq * [pw - t]
  jacobianOplusXj_(0, 3) = (pz * dp(0) - px * dp(2)) * ipz2fx;
  jacobianOplusXj_(1, 3) = (pz * dp(1) - py * dp(2)) * ipz2fy;
  jacobianOplusXj_(2, 3) =
      (pz * dp(0) - (px - b) * dp(2)) * ipz2fx;  // right image px
  // dy
  dp = cam.dRdy * pwt;  // dR'/dq * [pw - t]
  jacobianOplusXj_(0, 4) = (pz * dp(0) - px * dp(2)) * ipz2fx;
  jacobianOplusXj_(1, 4) = (pz * dp(1) - py * dp(2)) * ipz2fy;
  jacobianOplusXj_(2, 4) =
      (pz * dp(0) - (px - b) * dp(2)) * ipz2fx;  // right image px
  // dz
  dp = cam.dRdz * pwt;  // dR'/dq * [pw - t]
  jacobianOplusXj_(0, 5) = (pz * dp(0) - px * dp(2)) * ipz2fx;
  jacobianOplusXj_(1, 5) = (pz * dp(1) - py * dp(2)) * ipz2fy;
  jacobianOplusXj_(2, 5) =
      (pz * dp(0) - (px - b) * dp(2)) * ipz2fx;  // right image px

  // set d(t) values [ pz*dpx/dx - px*dpz/dx ] / pz^2
  dp = -cam.w2n.col(0);  // dpc / dx
  jacobianOplusXj_(0, 0) = (pz * dp(0) - px * dp(2)) * ipz2fx;
  jacobianOplusXj_(1, 0) = (pz * dp(1) - py * dp(2)) * ipz2fy;
  jacobianOplusXj_(2, 0) =
      (pz * dp(0) - (px - b) * dp(2)) * ipz2fx;  // right image px
  dp = -cam.w2n.col(1);                          // dpc / dy
  jacobianOplusXj_(0, 1) = (pz * dp(0) - px * dp(2)) * ipz2fx;
  jacobianOplusXj_(1, 1) = (pz * dp(1) - py * dp(2)) * ipz2fy;
  jacobianOplusXj_(2, 1) =
      (pz * dp(0) - (px - b) * dp(2)) * ipz2fx;  // right image px
  dp = -cam.w2n.col(2);                          // dpc / dz
  jacobianOplusXj_(0, 2) = (pz * dp(0) - px * dp(2)) * ipz2fx;
  jacobianOplusXj_(1, 2) = (pz * dp(1) - py * dp(2)) * ipz2fy;
  jacobianOplusXj_(2, 2) =
      (pz * dp(0) - (px - b) * dp(2)) * ipz2fx;  // right image px

  // Jacobians wrt point parameters
  // set d(t) values [ pz*dpx/dx - px*dpz/dx ] / pz^2
  dp = cam.w2n.col(0);  // dpc / dx
  jacobianOplusXi_(0, 0) = (pz * dp(0) - px * dp(2)) * ipz2fx;
  jacobianOplusXi_(1, 0) = (pz * dp(1) - py * dp(2)) * ipz2fy;
  jacobianOplusXi_(2, 0) =
      (pz * dp(0) - (px - b) * dp(2)) * ipz2fx;  // right image px
  dp = cam.w2n.col(1);                           // dpc / dy
  jacobianOplusXi_(0, 1) = (pz * dp(0) - px * dp(2)) * ipz2fx;
  jacobianOplusXi_(1, 1) = (pz * dp(1) - py * dp(2)) * ipz2fy;
  jacobianOplusXi_(2, 1) =
      (pz * dp(0) - (px - b) * dp(2)) * ipz2fx;  // right image px
  dp = cam.w2n.col(2);                           // dpc / dz
  jacobianOplusXi_(0, 2) = (pz * dp(0) - px * dp(2)) * ipz2fx;
  jacobianOplusXi_(1, 2) = (pz * dp(1) - py * dp(2)) * ipz2fy;
  jacobianOplusXi_(2, 2) =
      (pz * dp(0) - (px - b) * dp(2)) * ipz2fx;  // right image px
}

}  // namespace g2o<|MERGE_RESOLUTION|>--- conflicted
+++ resolved
@@ -26,20 +26,15 @@
 
 #include "edge_project_p2sc.h"
 
-<<<<<<< HEAD
-#include <stdlib.h>
-
 #include <Eigen/Core>
+#include <cmath>
 #include <iostream>
 
 #include "g2o/core/io_helper.h"
-#include "g2o/stuff/macros.h"
+#include "g2o/stuff/logger.h"
 #include "g2o/stuff/misc.h"
 #include "g2o/types/sba/sbacam.h"
 #include "g2o/types/sba/vertex_cam.h"
-=======
-#include <cmath>
->>>>>>> 8aec9218
 
 namespace g2o {
 
@@ -117,7 +112,7 @@
   double pz = pc(2);
   double ipz2 = 1.0 / (pz * pz);
   if (std::isnan(ipz2)) {
-    std::cout << "[SetJac] infinite jac" << std::endl;
+    G2O_ERROR("[SetJac] infinite jac");
     abort();
   }
 
