--- conflicted
+++ resolved
@@ -34,15 +34,9 @@
 
 namespace g2o {
 
-<<<<<<< HEAD
-using Vector6 = Eigen::Matrix<number_t, 6, 1>;
-using Matrix6 = Eigen::Matrix<number_t, 6, 6>;
-using Matrix6x4 = Eigen::Matrix<number_t, 6, 4>;
-=======
-typedef Eigen::Matrix<double, 6, 1> Vector6;
-typedef Eigen::Matrix<double, 6, 6> Matrix6;
-typedef Eigen::Matrix<double, 6, 4> Matrix6x4;
->>>>>>> 1b4c73fc
+using Vector6 = Eigen::Matrix<double, 6, 1>;
+using Matrix6 = Eigen::Matrix<double, 6, 6>;
+using Matrix6x4 = Eigen::Matrix<double, 6, 4>;
 
 struct OrthonormalLine3D {
   EIGEN_MAKE_ALIGNED_OPERATOR_NEW;
