--- conflicted
+++ resolved
@@ -39,13 +39,8 @@
 Vector6 Line3D::toCartesian() const {
   Vector6 cartesian;
   cartesian.tail<3>() = d() / d().norm();
-<<<<<<< HEAD
   Matrix3 W = -skew(d());
-  number_t damping = cst(1e-9);
-=======
-  Matrix3 W = -_skew(d());
   double damping = cst(1e-9);
->>>>>>> 1b4c73fc
   Matrix3 A = W.transpose() * W + (Matrix3::Identity() * damping);
   cartesian.head<3>() = A.ldlt().solve(W.transpose() * w());
   return cartesian;
