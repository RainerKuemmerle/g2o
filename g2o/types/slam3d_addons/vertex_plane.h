// g2o - General Graph Optimization
// Copyright (C) 2011 R. Kuemmerle, G. Grisetti, W. Burgard
// All rights reserved.
//
// Redistribution and use in source and binary forms, with or without
// modification, are permitted provided that the following conditions are
// met:
//
// * Redistributions of source code must retain the above copyright notice,
//   this list of conditions and the following disclaimer.
// * Redistributions in binary form must reproduce the above copyright
//   notice, this list of conditions and the following disclaimer in the
//   documentation and/or other materials provided with the distribution.
//
// THIS SOFTWARE IS PROVIDED BY THE COPYRIGHT HOLDERS AND CONTRIBUTORS "AS
// IS" AND ANY EXPRESS OR IMPLIED WARRANTIES, INCLUDING, BUT NOT LIMITED
// TO, THE IMPLIED WARRANTIES OF MERCHANTABILITY AND FITNESS FOR A
// PARTICULAR PURPOSE ARE DISCLAIMED. IN NO EVENT SHALL THE COPYRIGHT
// HOLDER OR CONTRIBUTORS BE LIABLE FOR ANY DIRECT, INDIRECT, INCIDENTAL,
// SPECIAL, EXEMPLARY, OR CONSEQUENTIAL DAMAGES (INCLUDING, BUT NOT LIMITED
// TO, PROCUREMENT OF SUBSTITUTE GOODS OR SERVICES; LOSS OF USE, DATA, OR
// PROFITS; OR BUSINESS INTERRUPTION) HOWEVER CAUSED AND ON ANY THEORY OF
// LIABILITY, WHETHER IN CONTRACT, STRICT LIABILITY, OR TORT (INCLUDING
// NEGLIGENCE OR OTHERWISE) ARISING IN ANY WAY OUT OF THE USE OF THIS
// SOFTWARE, EVEN IF ADVISED OF THE POSSIBILITY OF SUCH DAMAGE.

#ifndef G2O_VERTEX_PLANE_H_
#define G2O_VERTEX_PLANE_H_

#include "g2o/config.h"
#include "g2o/core/base_vertex.h"
#include "g2o/core/hyper_graph_action.h"
#include "g2o_types_slam3d_addons_api.h"
#include "plane3d.h"

namespace g2o {

class G2O_TYPES_SLAM3D_ADDONS_API VertexPlane : public BaseVertex<3, Plane3D> {
 public:
  EIGEN_MAKE_ALIGNED_OPERATOR_NEW;
  VertexPlane();

  bool read(std::istream& is) override;
  bool write(std::ostream& os) const override;

  void setToOriginImpl() override { estimate_ = Plane3D(); }

<<<<<<< HEAD
  void oplusImpl(const VectorX::MapType& update) override {
    estimate_.oplus(update);
  }

  bool setEstimateDataImpl(const number_t* est) override {
=======
  virtual void oplusImpl(const double* update_) {
    Eigen::Map<const Vector3> update(update_);
    _estimate.oplus(update);
  }

  virtual bool setEstimateDataImpl(const double* est) {
>>>>>>> 1b4c73fc
    Eigen::Map<const Vector4> _est(est);
    estimate_.fromVector(_est);
    return true;
  }

<<<<<<< HEAD
  bool getEstimateData(number_t* est) const override {
=======
  virtual bool getEstimateData(double* est) const {
>>>>>>> 1b4c73fc
    Eigen::Map<Vector4> _est(est);
    _est = estimate_.toVector();
    return true;
  }

  int estimateDimension() const override { return 4; }

  Vector3 color;
};

#ifdef G2O_HAVE_OPENGL
class VertexPlaneDrawAction : public DrawAction {
 public:
  VertexPlaneDrawAction();
  bool operator()(HyperGraph::HyperGraphElement& element,
                  const std::shared_ptr<HyperGraphElementAction::Parameters>&
                      params_) override;

 protected:
  bool refreshPropertyPtrs(
      const std::shared_ptr<HyperGraphElementAction::Parameters>& params_)
      override;
  std::shared_ptr<FloatProperty> planeWidth_, planeHeight_;
};
#endif

}  // namespace g2o
#endif<|MERGE_RESOLUTION|>--- conflicted
+++ resolved
@@ -45,30 +45,17 @@
 
   void setToOriginImpl() override { estimate_ = Plane3D(); }
 
-<<<<<<< HEAD
   void oplusImpl(const VectorX::MapType& update) override {
     estimate_.oplus(update);
   }
 
-  bool setEstimateDataImpl(const number_t* est) override {
-=======
-  virtual void oplusImpl(const double* update_) {
-    Eigen::Map<const Vector3> update(update_);
-    _estimate.oplus(update);
-  }
-
-  virtual bool setEstimateDataImpl(const double* est) {
->>>>>>> 1b4c73fc
+  bool setEstimateDataImpl(const double* est) override {
     Eigen::Map<const Vector4> _est(est);
     estimate_.fromVector(_est);
     return true;
   }
 
-<<<<<<< HEAD
-  bool getEstimateData(number_t* est) const override {
-=======
-  virtual bool getEstimateData(double* est) const {
->>>>>>> 1b4c73fc
+  bool getEstimateData(double* est) const override {
     Eigen::Map<Vector4> _est(est);
     _est = estimate_.toVector();
     return true;
