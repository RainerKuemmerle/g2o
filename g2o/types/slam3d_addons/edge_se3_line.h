--- conflicted
+++ resolved
@@ -54,21 +54,13 @@
 
   void setMeasurement(const Line3D& m) override { measurement_ = Line3D(m); }
 
-<<<<<<< HEAD
-  bool setMeasurementData(const number_t* d) override {
-=======
-  virtual bool setMeasurementData(const double* d) {
->>>>>>> 1b4c73fc
+  bool setMeasurementData(const double* d) override {
     Eigen::Map<const Vector6> v(d);
     measurement_ = Line3D(v);
     return true;
   }
 
-<<<<<<< HEAD
-  bool getMeasurementData(number_t* d) const override {
-=======
-  virtual bool getMeasurementData(double* d) const {
->>>>>>> 1b4c73fc
+  bool getMeasurementData(double* d) const override {
     Eigen::Map<Vector6> v(d);
     v = measurement_;
     return true;
