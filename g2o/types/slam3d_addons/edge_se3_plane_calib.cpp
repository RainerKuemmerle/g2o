// g2o - General Graph Optimization
// Copyright (C) 2011 R. Kuemmerle, G. Grisetti, W. Burgard
// All rights reserved.
//
// Redistribution and use in source and binary forms, with or without
// modification, are permitted provided that the following conditions are
// met:
//
// * Redistributions of source code must retain the above copyright notice,
//   this list of conditions and the following disclaimer.
// * Redistributions in binary form must reproduce the above copyright
//   notice, this list of conditions and the following disclaimer in the
//   documentation and/or other materials provided with the distribution.
//
// THIS SOFTWARE IS PROVIDED BY THE COPYRIGHT HOLDERS AND CONTRIBUTORS "AS
// IS" AND ANY EXPRESS OR IMPLIED WARRANTIES, INCLUDING, BUT NOT LIMITED
// TO, THE IMPLIED WARRANTIES OF MERCHANTABILITY AND FITNESS FOR A
// PARTICULAR PURPOSE ARE DISCLAIMED. IN NO EVENT SHALL THE COPYRIGHT
// HOLDER OR CONTRIBUTORS BE LIABLE FOR ANY DIRECT, INDIRECT, INCIDENTAL,
// SPECIAL, EXEMPLARY, OR CONSEQUENTIAL DAMAGES (INCLUDING, BUT NOT LIMITED
// TO, PROCUREMENT OF SUBSTITUTE GOODS OR SERVICES; LOSS OF USE, DATA, OR
// PROFITS; OR BUSINESS INTERRUPTION) HOWEVER CAUSED AND ON ANY THEORY OF
// LIABILITY, WHETHER IN CONTRACT, STRICT LIABILITY, OR TORT (INCLUDING
// NEGLIGENCE OR OTHERWISE) ARISING IN ANY WAY OUT OF THE USE OF THIS
// SOFTWARE, EVEN IF ADVISED OF THE POSSIBILITY OF SUCH DAMAGE.

#include "edge_se3_plane_calib.h"

#include <iostream>

#include "g2o/stuff/opengl_wrapper.h"

namespace g2o {

EdgeSE3PlaneSensorCalib::EdgeSE3PlaneSensorCalib()
    : color(cst(0.1), cst(0.1), cst(0.1)) {
  resize(3);
}

bool EdgeSE3PlaneSensorCalib::read(std::istream& is) {
  Vector4 v;
  bool state = internal::readVector(is, v);
  setMeasurement(Plane3D(v));
  state &= internal::readVector(is, color);
  state &= readInformationMatrix(is);
  return state;
}

bool EdgeSE3PlaneSensorCalib::write(std::ostream& os) const {
  internal::writeVector(os, measurement().toVector());
  internal::writeVector(os, color);
  return writeInformationMatrix(os);
}

#ifdef G2O_HAVE_OPENGL
EdgeSE3PlaneSensorCalibDrawAction::EdgeSE3PlaneSensorCalibDrawAction()
    : DrawAction(typeid(EdgeSE3PlaneSensorCalib).name()),
      planeWidth_(nullptr),
      planeHeight_(nullptr) {}

bool EdgeSE3PlaneSensorCalibDrawAction::refreshPropertyPtrs(
    const std::shared_ptr<HyperGraphElementAction::Parameters>& params_) {
  if (!DrawAction::refreshPropertyPtrs(params_)) return false;
  if (previousParams_) {
    planeWidth_ = previousParams_->makeProperty<FloatProperty>(
        typeName_ + "::PLANE_WIDTH", 0.5F);
    planeHeight_ = previousParams_->makeProperty<FloatProperty>(
        typeName_ + "::PLANE_HEIGHT", 0.5F);
  } else {
    planeWidth_ = nullptr;
    planeHeight_ = nullptr;
  }
  return true;
}

bool EdgeSE3PlaneSensorCalibDrawAction::operator()(
    HyperGraph::HyperGraphElement& element,
    const std::shared_ptr<HyperGraphElementAction::Parameters>& params_) {
  if (typeid(element).name() != typeName_) return false;

  refreshPropertyPtrs(params_);
  if (!previousParams_) return true;

  if (show_ && !show_->value()) return true;

  auto* that = dynamic_cast<EdgeSE3PlaneSensorCalib*>(&element);

  if (!that) return true;

  const VertexSE3* robot =
      dynamic_cast<const VertexSE3*>(that->vertex(0).get());
  const VertexSE3* sensor =
      dynamic_cast<const VertexSE3*>(that->vertex(2).get());
  if (!robot || !sensor) return false;

<<<<<<< HEAD
  if (planeWidth_ && planeHeight_) {
    number_t d = that->measurement().distance();
    number_t azimuth = Plane3D::azimuth(that->measurement().normal());
    number_t elevation = Plane3D::elevation(that->measurement().normal());
=======
  if (_planeWidth && _planeHeight) {
    double d = that->measurement().distance();
    double azimuth = Plane3D::azimuth(that->measurement().normal());
    double elevation = Plane3D::elevation(that->measurement().normal());
>>>>>>> 1b4c73fc

    glColor3f(static_cast<float>(that->color(0)),
              static_cast<float>(that->color(1)),
              static_cast<float>(that->color(2)));
    glPushMatrix();
    Isometry3 robotAndSensor = robot->estimate() * sensor->estimate();
    glMultMatrixd(robotAndSensor.matrix().cast<double>().eval().data());

    glRotatef(static_cast<float>(RAD2DEG(azimuth)), 0.F, 0.F, 1.F);
    glRotatef(static_cast<float>(RAD2DEG(elevation)), 0.F, -1.F, 0.F);
    glTranslatef(static_cast<float>(d), 0.F, 0.F);

    float planeWidth = planeWidth_->value();
    float planeHeight = planeHeight_->value();
    glBegin(GL_QUADS);
    glNormal3f(-1, 0, 0);
    glVertex3f(0, -planeWidth, -planeHeight);
    glVertex3f(0, planeWidth, -planeHeight);
    glVertex3f(0, planeWidth, planeHeight);
    glVertex3f(0, -planeWidth, planeHeight);
    glEnd();
    glPopMatrix();
  }

  return true;
}
#endif

}  // namespace g2o<|MERGE_RESOLUTION|>--- conflicted
+++ resolved
@@ -93,17 +93,10 @@
       dynamic_cast<const VertexSE3*>(that->vertex(2).get());
   if (!robot || !sensor) return false;
 
-<<<<<<< HEAD
   if (planeWidth_ && planeHeight_) {
-    number_t d = that->measurement().distance();
-    number_t azimuth = Plane3D::azimuth(that->measurement().normal());
-    number_t elevation = Plane3D::elevation(that->measurement().normal());
-=======
-  if (_planeWidth && _planeHeight) {
     double d = that->measurement().distance();
     double azimuth = Plane3D::azimuth(that->measurement().normal());
     double elevation = Plane3D::elevation(that->measurement().normal());
->>>>>>> 1b4c73fc
 
     glColor3f(static_cast<float>(that->color(0)),
               static_cast<float>(that->color(1)),
