--- conflicted
+++ resolved
@@ -72,18 +72,11 @@
 
   void setToOriginImpl() override { estimate_ = Sim3(); }
 
-<<<<<<< HEAD
   void oplusImpl(const VectorX::MapType& update) override {
     if (_fix_scale) {
       auto& update_non_const = const_cast<VectorX::MapType&>(update);
       update_non_const[6] = 0;
     }
-=======
-  virtual void oplusImpl(const double* update_) {
-    Eigen::Map<Vector7> update(const_cast<double*>(update_));
-
-    if (_fix_scale) update[6] = 0;
->>>>>>> 1b4c73fc
 
     Sim3 s(update);
     setEstimate(s * estimate());
@@ -129,13 +122,8 @@
     error_ = err.log();
   }
 
-<<<<<<< HEAD
-  number_t initialEstimatePossible(const OptimizableGraph::VertexSet&,
-                                   OptimizableGraph::Vertex*) override {
-=======
-  virtual double initialEstimatePossible(const OptimizableGraph::VertexSet&,
-                                         OptimizableGraph::Vertex*) {
->>>>>>> 1b4c73fc
+  double initialEstimatePossible(const OptimizableGraph::VertexSet&,
+                                 OptimizableGraph::Vertex*) override {
     return 1.;
   }
   void initialEstimate(const OptimizableGraph::VertexSet& from,
