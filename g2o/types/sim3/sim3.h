// g2o - General Graph Optimization
// Copyright (C) 2011 H. Strasdat
// All rights reserved.
//
// Redistribution and use in source and binary forms, with or without
// modification, are permitted provided that the following conditions are
// met:
//
// * Redistributions of source code must retain the above copyright notice,
//   this list of conditions and the following disclaimer.
// * Redistributions in binary form must reproduce the above copyright
//   notice, this list of conditions and the following disclaimer in the
//   documentation and/or other materials provided with the distribution.
//
// THIS SOFTWARE IS PROVIDED BY THE COPYRIGHT HOLDERS AND CONTRIBUTORS "AS
// IS" AND ANY EXPRESS OR IMPLIED WARRANTIES, INCLUDING, BUT NOT LIMITED
// TO, THE IMPLIED WARRANTIES OF MERCHANTABILITY AND FITNESS FOR A
// PARTICULAR PURPOSE ARE DISCLAIMED. IN NO EVENT SHALL THE COPYRIGHT
// HOLDER OR CONTRIBUTORS BE LIABLE FOR ANY DIRECT, INDIRECT, INCIDENTAL,
// SPECIAL, EXEMPLARY, OR CONSEQUENTIAL DAMAGES (INCLUDING, BUT NOT LIMITED
// TO, PROCUREMENT OF SUBSTITUTE GOODS OR SERVICES; LOSS OF USE, DATA, OR
// PROFITS; OR BUSINESS INTERRUPTION) HOWEVER CAUSED AND ON ANY THEORY OF
// LIABILITY, WHETHER IN CONTRACT, STRICT LIABILITY, OR TORT (INCLUDING
// NEGLIGENCE OR OTHERWISE) ARISING IN ANY WAY OUT OF THE USE OF THIS
// SOFTWARE, EVEN IF ADVISED OF THE POSSIBILITY OF SUCH DAMAGE.

#ifndef G2O_SIM_3
#define G2O_SIM_3

#include <Eigen/Geometry>
#include <cassert>
#include <utility>

#include "g2o/stuff/misc.h"
#include "g2o/types/slam3d/se3_ops.h"

namespace g2o {
struct Sim3 {
  EIGEN_MAKE_ALIGNED_OPERATOR_NEW

 protected:
<<<<<<< HEAD
  Quaternion r_;
  Vector3 t_;
  number_t s_;
=======
  Quaternion r;
  Vector3 t;
  double s;
>>>>>>> 1b4c73fc

 public:
  Sim3() {
    r_.setIdentity();
    t_.fill(0.);
    s_ = 1.;
  }

<<<<<<< HEAD
  Sim3(Quaternion r, Vector3 t, number_t s)
      : r_(std::move(r)), t_(std::move(t)), s_(s) {
    normalizeRotation();
  }

  Sim3(const Matrix3& R, Vector3 t, number_t s)
      : r_(Quaternion(R)), t_(std::move(t)), s_(s) {
=======
  Sim3(const Quaternion& r, const Vector3& t, double s) : r(r), t(t), s(s) {
    normalizeRotation();
  }

  Sim3(const Matrix3& R, const Vector3& t, double s)
      : r(Quaternion(R)), t(t), s(s) {
>>>>>>> 1b4c73fc
    normalizeRotation();
  }

  explicit Sim3(const Vector7& update) {
    Vector3 omega;
    for (int i = 0; i < 3; i++) omega[i] = update[i];

    Vector3 upsilon;
    for (int i = 0; i < 3; i++) upsilon[i] = update[i + 3];

    double sigma = update[6];
    double theta = omega.norm();
    Matrix3 Omega = skew(omega);
    s_ = std::exp(sigma);
    Matrix3 Omega2 = Omega * Omega;
    Matrix3 I;
    I.setIdentity();
    Matrix3 R;

<<<<<<< HEAD
    number_t eps = cst(0.00001);
    number_t A;
    number_t B;
    number_t C;
=======
    double eps = cst(0.00001);
    double A, B, C;
>>>>>>> 1b4c73fc
    if (fabs(sigma) < eps) {
      C = 1;
      if (theta < eps) {
        A = cst(1. / 2.);
        B = cst(1. / 6.);
        R = (I + Omega +
             Omega * Omega /
                 2);  // R=I+(1-cos(theta))*a^a^+sin(theta)*a^~=(omit
                      // O(theta^3))=I+theta^2/2*a^a^+theta*a^
      } else {
        double theta2 = theta * theta;
        A = (1 - std::cos(theta)) / (theta2);
        B = (theta - std::sin(theta)) / (theta2 * theta);
        R = I + std::sin(theta) / theta * Omega +
            (1 - std::cos(theta)) / (theta * theta) * Omega2;
      }
    } else {
      C = (s_ - 1) / sigma;
      if (theta < eps) {
<<<<<<< HEAD
        number_t sigma2 = sigma * sigma;
        A = ((sigma - 1) * s_ + 1) / sigma2;
        B = ((cst(0.5) * sigma2 - sigma + 1) * s_ - 1) /
            (sigma2 *
             sigma);  // B=[C-((s*cos(theta)-1)*sigma+s*sin(theta)*theta)/(sigma^2+theta^2)]/theta^2~=(omit
                      // O(theta^2))=
=======
        double sigma2 = sigma * sigma;
        A = ((sigma - 1) * s + 1) / sigma2;
        B = ((cst(0.5) * sigma2 - sigma + 1) * s - 1) /
            (sigma2 * sigma);  // B=[C-((s*cos(theta)-1)*sigma+s*sin(theta)*theta)/(sigma^2+theta^2)]/theta^2~=(omit
                               // O(theta^2))=
>>>>>>> 1b4c73fc
        //(1/2*s*sigma-s)/(sigma^2)+[C-(s-1)*sigma/(sigma^2+theta^2)]/theta^2~=(0.5*sigma^2*s-s*sigma)/sigma^3+[s-1]/sigma^3=[s*(0.5*sigma^2-sigma+1)-1]/sigma^3
        R = (I + Omega +
             Omega2 /
                 2);  // R=I+(1-cos(theta))*a^a^+sin(theta)*a^~=I+theta^2/2*a^a^+theta*a^
      } else {
        R = I + std::sin(theta) / theta * Omega +
            (1 - std::cos(theta)) / (theta * theta) * Omega2;
<<<<<<< HEAD
        number_t a = s_ * std::sin(theta);
        number_t b = s_ * std::cos(theta);
        number_t theta2 = theta * theta;
        number_t sigma2 = sigma * sigma;
        number_t c = theta2 + sigma2;
=======
        double a = s * std::sin(theta);
        double b = s * std::cos(theta);
        double theta2 = theta * theta;
        double sigma2 = sigma * sigma;
        double c = theta2 + sigma2;
>>>>>>> 1b4c73fc
        A = (a * sigma + (1 - b) * theta) / (theta * c);
        B = (C - ((b - 1) * sigma + a * theta) / (c)) * 1 / (theta2);
      }
    }
    r_ = Quaternion(R);

    Matrix3 W = A * Omega + B * Omega2 + C * I;
    t_ = W * upsilon;
  }

  Vector3 map(const Vector3& xyz) const { return s_ * (r_ * xyz) + t_; }

  Vector7 log() const {
    Vector7 res;
<<<<<<< HEAD
    number_t sigma = std::log(s_);
=======
    double sigma = std::log(s);
>>>>>>> 1b4c73fc

    Vector3 omega;
    Vector3 upsilon;

<<<<<<< HEAD
    Matrix3 R = r_.toRotationMatrix();
    number_t d = cst(0.5) * (R(0, 0) + R(1, 1) + R(2, 2) - 1);
=======
    Matrix3 R = r.toRotationMatrix();
    double d = cst(0.5) * (R(0, 0) + R(1, 1) + R(2, 2) - 1);
>>>>>>> 1b4c73fc

    Matrix3 Omega;

    double eps = cst(0.00001);
    Matrix3 I = Matrix3::Identity();

<<<<<<< HEAD
    number_t A;
    number_t B;
    number_t C;
=======
    double A, B, C;
>>>>>>> 1b4c73fc
    if (fabs(sigma) < eps) {
      C = 1;
      if (d > 1 - eps) {
        omega = 0.5 * deltaR(R);
        Omega = skew(omega);
        A = cst(1. / 2.);
        B = cst(1. / 6.);
      } else {
        double theta = std::acos(d);
        double theta2 = theta * theta;
        omega = theta / (2 * std::sqrt(1 - d * d)) * deltaR(R);
        Omega = skew(omega);
        A = (1 - std::cos(theta)) / (theta2);
        B = (theta - std::sin(theta)) / (theta2 * theta);
      }
    } else {
      C = (s_ - 1) / sigma;
      if (d > 1 - eps) {
        double sigma2 = sigma * sigma;
        omega = cst(0.5) * deltaR(R);
        Omega = skew(omega);
        A = ((sigma - 1) * s_ + 1) / (sigma2);
        B = ((cst(0.5) * sigma2 - sigma + 1) * s_ - 1) /
            (sigma2 *
             sigma);  // B=[C-((s*cos(theta)-1)*sigma+s*sin(theta)*theta)/(sigma^2+theta^2)]/theta^2
        // use
        // limit(theta->0)(B)=limit(theta->0){[(sigma2+theta2)*(s*sigma*sin(theta)-s*sin(theta)-s*theta*cos(theta))+(s*cos(theta)*sigma-sigma+s*sin(theta)*theta)*2*theta]/(2*theta)}=
        //=limit(theta->0)(s*sigma-s)*sin(theta)/(2*(sigma2+theta2)*theta)+limit(theta->0)[-s*cos(theta)/(2*(sigma2+theta2))+(s*cos(theta)*sigma-sigma+s*sin(theta)*theta)/(sigma2+theta2)^2]=
        //=limit(theta->0)(s*sigma-s)*cos(theta)/(2*(sigma2+3*theta2))+-s/(2*sigma2)+(s-1)/sigma^3=
        //=(s*sigma-s)/2/sigma2-s/2/sigma2+(s-1)/sigma^3=[(0.5*sigma2-sigma+1)*s-1]/sigma^3
      } else {
        double theta = std::acos(d);
        omega = theta / (2 * std::sqrt(1 - d * d)) * deltaR(R);
        Omega = skew(omega);
<<<<<<< HEAD
        number_t theta2 = theta * theta;
        number_t a = s_ * std::sin(theta);
        number_t b = s_ * std::cos(theta);
        number_t c = theta2 + sigma * sigma;
=======
        double theta2 = theta * theta;
        double a = s * std::sin(theta);
        double b = s * std::cos(theta);
        double c = theta2 + sigma * sigma;
>>>>>>> 1b4c73fc
        A = (a * sigma + (1 - b) * theta) / (theta * c);
        B = (C - ((b - 1) * sigma + a * theta) / (c)) * 1 / (theta2);
      }
    }

    Matrix3 W = A * Omega + B * Omega * Omega + C * I;

    upsilon = W.lu().solve(t_);

    for (int i = 0; i < 3; i++) res[i] = omega[i];

    for (int i = 0; i < 3; i++) res[i + 3] = upsilon[i];

    res[6] = sigma;

    return res;
  }

  Sim3 inverse() const {
    return Sim3(r_.conjugate(), r_.conjugate() * ((-1 / s_) * t_), 1 / s_);
  }

  double operator[](int i) const {
    assert(i < 8);
    if (i < 4) {
      return r_.coeffs()[i];
    }
    if (i < 7) {
      return t_[i - 4];
    }
    return s_;
  }

  double& operator[](int i) {
    assert(i < 8);
    if (i < 4) {
      return r_.coeffs()[i];
    }
    if (i < 7) {
      return t_[i - 4];
    }
    return s_;
  }

  Sim3 operator*(const Sim3& other) const {
    Sim3 ret;
    ret.r_ = r_ * other.r_;
    ret.t_ = s_ * (r_ * other.t_) + t_;
    ret.s_ = s_ * other.s_;
    return ret;
  }

  Sim3& operator*=(const Sim3& other) {
    Sim3 ret = (*this) * other;
    *this = ret;
    return *this;
  }
  void normalizeRotation() {
    if (r_.w() < 0) {
      r_.coeffs() *= -1;
    }
    r_.normalize();
  }
  inline const Vector3& translation() const { return t_; }

  inline Vector3& translation() { return t_; }

  inline const Quaternion& rotation() const { return r_; }

  inline Quaternion& rotation() { return r_; }

<<<<<<< HEAD
  inline const number_t& scale() const { return s_; }

  inline number_t& scale() { return s_; }
=======
  inline const double& scale() const { return s; }

  inline double& scale() { return s; }
>>>>>>> 1b4c73fc
};

inline std::ostream& operator<<(std::ostream& out_str, const Sim3& sim3) {
  out_str << sim3.rotation().coeffs() << std::endl;
  out_str << sim3.translation() << std::endl;
  out_str << sim3.scale() << std::endl;

  return out_str;
}

}  // namespace g2o

#endif<|MERGE_RESOLUTION|>--- conflicted
+++ resolved
@@ -39,15 +39,9 @@
   EIGEN_MAKE_ALIGNED_OPERATOR_NEW
 
  protected:
-<<<<<<< HEAD
   Quaternion r_;
   Vector3 t_;
-  number_t s_;
-=======
-  Quaternion r;
-  Vector3 t;
-  double s;
->>>>>>> 1b4c73fc
+  double s_;
 
  public:
   Sim3() {
@@ -56,22 +50,13 @@
     s_ = 1.;
   }
 
-<<<<<<< HEAD
-  Sim3(Quaternion r, Vector3 t, number_t s)
+  Sim3(Quaternion r, Vector3 t, double s)
       : r_(std::move(r)), t_(std::move(t)), s_(s) {
     normalizeRotation();
   }
 
-  Sim3(const Matrix3& R, Vector3 t, number_t s)
+  Sim3(const Matrix3& R, Vector3 t, double s)
       : r_(Quaternion(R)), t_(std::move(t)), s_(s) {
-=======
-  Sim3(const Quaternion& r, const Vector3& t, double s) : r(r), t(t), s(s) {
-    normalizeRotation();
-  }
-
-  Sim3(const Matrix3& R, const Vector3& t, double s)
-      : r(Quaternion(R)), t(t), s(s) {
->>>>>>> 1b4c73fc
     normalizeRotation();
   }
 
@@ -91,15 +76,10 @@
     I.setIdentity();
     Matrix3 R;
 
-<<<<<<< HEAD
-    number_t eps = cst(0.00001);
-    number_t A;
-    number_t B;
-    number_t C;
-=======
     double eps = cst(0.00001);
-    double A, B, C;
->>>>>>> 1b4c73fc
+    double A;
+    double B;
+    double C;
     if (fabs(sigma) < eps) {
       C = 1;
       if (theta < eps) {
@@ -119,20 +99,12 @@
     } else {
       C = (s_ - 1) / sigma;
       if (theta < eps) {
-<<<<<<< HEAD
-        number_t sigma2 = sigma * sigma;
+        double sigma2 = sigma * sigma;
         A = ((sigma - 1) * s_ + 1) / sigma2;
         B = ((cst(0.5) * sigma2 - sigma + 1) * s_ - 1) /
             (sigma2 *
              sigma);  // B=[C-((s*cos(theta)-1)*sigma+s*sin(theta)*theta)/(sigma^2+theta^2)]/theta^2~=(omit
                       // O(theta^2))=
-=======
-        double sigma2 = sigma * sigma;
-        A = ((sigma - 1) * s + 1) / sigma2;
-        B = ((cst(0.5) * sigma2 - sigma + 1) * s - 1) /
-            (sigma2 * sigma);  // B=[C-((s*cos(theta)-1)*sigma+s*sin(theta)*theta)/(sigma^2+theta^2)]/theta^2~=(omit
-                               // O(theta^2))=
->>>>>>> 1b4c73fc
         //(1/2*s*sigma-s)/(sigma^2)+[C-(s-1)*sigma/(sigma^2+theta^2)]/theta^2~=(0.5*sigma^2*s-s*sigma)/sigma^3+[s-1]/sigma^3=[s*(0.5*sigma^2-sigma+1)-1]/sigma^3
         R = (I + Omega +
              Omega2 /
@@ -140,19 +112,11 @@
       } else {
         R = I + std::sin(theta) / theta * Omega +
             (1 - std::cos(theta)) / (theta * theta) * Omega2;
-<<<<<<< HEAD
-        number_t a = s_ * std::sin(theta);
-        number_t b = s_ * std::cos(theta);
-        number_t theta2 = theta * theta;
-        number_t sigma2 = sigma * sigma;
-        number_t c = theta2 + sigma2;
-=======
-        double a = s * std::sin(theta);
-        double b = s * std::cos(theta);
+        double a = s_ * std::sin(theta);
+        double b = s_ * std::cos(theta);
         double theta2 = theta * theta;
         double sigma2 = sigma * sigma;
         double c = theta2 + sigma2;
->>>>>>> 1b4c73fc
         A = (a * sigma + (1 - b) * theta) / (theta * c);
         B = (C - ((b - 1) * sigma + a * theta) / (c)) * 1 / (theta2);
       }
@@ -167,35 +131,22 @@
 
   Vector7 log() const {
     Vector7 res;
-<<<<<<< HEAD
-    number_t sigma = std::log(s_);
-=======
-    double sigma = std::log(s);
->>>>>>> 1b4c73fc
+    double sigma = std::log(s_);
 
     Vector3 omega;
     Vector3 upsilon;
 
-<<<<<<< HEAD
     Matrix3 R = r_.toRotationMatrix();
-    number_t d = cst(0.5) * (R(0, 0) + R(1, 1) + R(2, 2) - 1);
-=======
-    Matrix3 R = r.toRotationMatrix();
     double d = cst(0.5) * (R(0, 0) + R(1, 1) + R(2, 2) - 1);
->>>>>>> 1b4c73fc
 
     Matrix3 Omega;
 
     double eps = cst(0.00001);
     Matrix3 I = Matrix3::Identity();
 
-<<<<<<< HEAD
-    number_t A;
-    number_t B;
-    number_t C;
-=======
-    double A, B, C;
->>>>>>> 1b4c73fc
+    double A;
+    double B;
+    double C;
     if (fabs(sigma) < eps) {
       C = 1;
       if (d > 1 - eps) {
@@ -230,17 +181,10 @@
         double theta = std::acos(d);
         omega = theta / (2 * std::sqrt(1 - d * d)) * deltaR(R);
         Omega = skew(omega);
-<<<<<<< HEAD
-        number_t theta2 = theta * theta;
-        number_t a = s_ * std::sin(theta);
-        number_t b = s_ * std::cos(theta);
-        number_t c = theta2 + sigma * sigma;
-=======
-        double theta2 = theta * theta;
-        double a = s * std::sin(theta);
-        double b = s * std::cos(theta);
+        double theta2 = theta * theta;
+        double a = s_ * std::sin(theta);
+        double b = s_ * std::cos(theta);
         double c = theta2 + sigma * sigma;
->>>>>>> 1b4c73fc
         A = (a * sigma + (1 - b) * theta) / (theta * c);
         B = (C - ((b - 1) * sigma + a * theta) / (c)) * 1 / (theta2);
       }
@@ -312,15 +256,9 @@
 
   inline Quaternion& rotation() { return r_; }
 
-<<<<<<< HEAD
-  inline const number_t& scale() const { return s_; }
-
-  inline number_t& scale() { return s_; }
-=======
-  inline const double& scale() const { return s; }
-
-  inline double& scale() { return s; }
->>>>>>> 1b4c73fc
+  inline const double& scale() const { return s_; }
+
+  inline double& scale() { return s_; }
 };
 
 inline std::ostream& operator<<(std::ostream& out_str, const Sim3& sim3) {
