--- conflicted
+++ resolved
@@ -33,13 +33,9 @@
 namespace g2o {
 
 bool EdgeSE2OdomDifferentialCalib::read(std::istream& is) {
-<<<<<<< HEAD
-  number_t vl;
-  number_t vr;
-  number_t dt;
-=======
-  double vl, vr, dt;
->>>>>>> 1b4c73fc
+  double vl;
+  double vr;
+  double dt;
   is >> vl >> vr >> dt;
   VelocityMeasurement vm(vl, vr, dt);
   setMeasurement(vm);
