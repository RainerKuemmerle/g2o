--- conflicted
+++ resolved
@@ -34,31 +34,17 @@
 
 VelocityMeasurement::VelocityMeasurement() : measurement_(0., 0.) {}
 
-<<<<<<< HEAD
-VelocityMeasurement::VelocityMeasurement(number_t vl, number_t vr, number_t dt)
+VelocityMeasurement::VelocityMeasurement(double vl, double vr, double dt)
     : measurement_(vl, vr), dt_(dt) {}
-=======
-VelocityMeasurement::VelocityMeasurement(double vl, double vr, double dt)
-    : _measurement(vl, vr), _dt(dt) {}
->>>>>>> 1b4c73fc
 
 MotionMeasurement::MotionMeasurement() : measurement_(0., 0., 0.) {}
 
-<<<<<<< HEAD
-MotionMeasurement::MotionMeasurement(number_t x, number_t y, number_t theta,
-                                     number_t dt)
+MotionMeasurement::MotionMeasurement(double x, double y, double theta,
+                                     double dt)
     : measurement_(x, y, theta), dt_(dt) {}
 
-MotionMeasurement::MotionMeasurement(Vector3 m, number_t dt)
+MotionMeasurement::MotionMeasurement(Vector3 m, double dt)
     : measurement_(std::move(m)), dt_(dt) {}
-=======
-MotionMeasurement::MotionMeasurement(double x, double y, double theta,
-                                     double dt)
-    : _measurement(x, y, theta), _dt(dt) {}
-
-MotionMeasurement::MotionMeasurement(const Vector3& m, double dt)
-    : _measurement(m), _dt(dt) {}
->>>>>>> 1b4c73fc
 
 VelocityMeasurement OdomConvert::convertToVelocity(const MotionMeasurement& m) {
   if (fabs(m.theta()) > 1e-7) {
@@ -71,19 +57,9 @@
     const double vr = w + vl;
 
     return VelocityMeasurement(vl, vr, m.dt());
-<<<<<<< HEAD
-=======
-  } else {
-    double vl, vr;
-    if (fabs(m.dt()) > 1e-7)
-      vl = vr = std::hypot(m.x(), m.y()) / m.dt();
-    else
-      vl = vr = 0.;
-    return VelocityMeasurement(vl, vr, m.dt());
->>>>>>> 1b4c73fc
   }
-  number_t vl;
-  number_t vr;
+  double vl;
+  double vr;
   if (fabs(m.dt()) > 1e-7)
     vl = vr = std::hypot(m.x(), m.y()) / m.dt();
   else
@@ -92,15 +68,10 @@
 }
 
 MotionMeasurement OdomConvert::convertToMotion(const VelocityMeasurement& v,
-<<<<<<< HEAD
-                                               number_t l) {
-  number_t x;
-  number_t y;
-  number_t theta;
-=======
                                                double l) {
-  double x, y, theta;
->>>>>>> 1b4c73fc
+  double x;
+  double y;
+  double theta;
   if (fabs(v.vr() - v.vl()) > 1e-7) {
     double R = l * 0.5 * ((v.vl() + v.vr()) / (v.vr() - v.vl()));
     double w = (v.vr() - v.vl()) / l;
