--- conflicted
+++ resolved
@@ -58,19 +58,11 @@
     inverseMeasurement_ = m.inverse();
   }
 
-<<<<<<< HEAD
-  number_t initialEstimatePossible(const OptimizableGraph::VertexSet& from,
+  double initialEstimatePossible(const OptimizableGraph::VertexSet& from,
                                    OptimizableGraph::Vertex* to) override {
     if (from.count(vertices_[2]) == 1  // need the laser offset
         && ((from.count(vertices_[0]) == 1 && to == vertices_[1].get()) ||
             ((from.count(vertices_[1]) == 1 && to == vertices_[0].get())))) {
-=======
-  virtual double initialEstimatePossible(
-      const OptimizableGraph::VertexSet& from, OptimizableGraph::Vertex* to) {
-    if (from.count(_vertices[2]) == 1  // need the laser offset
-        && ((from.count(_vertices[0]) == 1 && to == _vertices[1]) ||
-            ((from.count(_vertices[1]) == 1 && to == _vertices[0])))) {
->>>>>>> 1b4c73fc
       return 1.0;
     }
     return -1.0;
