--- conflicted
+++ resolved
@@ -43,22 +43,14 @@
  public:
   G2O_TYPES_SLAM2D_ADDONS_API EIGEN_MAKE_ALIGNED_OPERATOR_NEW
 
-<<<<<<< HEAD
-      G2O_TYPES_SLAM2D_ADDONS_API number_t
+      G2O_TYPES_SLAM2D_ADDONS_API double
       theta() const {
     return measurement_[0];
   }
-  G2O_TYPES_SLAM2D_ADDONS_API number_t rho() const { return measurement_[1]; }
+  G2O_TYPES_SLAM2D_ADDONS_API double rho() const { return measurement_[1]; }
 
-  G2O_TYPES_SLAM2D_ADDONS_API void setTheta(number_t t) { measurement_[0] = t; }
-  G2O_TYPES_SLAM2D_ADDONS_API void setRho(number_t r) { measurement_[1] = r; }
-=======
-  G2O_TYPES_SLAM2D_ADDONS_API double theta() const { return _measurement[0]; }
-  G2O_TYPES_SLAM2D_ADDONS_API double rho() const { return _measurement[1]; }
-
-  G2O_TYPES_SLAM2D_ADDONS_API void setTheta(double t) { _measurement[0] = t; }
-  G2O_TYPES_SLAM2D_ADDONS_API void setRho(double r) { _measurement[1] = r; }
->>>>>>> 1b4c73fc
+  G2O_TYPES_SLAM2D_ADDONS_API void setTheta(double t) { measurement_[0] = t; }
+  G2O_TYPES_SLAM2D_ADDONS_API void setRho(double r) { measurement_[1] = r; }
 
   G2O_TYPES_SLAM2D_ADDONS_API void computeError() override {
     const VertexSE2* v1 = vertexXnRaw<0>();
@@ -76,23 +68,13 @@
     error_[0] = normalize_theta(error_[0]);
   }
 
-<<<<<<< HEAD
-  G2O_TYPES_SLAM2D_ADDONS_API bool setMeasurementData(
-      const number_t* d) override {
-=======
-  G2O_TYPES_SLAM2D_ADDONS_API virtual bool setMeasurementData(const double* d) {
->>>>>>> 1b4c73fc
+  G2O_TYPES_SLAM2D_ADDONS_API bool setMeasurementData(const double* d) override {
     Eigen::Map<const Vector2> data(d);
     measurement_ = data;
     return true;
   }
 
-<<<<<<< HEAD
-  G2O_TYPES_SLAM2D_ADDONS_API bool getMeasurementData(
-      number_t* d) const override {
-=======
-  G2O_TYPES_SLAM2D_ADDONS_API virtual bool getMeasurementData(double* d) const {
->>>>>>> 1b4c73fc
+  G2O_TYPES_SLAM2D_ADDONS_API bool getMeasurementData(double* d) const override {
     Eigen::Map<Vector2> data(d);
     data = measurement_;
     return true;
