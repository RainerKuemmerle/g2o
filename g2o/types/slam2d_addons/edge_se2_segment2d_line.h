// g2o - General Graph Optimization
// Copyright (C) 2011 R. Kuemmerle, G. Grisetti, W. Burgard
// All rights reserved.
//
// Redistribution and use in source and binary forms, with or without
// modification, are permitted provided that the following conditions are
// met:
//
// * Redistributions of source code must retain the above copyright notice,
//   this list of conditions and the following disclaimer.
// * Redistributions in binary form must reproduce the above copyright
//   notice, this list of conditions and the following disclaimer in the
//   documentation and/or other materials provided with the distribution.
//
// THIS SOFTWARE IS PROVIDED BY THE COPYRIGHT HOLDERS AND CONTRIBUTORS "AS
// IS" AND ANY EXPRESS OR IMPLIED WARRANTIES, INCLUDING, BUT NOT LIMITED
// TO, THE IMPLIED WARRANTIES OF MERCHANTABILITY AND FITNESS FOR A
// PARTICULAR PURPOSE ARE DISCLAIMED. IN NO EVENT SHALL THE COPYRIGHT
// HOLDER OR CONTRIBUTORS BE LIABLE FOR ANY DIRECT, INDIRECT, INCIDENTAL,
// SPECIAL, EXEMPLARY, OR CONSEQUENTIAL DAMAGES (INCLUDING, BUT NOT LIMITED
// TO, PROCUREMENT OF SUBSTITUTE GOODS OR SERVICES; LOSS OF USE, DATA, OR
// PROFITS; OR BUSINESS INTERRUPTION) HOWEVER CAUSED AND ON ANY THEORY OF
// LIABILITY, WHETHER IN CONTRACT, STRICT LIABILITY, OR TORT (INCLUDING
// NEGLIGENCE OR OTHERWISE) ARISING IN ANY WAY OUT OF THE USE OF THIS
// SOFTWARE, EVEN IF ADVISED OF THE POSSIBILITY OF SUCH DAMAGE.

#ifndef G2O_EDGE_SE2_SEGMENT2D_LINE_H
#define G2O_EDGE_SE2_SEGMENT2D_LINE_H

#include <Eigen/Core>

#include "g2o/core/base_binary_edge.h"
#include "g2o/core/eigen_types.h"
#include "g2o/types/slam2d/vertex_se2.h"
#include "g2o_types_slam2d_addons_api.h"
#include "vertex_segment2d.h"

namespace g2o {

class EdgeSE2Segment2DLine
    : public BaseBinaryEdge<2, Vector2, VertexSE2, VertexSegment2D> {
 public:
<<<<<<< HEAD
  G2O_TYPES_SLAM2D_ADDONS_API [[nodiscard]] double theta() const {
    return measurement_[0];
=======
  G2O_TYPES_SLAM2D_ADDONS_API EdgeSE2Segment2DLine();

  G2O_TYPES_SLAM2D_ADDONS_API double theta() const { return _measurement[0]; }
  G2O_TYPES_SLAM2D_ADDONS_API double rho() const { return _measurement[1]; }

  G2O_TYPES_SLAM2D_ADDONS_API void setTheta(double t) { _measurement[0] = t; }
  G2O_TYPES_SLAM2D_ADDONS_API void setRho(double r) { _measurement[1] = r; }

  G2O_TYPES_SLAM2D_ADDONS_API void computeError() {
    const VertexSE2* v1 = static_cast<const VertexSE2*>(_vertices[0]);
    const VertexSegment2D* l2 =
        static_cast<const VertexSegment2D*>(_vertices[1]);
    SE2 iEst = v1->estimate().inverse();
    Vector2 predP1 = iEst * l2->estimateP1();
    Vector2 predP2 = iEst * l2->estimateP2();
    Vector2 dP = predP2 - predP1;
    Vector2 normal(dP.y(), -dP.x());
    normal.normalize();
    Vector2 prediction(std::atan2(normal.y(), normal.x()),
                       predP1.dot(normal) * .5 + predP2.dot(normal) * .5);

    _error = prediction - _measurement;
    _error[0] = normalize_theta(_error[0]);
  }

  G2O_TYPES_SLAM2D_ADDONS_API virtual bool setMeasurementData(const double* d) {
    Eigen::Map<const Vector2> data(d);
    _measurement = data;
    return true;
>>>>>>> a86a23b1
  }
  G2O_TYPES_SLAM2D_ADDONS_API [[nodiscard]] double rho() const {
    return measurement_[1];
  }

  G2O_TYPES_SLAM2D_ADDONS_API void setTheta(double t) { measurement_[0] = t; }
  G2O_TYPES_SLAM2D_ADDONS_API void setRho(double r) { measurement_[1] = r; }

  G2O_TYPES_SLAM2D_ADDONS_API void computeError() override;

<<<<<<< HEAD
  G2O_TYPES_SLAM2D_ADDONS_API bool setMeasurementFromState() override;

  /* #ifndef NUMERIC_JACOBIAN_TWO_D_TYPES */
  /*       virtual void linearizeOplus(); */
  /* #endif */
=======
  G2O_TYPES_SLAM2D_ADDONS_API virtual bool read(std::istream& is);
  G2O_TYPES_SLAM2D_ADDONS_API virtual bool write(std::ostream& os) const;
>>>>>>> a86a23b1
};

}  // namespace g2o

#endif<|MERGE_RESOLUTION|>--- conflicted
+++ resolved
@@ -40,40 +40,8 @@
 class EdgeSE2Segment2DLine
     : public BaseBinaryEdge<2, Vector2, VertexSE2, VertexSegment2D> {
  public:
-<<<<<<< HEAD
   G2O_TYPES_SLAM2D_ADDONS_API [[nodiscard]] double theta() const {
     return measurement_[0];
-=======
-  G2O_TYPES_SLAM2D_ADDONS_API EdgeSE2Segment2DLine();
-
-  G2O_TYPES_SLAM2D_ADDONS_API double theta() const { return _measurement[0]; }
-  G2O_TYPES_SLAM2D_ADDONS_API double rho() const { return _measurement[1]; }
-
-  G2O_TYPES_SLAM2D_ADDONS_API void setTheta(double t) { _measurement[0] = t; }
-  G2O_TYPES_SLAM2D_ADDONS_API void setRho(double r) { _measurement[1] = r; }
-
-  G2O_TYPES_SLAM2D_ADDONS_API void computeError() {
-    const VertexSE2* v1 = static_cast<const VertexSE2*>(_vertices[0]);
-    const VertexSegment2D* l2 =
-        static_cast<const VertexSegment2D*>(_vertices[1]);
-    SE2 iEst = v1->estimate().inverse();
-    Vector2 predP1 = iEst * l2->estimateP1();
-    Vector2 predP2 = iEst * l2->estimateP2();
-    Vector2 dP = predP2 - predP1;
-    Vector2 normal(dP.y(), -dP.x());
-    normal.normalize();
-    Vector2 prediction(std::atan2(normal.y(), normal.x()),
-                       predP1.dot(normal) * .5 + predP2.dot(normal) * .5);
-
-    _error = prediction - _measurement;
-    _error[0] = normalize_theta(_error[0]);
-  }
-
-  G2O_TYPES_SLAM2D_ADDONS_API virtual bool setMeasurementData(const double* d) {
-    Eigen::Map<const Vector2> data(d);
-    _measurement = data;
-    return true;
->>>>>>> a86a23b1
   }
   G2O_TYPES_SLAM2D_ADDONS_API [[nodiscard]] double rho() const {
     return measurement_[1];
@@ -84,16 +52,7 @@
 
   G2O_TYPES_SLAM2D_ADDONS_API void computeError() override;
 
-<<<<<<< HEAD
   G2O_TYPES_SLAM2D_ADDONS_API bool setMeasurementFromState() override;
-
-  /* #ifndef NUMERIC_JACOBIAN_TWO_D_TYPES */
-  /*       virtual void linearizeOplus(); */
-  /* #endif */
-=======
-  G2O_TYPES_SLAM2D_ADDONS_API virtual bool read(std::istream& is);
-  G2O_TYPES_SLAM2D_ADDONS_API virtual bool write(std::ostream& os) const;
->>>>>>> a86a23b1
 };
 
 }  // namespace g2o
