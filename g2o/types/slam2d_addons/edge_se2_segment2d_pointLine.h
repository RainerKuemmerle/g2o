// g2o - General Graph Optimization
// Copyright (C) 2011 R. Kuemmerle, G. Grisetti, W. Burgard
// All rights reserved.
//
// Redistribution and use in source and binary forms, with or without
// modification, are permitted provided that the following conditions are
// met:
//
// * Redistributions of source code must retain the above copyright notice,
//   this list of conditions and the following disclaimer.
// * Redistributions in binary form must reproduce the above copyright
//   notice, this list of conditions and the following disclaimer in the
//   documentation and/or other materials provided with the distribution.
//
// THIS SOFTWARE IS PROVIDED BY THE COPYRIGHT HOLDERS AND CONTRIBUTORS "AS
// IS" AND ANY EXPRESS OR IMPLIED WARRANTIES, INCLUDING, BUT NOT LIMITED
// TO, THE IMPLIED WARRANTIES OF MERCHANTABILITY AND FITNESS FOR A
// PARTICULAR PURPOSE ARE DISCLAIMED. IN NO EVENT SHALL THE COPYRIGHT
// HOLDER OR CONTRIBUTORS BE LIABLE FOR ANY DIRECT, INDIRECT, INCIDENTAL,
// SPECIAL, EXEMPLARY, OR CONSEQUENTIAL DAMAGES (INCLUDING, BUT NOT LIMITED
// TO, PROCUREMENT OF SUBSTITUTE GOODS OR SERVICES; LOSS OF USE, DATA, OR
// PROFITS; OR BUSINESS INTERRUPTION) HOWEVER CAUSED AND ON ANY THEORY OF
// LIABILITY, WHETHER IN CONTRACT, STRICT LIABILITY, OR TORT (INCLUDING
// NEGLIGENCE OR OTHERWISE) ARISING IN ANY WAY OUT OF THE USE OF THIS
// SOFTWARE, EVEN IF ADVISED OF THE POSSIBILITY OF SUCH DAMAGE.

#ifndef G2O_EDGE_SE2_SEGMENT2D_POINTLINE_H
#define G2O_EDGE_SE2_SEGMENT2D_POINTLINE_H

#include "g2o/config.h"
#include "g2o/core/base_binary_edge.h"
#include "g2o/types/slam2d/vertex_se2.h"
#include "g2o_types_slam2d_addons_api.h"
#include "vertex_segment2d.h"

namespace g2o {

class G2O_TYPES_SLAM2D_ADDONS_API EdgeSE2Segment2DPointLine
    : public BaseBinaryEdge<3, Vector3, VertexSE2, VertexSegment2D> {
 public:
  EIGEN_MAKE_ALIGNED_OPERATOR_NEW
<<<<<<< HEAD
  number_t theta() const { return measurement_[2]; }
=======
  EdgeSE2Segment2DPointLine();

  double theta() const { return _measurement[2]; }
>>>>>>> 1b4c73fc
  Vector2 point() const {
    Eigen::Map<const Vector2> p(measurement_.data());
    return p;
  }

<<<<<<< HEAD
  void setTheta(number_t t) { measurement_[2] = t; }
=======
  void setTheta(double t) { _measurement[2] = t; }
>>>>>>> 1b4c73fc
  void setPoint(const Vector2& p_) {
    Eigen::Map<Vector2> p(measurement_.data());
    p = p_;
  }

  int pointNum() const { return pointNum_; }
  void setPointNum(int pn) { pointNum_ = pn; }

  void computeError() override {
    const VertexSE2* v1 = vertexXnRaw<0>();
    const VertexSegment2D* l2 = vertexXnRaw<1>();
    SE2 iEst = v1->estimate().inverse();
    Vector2 predP1 = iEst * l2->estimateP1();
    Vector2 predP2 = iEst * l2->estimateP2();
    Vector2 dP = predP2 - predP1;
    Vector2 normal(dP.y(), -dP.x());
    normal.normalize();
    Vector3 prediction;
    prediction[2] = std::atan2(normal.y(), normal.x());
    Eigen::Map<Vector2> pt(prediction.data());
    pt = (pointNum_ == 0) ? predP1 : predP2;
    error_ = prediction - measurement_;
    error_[2] = normalize_theta(error_[2]);
  }

<<<<<<< HEAD
  bool setMeasurementData(const number_t* d) override {
=======
  virtual bool setMeasurementData(const double* d) {
>>>>>>> 1b4c73fc
    Eigen::Map<const Vector3> data(d);
    measurement_ = data;
    return true;
  }

<<<<<<< HEAD
  bool getMeasurementData(number_t* d) const override {
=======
  virtual bool getMeasurementData(double* d) const {
>>>>>>> 1b4c73fc
    Eigen::Map<Vector3> data(d);
    data = measurement_;
    return true;
  }

  int measurementDimension() const override { return 3; }

  bool setMeasurementFromState() override {
    const VertexSE2* v1 = vertexXnRaw<0>();
    const VertexSegment2D* l2 = vertexXnRaw<1>();
    SE2 iEst = v1->estimate().inverse();
    Vector2 predP1 = iEst * l2->estimateP1();
    Vector2 predP2 = iEst * l2->estimateP2();
    Vector2 dP = predP2 - predP1;
    Vector2 normal(dP.y(), -dP.x());
    normal.normalize();
    Vector3 prediction;
    prediction[2] = std::atan2(normal.y(), normal.x());
    Eigen::Map<Vector2> pt(prediction.data());
    pt = (pointNum_ == 0) ? predP1 : predP2;
    setMeasurement(prediction);
    return true;
  }

  bool read(std::istream& is) override;
  bool write(std::ostream& os) const override;

 protected:
  int pointNum_ = 0;

  /* #ifndef NUMERIC_JACOBIAN_TWO_D_TYPES */
  /*       virtual void linearizeOplus(); */
  /* #endif */
};

}  // namespace g2o

#endif<|MERGE_RESOLUTION|>--- conflicted
+++ resolved
@@ -39,23 +39,13 @@
     : public BaseBinaryEdge<3, Vector3, VertexSE2, VertexSegment2D> {
  public:
   EIGEN_MAKE_ALIGNED_OPERATOR_NEW
-<<<<<<< HEAD
-  number_t theta() const { return measurement_[2]; }
-=======
-  EdgeSE2Segment2DPointLine();
-
-  double theta() const { return _measurement[2]; }
->>>>>>> 1b4c73fc
+  double theta() const { return measurement_[2]; }
   Vector2 point() const {
     Eigen::Map<const Vector2> p(measurement_.data());
     return p;
   }
 
-<<<<<<< HEAD
-  void setTheta(number_t t) { measurement_[2] = t; }
-=======
-  void setTheta(double t) { _measurement[2] = t; }
->>>>>>> 1b4c73fc
+  void setTheta(double t) { measurement_[2] = t; }
   void setPoint(const Vector2& p_) {
     Eigen::Map<Vector2> p(measurement_.data());
     p = p_;
@@ -81,21 +71,13 @@
     error_[2] = normalize_theta(error_[2]);
   }
 
-<<<<<<< HEAD
-  bool setMeasurementData(const number_t* d) override {
-=======
-  virtual bool setMeasurementData(const double* d) {
->>>>>>> 1b4c73fc
+  bool setMeasurementData(const double* d) override {
     Eigen::Map<const Vector3> data(d);
     measurement_ = data;
     return true;
   }
 
-<<<<<<< HEAD
-  bool getMeasurementData(number_t* d) const override {
-=======
-  virtual bool getMeasurementData(double* d) const {
->>>>>>> 1b4c73fc
+  bool getMeasurementData(double* d) const override {
     Eigen::Map<Vector3> data(d);
     data = measurement_;
     return true;
