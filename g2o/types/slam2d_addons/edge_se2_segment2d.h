// g2o - General Graph Optimization
// Copyright (C) 2011 R. Kuemmerle, G. Grisetti, W. Burgard
// All rights reserved.
//
// Redistribution and use in source and binary forms, with or without
// modification, are permitted provided that the following conditions are
// met:
//
// * Redistributions of source code must retain the above copyright notice,
//   this list of conditions and the following disclaimer.
// * Redistributions in binary form must reproduce the above copyright
//   notice, this list of conditions and the following disclaimer in the
//   documentation and/or other materials provided with the distribution.
//
// THIS SOFTWARE IS PROVIDED BY THE COPYRIGHT HOLDERS AND CONTRIBUTORS "AS
// IS" AND ANY EXPRESS OR IMPLIED WARRANTIES, INCLUDING, BUT NOT LIMITED
// TO, THE IMPLIED WARRANTIES OF MERCHANTABILITY AND FITNESS FOR A
// PARTICULAR PURPOSE ARE DISCLAIMED. IN NO EVENT SHALL THE COPYRIGHT
// HOLDER OR CONTRIBUTORS BE LIABLE FOR ANY DIRECT, INDIRECT, INCIDENTAL,
// SPECIAL, EXEMPLARY, OR CONSEQUENTIAL DAMAGES (INCLUDING, BUT NOT LIMITED
// TO, PROCUREMENT OF SUBSTITUTE GOODS OR SERVICES; LOSS OF USE, DATA, OR
// PROFITS; OR BUSINESS INTERRUPTION) HOWEVER CAUSED AND ON ANY THEORY OF
// LIABILITY, WHETHER IN CONTRACT, STRICT LIABILITY, OR TORT (INCLUDING
// NEGLIGENCE OR OTHERWISE) ARISING IN ANY WAY OUT OF THE USE OF THIS
// SOFTWARE, EVEN IF ADVISED OF THE POSSIBILITY OF SUCH DAMAGE.

#ifndef G2O_EDGE_SE2_SEGMENT2D_H
#define G2O_EDGE_SE2_SEGMENT2D_H

#include "g2o/config.h"
#include "g2o/core/base_binary_edge.h"
#include "g2o/types/slam2d/vertex_se2.h"
#include "g2o_types_slam2d_addons_api.h"
#include "vertex_segment2d.h"

namespace g2o {

class EdgeSE2Segment2D
    : public BaseBinaryEdge<4, Vector4, VertexSE2,
                            VertexSegment2D>  // Avoid redefinition of BaseEdge
                                              // in MSVC
{
 public:
  G2O_TYPES_SLAM2D_ADDONS_API EIGEN_MAKE_ALIGNED_OPERATOR_NEW

      G2O_TYPES_SLAM2D_ADDONS_API Vector2
      measurementP1() {
    return Eigen::Map<const Vector2>(measurement_.data());
  }
  G2O_TYPES_SLAM2D_ADDONS_API Vector2 measurementP2() {
    return Eigen::Map<const Vector2>(&(measurement_[2]));
  }
  G2O_TYPES_SLAM2D_ADDONS_API void setMeasurementP1(const Vector2& p1) {
    Eigen::Map<Vector2> v(measurement_.data());
    v = p1;
  }
  G2O_TYPES_SLAM2D_ADDONS_API void setMeasurementP2(const Vector2& p2) {
    Eigen::Map<Vector2> v(&measurement_[2]);
    v = p2;
  }

  G2O_TYPES_SLAM2D_ADDONS_API void computeError() override {
    const VertexSE2* v1 = vertexXnRaw<0>();
    const VertexSegment2D* l2 = vertexXnRaw<1>();
    Eigen::Map<Vector2> error1(&error_(0));
    Eigen::Map<Vector2> error2(&error_(2));
    SE2 iEst = v1->estimate().inverse();
    error1 = (iEst * l2->estimateP1());
    error2 = (iEst * l2->estimateP2());
    error_ = error_ - measurement_;
  }

<<<<<<< HEAD
  G2O_TYPES_SLAM2D_ADDONS_API bool setMeasurementData(
      const number_t* d) override {
=======
  G2O_TYPES_SLAM2D_ADDONS_API virtual bool setMeasurementData(const double* d) {
>>>>>>> 1b4c73fc
    Eigen::Map<const Vector4> data(d);
    measurement_ = data;
    return true;
  }

<<<<<<< HEAD
  G2O_TYPES_SLAM2D_ADDONS_API bool getMeasurementData(
      number_t* d) const override {
=======
  G2O_TYPES_SLAM2D_ADDONS_API virtual bool getMeasurementData(double* d) const {
>>>>>>> 1b4c73fc
    Eigen::Map<Vector4> data(d);
    data = measurement_;
    return true;
  }

  G2O_TYPES_SLAM2D_ADDONS_API int measurementDimension() const override {
    return 4;
  }

  G2O_TYPES_SLAM2D_ADDONS_API bool setMeasurementFromState() override {
    const VertexSE2* v1 = vertexXnRaw<0>();
    const VertexSegment2D* l2 = vertexXnRaw<1>();
    SE2 iEst = v1->estimate().inverse();
    setMeasurementP1(iEst * l2->estimateP1());
    setMeasurementP2(iEst * l2->estimateP2());
    return true;
  }

  G2O_TYPES_SLAM2D_ADDONS_API bool read(std::istream& is) override;
  G2O_TYPES_SLAM2D_ADDONS_API bool write(std::ostream& os) const override;

<<<<<<< HEAD
  G2O_TYPES_SLAM2D_ADDONS_API void initialEstimate(
      const OptimizableGraph::VertexSet& from,
      OptimizableGraph::Vertex* to) override;
  G2O_TYPES_SLAM2D_ADDONS_API number_t
  initialEstimatePossible(const OptimizableGraph::VertexSet& from,
                          OptimizableGraph::Vertex* to) override {
=======
  G2O_TYPES_SLAM2D_ADDONS_API virtual void initialEstimate(
      const OptimizableGraph::VertexSet& from, OptimizableGraph::Vertex* to);
  G2O_TYPES_SLAM2D_ADDONS_API virtual double initialEstimatePossible(
      const OptimizableGraph::VertexSet& from, OptimizableGraph::Vertex* to) {
>>>>>>> 1b4c73fc
    (void)to;
    return (from.count(vertices_[0]) == 1 ? 1.0 : -1.0);
  }
  /* #ifndef NUMERIC_JACOBIAN_TWO_D_TYPES */
  /*       virtual void linearizeOplus(); */
  /* #endif */
};

/*   class G2O_TYPES_SLAM2D_ADDONS_API EdgeSE2Segment2DWriteGnuplotAction:
 * public WriteGnuplotAction { */
/*   public: */
/*     EdgeSE2Segment2DWriteGnuplotAction(); */
/*     virtual HyperGraphElementAction*
 * operator()(HyperGraph::HyperGraphElement* element,  */
/*             HyperGraphElementAction::Parameters* params_); */
/*   }; */

/* #ifdef G2O_HAVE_OPENGL */
/*   class G2O_TYPES_SLAM2D_ADDONS_API EdgeSE2Segment2DDrawAction: public
 * DrawAction{ */
/*   public: */
/*     EdgeSE2Segment2DDrawAction(); */
/*     virtual HyperGraphElementAction*
 * operator()(HyperGraph::HyperGraphElement* element,  */
/*             HyperGraphElementAction::Parameters* params_); */
/*   }; */
/* #endif */

}  // namespace g2o

#endif<|MERGE_RESOLUTION|>--- conflicted
+++ resolved
@@ -70,23 +70,13 @@
     error_ = error_ - measurement_;
   }
 
-<<<<<<< HEAD
-  G2O_TYPES_SLAM2D_ADDONS_API bool setMeasurementData(
-      const number_t* d) override {
-=======
-  G2O_TYPES_SLAM2D_ADDONS_API virtual bool setMeasurementData(const double* d) {
->>>>>>> 1b4c73fc
+  G2O_TYPES_SLAM2D_ADDONS_API bool setMeasurementData(const double* d) override {
     Eigen::Map<const Vector4> data(d);
     measurement_ = data;
     return true;
   }
 
-<<<<<<< HEAD
-  G2O_TYPES_SLAM2D_ADDONS_API bool getMeasurementData(
-      number_t* d) const override {
-=======
-  G2O_TYPES_SLAM2D_ADDONS_API virtual bool getMeasurementData(double* d) const {
->>>>>>> 1b4c73fc
+  G2O_TYPES_SLAM2D_ADDONS_API bool getMeasurementData(double* d) const override {
     Eigen::Map<Vector4> data(d);
     data = measurement_;
     return true;
@@ -108,19 +98,12 @@
   G2O_TYPES_SLAM2D_ADDONS_API bool read(std::istream& is) override;
   G2O_TYPES_SLAM2D_ADDONS_API bool write(std::ostream& os) const override;
 
-<<<<<<< HEAD
   G2O_TYPES_SLAM2D_ADDONS_API void initialEstimate(
       const OptimizableGraph::VertexSet& from,
       OptimizableGraph::Vertex* to) override;
-  G2O_TYPES_SLAM2D_ADDONS_API number_t
+  G2O_TYPES_SLAM2D_ADDONS_API double
   initialEstimatePossible(const OptimizableGraph::VertexSet& from,
                           OptimizableGraph::Vertex* to) override {
-=======
-  G2O_TYPES_SLAM2D_ADDONS_API virtual void initialEstimate(
-      const OptimizableGraph::VertexSet& from, OptimizableGraph::Vertex* to);
-  G2O_TYPES_SLAM2D_ADDONS_API virtual double initialEstimatePossible(
-      const OptimizableGraph::VertexSet& from, OptimizableGraph::Vertex* to) {
->>>>>>> 1b4c73fc
     (void)to;
     return (from.count(vertices_[0]) == 1 ? 1.0 : -1.0);
   }
