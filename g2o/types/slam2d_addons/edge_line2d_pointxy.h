--- conflicted
+++ resolved
@@ -49,33 +49,17 @@
     const VertexLine2D* l = vertexXnRaw<0>();
     const VertexPointXY* p = vertexXnRaw<1>();
     Vector2 n(std::cos(l->theta()), std::sin(l->theta()));
-<<<<<<< HEAD
-    number_t prediction = n.dot(p->estimate()) - l->rho();
+    double prediction = n.dot(p->estimate()) - l->rho();
     error_[0] = prediction - measurement_;
   }
 
-  G2O_TYPES_SLAM2D_ADDONS_API bool setMeasurementData(
-      const number_t* d) override {
+  G2O_TYPES_SLAM2D_ADDONS_API bool setMeasurementData(const double* d) override {
     measurement_ = *d;
     return true;
   }
 
-  G2O_TYPES_SLAM2D_ADDONS_API bool getMeasurementData(
-      number_t* d) const override {
+  G2O_TYPES_SLAM2D_ADDONS_API bool getMeasurementData(double* d) const override {
     *d = measurement_;
-=======
-    double prediction = n.dot(p->estimate()) - l->rho();
-    _error[0] = prediction - _measurement;
-  }
-
-  G2O_TYPES_SLAM2D_ADDONS_API virtual bool setMeasurementData(const double* d) {
-    _measurement = *d;
-    return true;
-  }
-
-  G2O_TYPES_SLAM2D_ADDONS_API virtual bool getMeasurementData(double* d) const {
-    *d = _measurement;
->>>>>>> 1b4c73fc
     return true;
   }
 
@@ -87,32 +71,13 @@
     const VertexLine2D* l = vertexXnRaw<0>();
     const VertexPointXY* p = vertexXnRaw<1>();
     Vector2 n(std::cos(l->theta()), std::sin(l->theta()));
-<<<<<<< HEAD
-    number_t prediction = n.dot(p->estimate()) - l->rho();
+    double prediction = n.dot(p->estimate()) - l->rho();
     measurement_ = prediction;
     return true;
   }
 
   G2O_TYPES_SLAM2D_ADDONS_API bool read(std::istream& is) override;
   G2O_TYPES_SLAM2D_ADDONS_API bool write(std::ostream& os) const override;
-=======
-    double prediction = n.dot(p->estimate()) - l->rho();
-    _measurement = prediction;
-    return true;
-  }
-
-  G2O_TYPES_SLAM2D_ADDONS_API virtual bool read(std::istream& is);
-  G2O_TYPES_SLAM2D_ADDONS_API virtual bool write(std::ostream& os) const;
-
-  /* virtual void initialEstimate(const OptimizableGraph::VertexSet& from,
-   * OptimizableGraph::Vertex* to); */
-  /* virtual double initialEstimatePossible(const OptimizableGraph::VertexSet&
-   * from, OptimizableGraph::Vertex* to) { (void) to; return
-   * (from.count(_vertices[0]) == 1 ? 1.0 : -1.0);} */
-  /* #ifndef NUMERIC_JACOBIAN_TWO_D_TYPES */
-  /*       virtual void linearizeOplus(); */
-  /* #endif */
->>>>>>> 1b4c73fc
 };
 
 }  // namespace g2o
