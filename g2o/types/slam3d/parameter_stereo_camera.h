// g2o - General Graph Optimization
// Copyright (C) 2011 R. Kuemmerle, G. Grisetti, W. Burgard
// All rights reserved.
//
// Redistribution and use in source and binary forms, with or without
// modification, are permitted provided that the following conditions are
// met:
//
// * Redistributions of source code must retain the above copyright notice,
//   this list of conditions and the following disclaimer.
// * Redistributions in binary form must reproduce the above copyright
//   notice, this list of conditions and the following disclaimer in the
//   documentation and/or other materials provided with the distribution.
//
// THIS SOFTWARE IS PROVIDED BY THE COPYRIGHT HOLDERS AND CONTRIBUTORS "AS
// IS" AND ANY EXPRESS OR IMPLIED WARRANTIES, INCLUDING, BUT NOT LIMITED
// TO, THE IMPLIED WARRANTIES OF MERCHANTABILITY AND FITNESS FOR A
// PARTICULAR PURPOSE ARE DISCLAIMED. IN NO EVENT SHALL THE COPYRIGHT
// HOLDER OR CONTRIBUTORS BE LIABLE FOR ANY DIRECT, INDIRECT, INCIDENTAL,
// SPECIAL, EXEMPLARY, OR CONSEQUENTIAL DAMAGES (INCLUDING, BUT NOT LIMITED
// TO, PROCUREMENT OF SUBSTITUTE GOODS OR SERVICES; LOSS OF USE, DATA, OR
// PROFITS; OR BUSINESS INTERRUPTION) HOWEVER CAUSED AND ON ANY THEORY OF
// LIABILITY, WHETHER IN CONTRACT, STRICT LIABILITY, OR TORT (INCLUDING
// NEGLIGENCE OR OTHERWISE) ARISING IN ANY WAY OUT OF THE USE OF THIS
// SOFTWARE, EVEN IF ADVISED OF THE POSSIBILITY OF SUCH DAMAGE.

#ifndef G2O_STEREO_CAMERA_PARAMETERS_H_
#define G2O_STEREO_CAMERA_PARAMETERS_H_

#include "g2o/core/hyper_graph_action.h"
#include "g2o_types_slam3d_api.h"
#include "parameter_camera.h"

namespace g2o {
/**
 * \brief parameters for a camera
 */
class G2O_TYPES_SLAM3D_API ParameterStereoCamera : public ParameterCamera {
 public:
  EIGEN_MAKE_ALIGNED_OPERATOR_NEW;
  ParameterStereoCamera();

  bool read(std::istream& is) override;
  bool write(std::ostream& os) const override;

<<<<<<< HEAD
  void setBaseline(number_t baseline) { baseline_ = baseline; }
  number_t baseline() const { return baseline_; }

 protected:
  number_t baseline_;
=======
  void setBaseline(double baseline_) { _baseline = baseline_; }
  double baseline() const { return _baseline; }

 protected:
  double _baseline;
>>>>>>> 1b4c73fc
};
}  // namespace g2o

#endif<|MERGE_RESOLUTION|>--- conflicted
+++ resolved
@@ -43,19 +43,11 @@
   bool read(std::istream& is) override;
   bool write(std::ostream& os) const override;
 
-<<<<<<< HEAD
-  void setBaseline(number_t baseline) { baseline_ = baseline; }
-  number_t baseline() const { return baseline_; }
+  void setBaseline(double baseline) { baseline_ = baseline; }
+  double baseline() const { return baseline_; }
 
  protected:
-  number_t baseline_;
-=======
-  void setBaseline(double baseline_) { _baseline = baseline_; }
-  double baseline() const { return _baseline; }
-
- protected:
-  double _baseline;
->>>>>>> 1b4c73fc
+  double baseline_;
 };
 }  // namespace g2o
 
