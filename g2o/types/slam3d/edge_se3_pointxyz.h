// g2o - General Graph Optimization
// Copyright (C) 2011 R. Kuemmerle, G. Grisetti, W. Burgard
// All rights reserved.
//
// Redistribution and use in source and binary forms, with or without
// modification, are permitted provided that the following conditions are
// met:
//
// * Redistributions of source code must retain the above copyright notice,
//   this list of conditions and the following disclaimer.
// * Redistributions in binary form must reproduce the above copyright
//   notice, this list of conditions and the following disclaimer in the
//   documentation and/or other materials provided with the distribution.
//
// THIS SOFTWARE IS PROVIDED BY THE COPYRIGHT HOLDERS AND CONTRIBUTORS "AS
// IS" AND ANY EXPRESS OR IMPLIED WARRANTIES, INCLUDING, BUT NOT LIMITED
// TO, THE IMPLIED WARRANTIES OF MERCHANTABILITY AND FITNESS FOR A
// PARTICULAR PURPOSE ARE DISCLAIMED. IN NO EVENT SHALL THE COPYRIGHT
// HOLDER OR CONTRIBUTORS BE LIABLE FOR ANY DIRECT, INDIRECT, INCIDENTAL,
// SPECIAL, EXEMPLARY, OR CONSEQUENTIAL DAMAGES (INCLUDING, BUT NOT LIMITED
// TO, PROCUREMENT OF SUBSTITUTE GOODS OR SERVICES; LOSS OF USE, DATA, OR
// PROFITS; OR BUSINESS INTERRUPTION) HOWEVER CAUSED AND ON ANY THEORY OF
// LIABILITY, WHETHER IN CONTRACT, STRICT LIABILITY, OR TORT (INCLUDING
// NEGLIGENCE OR OTHERWISE) ARISING IN ANY WAY OUT OF THE USE OF THIS
// SOFTWARE, EVEN IF ADVISED OF THE POSSIBILITY OF SUCH DAMAGE.

#ifndef G2O_EDGE_SE3_POINT_XYZ_H_
#define G2O_EDGE_SE3_POINT_XYZ_H_

#include "g2o/core/base_binary_edge.h"
#include "g2o_types_slam3d_api.h"
#include "parameter_se3_offset.h"
#include "vertex_pointxyz.h"
#include "vertex_se3.h"

namespace g2o {

/*! \class EdgeSE3PointXYZ
 * \brief g2o edge from a track to a point node
 */
// first two args are the measurement type, second two the connection classes
class G2O_TYPES_SLAM3D_API EdgeSE3PointXYZ
    : public BaseBinaryEdge<3, Vector3, VertexSE3, VertexPointXYZ> {
 public:
  EIGEN_MAKE_ALIGNED_OPERATOR_NEW
  EdgeSE3PointXYZ();
  bool read(std::istream& is) override;
  bool write(std::ostream& os) const override;

  // return the error estimate as a 3-vector
  void computeError() override;
  // jacobian
  void linearizeOplus() override;

  void setMeasurement(const Vector3& m) override { measurement_ = m; }

<<<<<<< HEAD
  bool setMeasurementData(const number_t* d) override {
    const Eigen::Map<const Vector3> v(d);
    measurement_ = v;
    return true;
  }

  bool getMeasurementData(number_t* d) const override {
=======
  virtual bool setMeasurementData(const double* d) {
    Eigen::Map<const Vector3> v(d);
    _measurement = v;
    return true;
  }

  virtual bool getMeasurementData(double* d) const {
>>>>>>> 1b4c73fc
    Eigen::Map<Vector3> v(d);
    v = measurement_;
    return true;
  }

  int measurementDimension() const override { return 3; }

  bool setMeasurementFromState() override;

<<<<<<< HEAD
  number_t initialEstimatePossible(const OptimizableGraph::VertexSet& from,
                                   OptimizableGraph::Vertex* to) override {
=======
  virtual double initialEstimatePossible(
      const OptimizableGraph::VertexSet& from, OptimizableGraph::Vertex* to) {
>>>>>>> 1b4c73fc
    (void)to;
    return (from.count(vertices_[0]) == 1 ? 1.0 : -1.0);
  }

  void initialEstimate(const OptimizableGraph::VertexSet& from,
                       OptimizableGraph::Vertex* to) override;

 private:
<<<<<<< HEAD
  std::shared_ptr<CacheSE3Offset> cache_;
  bool resolveCaches() override;
=======
  Eigen::Matrix<double, 3, 9, Eigen::ColMajor> J;  // jacobian before projection
  ParameterSE3Offset* offsetParam;
  CacheSE3Offset* cache;
  virtual bool resolveCaches();
>>>>>>> 1b4c73fc
};

#ifdef G2O_HAVE_OPENGL
class EdgeSE3PointXYZDrawAction : public DrawAction {
 public:
  EdgeSE3PointXYZDrawAction();
  bool operator()(HyperGraph::HyperGraphElement& element,
                  const std::shared_ptr<HyperGraphElementAction::Parameters>&
                      params_) override;
};
#endif

}  // namespace g2o
#endif<|MERGE_RESOLUTION|>--- conflicted
+++ resolved
@@ -54,23 +54,13 @@
 
   void setMeasurement(const Vector3& m) override { measurement_ = m; }
 
-<<<<<<< HEAD
-  bool setMeasurementData(const number_t* d) override {
+  bool setMeasurementData(const double* d) override {
     const Eigen::Map<const Vector3> v(d);
     measurement_ = v;
     return true;
   }
 
-  bool getMeasurementData(number_t* d) const override {
-=======
-  virtual bool setMeasurementData(const double* d) {
-    Eigen::Map<const Vector3> v(d);
-    _measurement = v;
-    return true;
-  }
-
-  virtual bool getMeasurementData(double* d) const {
->>>>>>> 1b4c73fc
+  bool getMeasurementData(double* d) const override {
     Eigen::Map<Vector3> v(d);
     v = measurement_;
     return true;
@@ -80,13 +70,8 @@
 
   bool setMeasurementFromState() override;
 
-<<<<<<< HEAD
-  number_t initialEstimatePossible(const OptimizableGraph::VertexSet& from,
+  double initialEstimatePossible(const OptimizableGraph::VertexSet& from,
                                    OptimizableGraph::Vertex* to) override {
-=======
-  virtual double initialEstimatePossible(
-      const OptimizableGraph::VertexSet& from, OptimizableGraph::Vertex* to) {
->>>>>>> 1b4c73fc
     (void)to;
     return (from.count(vertices_[0]) == 1 ? 1.0 : -1.0);
   }
@@ -95,15 +80,8 @@
                        OptimizableGraph::Vertex* to) override;
 
  private:
-<<<<<<< HEAD
   std::shared_ptr<CacheSE3Offset> cache_;
   bool resolveCaches() override;
-=======
-  Eigen::Matrix<double, 3, 9, Eigen::ColMajor> J;  // jacobian before projection
-  ParameterSE3Offset* offsetParam;
-  CacheSE3Offset* cache;
-  virtual bool resolveCaches();
->>>>>>> 1b4c73fc
 };
 
 #ifdef G2O_HAVE_OPENGL
