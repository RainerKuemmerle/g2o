// g2o - General Graph Optimization
// Copyright (C) 2011 R. Kuemmerle, G. Grisetti, W. Burgard
// All rights reserved.
//
// Redistribution and use in source and binary forms, with or without
// modification, are permitted provided that the following conditions are
// met:
//
// * Redistributions of source code must retain the above copyright notice,
//   this list of conditions and the following disclaimer.
// * Redistributions in binary form must reproduce the above copyright
//   notice, this list of conditions and the following disclaimer in the
//   documentation and/or other materials provided with the distribution.
//
// THIS SOFTWARE IS PROVIDED BY THE COPYRIGHT HOLDERS AND CONTRIBUTORS "AS
// IS" AND ANY EXPRESS OR IMPLIED WARRANTIES, INCLUDING, BUT NOT LIMITED
// TO, THE IMPLIED WARRANTIES OF MERCHANTABILITY AND FITNESS FOR A
// PARTICULAR PURPOSE ARE DISCLAIMED. IN NO EVENT SHALL THE COPYRIGHT
// HOLDER OR CONTRIBUTORS BE LIABLE FOR ANY DIRECT, INDIRECT, INCIDENTAL,
// SPECIAL, EXEMPLARY, OR CONSEQUENTIAL DAMAGES (INCLUDING, BUT NOT LIMITED
// TO, PROCUREMENT OF SUBSTITUTE GOODS OR SERVICES; LOSS OF USE, DATA, OR
// PROFITS; OR BUSINESS INTERRUPTION) HOWEVER CAUSED AND ON ANY THEORY OF
// LIABILITY, WHETHER IN CONTRACT, STRICT LIABILITY, OR TORT (INCLUDING
// NEGLIGENCE OR OTHERWISE) ARISING IN ANY WAY OUT OF THE USE OF THIS
// SOFTWARE, EVEN IF ADVISED OF THE POSSIBILITY OF SUCH DAMAGE.

#include "edge_se3_pointxyz_disparity.h"

#include <cassert>
#include <iomanip>
#include <iostream>

#ifdef G2O_HAVE_OPENGL
#include "g2o/stuff/opengl_primitives.h"
#include "g2o/stuff/opengl_wrapper.h"
#endif

namespace g2o {

// point to camera projection, monocular
EdgeSE3PointXYZDisparity::EdgeSE3PointXYZDisparity() {
  resizeParameters(1);
  installParameter<CacheCamera::ParameterType>(0);
  information().setIdentity();
  information()(2, 2) = 1000.;
}

bool EdgeSE3PointXYZDisparity::resolveCaches() {
  ParameterVector pv(1);
  pv[0] = parameters_[0];
  cache_ = resolveCache<CacheCamera>(vertexXn<0>(), "CACHE_CAMERA", pv);
  return cache_ != nullptr;
}

bool EdgeSE3PointXYZDisparity::read(std::istream& is) {
  readParamIds(is);
  internal::readVector(is, measurement_);
  return readInformationMatrix(is);
}

bool EdgeSE3PointXYZDisparity::write(std::ostream& os) const {
  writeParamIds(os);
  internal::writeVector(os, measurement());
  return writeInformationMatrix(os);
}

void EdgeSE3PointXYZDisparity::computeError() {
  // VertexSE3 *cam = static_cast<VertexSE3*>(vertices_[0]);
  VertexPointXYZ* point = vertexXnRaw<1>();
  const Vector3& pt = point->estimate();

  Vector3 p = cache_->w2i() * pt;

  Vector3 perr;
  perr.head<2>() = p.head<2>() / p(2);
  perr(2) = 1 / p(2);

  // error, which is backwards from the normal observed - calculated
  // measurement_ is the measured projection
  error_ = perr - measurement_;
}

#ifdef EDGE_PROJECT_DISPARITY_ANALYTIC_JACOBIAN

void EdgeSE3PointXYZDisparity::linearizeOplus() {
  // VertexSE3 *cam = static_cast<VertexSE3 *>(vertices_[0]);
  VertexPointXYZ* vp = vertexXnRaw<1>();

  const Vector3& pt = vp->estimate();

  Vector3 Zcam = cache_->w2l() * vp->estimate();

  using JacType = Eigen::Matrix<number_t, 3, 9>;
  JacType Jprime = JacType::Zero();
  Jprime.block<3, 3>(0, 0) = -Matrix3::Identity();

  //  J(0,3) = -0.0;
  Jprime(0, 4) = -2 * Zcam(2);
  Jprime(0, 5) = 2 * Zcam(1);

  Jprime(1, 3) = 2 * Zcam(2);
  //  J(1,4) = -0.0;
  Jprime(1, 5) = -2 * Zcam(0);

  Jprime(2, 3) = -2 * Zcam(1);
  Jprime(2, 4) = 2 * Zcam(0);
  //  J(2,5) = -0.0;

  Jprime.block<3, 3>(0, 6) = cache_->w2l().rotation();

  // Eigen::Matrix<double,3,9,Eigen::ColMajor> Jprime =
  // vcache->params->Kcam_inverseOffsetR  * J;
<<<<<<< HEAD
  Jprime = cache_->camParams()->Kcam_inverseOffsetR() * Jprime;
  JacType Jhom;
  Vector3 Zprime = cache_->w2i() * pt;
=======
  Eigen::Matrix<double, 3, 9, Eigen::ColMajor> Jprime =
      params->Kcam_inverseOffsetR() * J;
  Eigen::Matrix<double, 3, 9, Eigen::ColMajor> Jhom;
  Vector3 Zprime = cache->w2i() * pt;
>>>>>>> 1b4c73fc

  Jhom.block<2, 9>(0, 0) = 1 / (Zprime(2) * Zprime(2)) *
                           (Jprime.block<2, 9>(0, 0) * Zprime(2) -
                            Zprime.head<2>() * Jprime.block<1, 9>(2, 0));
  Jhom.block<1, 9>(2, 0) =
      -1 / (Zprime(2) * Zprime(2)) * Jprime.block<1, 9>(2, 0);

  jacobianOplusXi_ = Jhom.block<3, 6>(0, 0);
  jacobianOplusXj_ = Jhom.block<3, 3>(0, 6);
}

#endif

bool EdgeSE3PointXYZDisparity::setMeasurementFromState() {
  // VertexSE3 *cam = static_cast< VertexSE3*>(vertices_[0]);
  VertexPointXYZ* point = vertexXnRaw<1>();
  const Vector3& pt = point->estimate();

  // VertexCameraCache* vcache = (VertexCameraCache*)
  // cam->getCache(_cacheIds[0]); if (! vcache){
  //   cerr << "fatal error in retrieving cache" << endl;
  // }

  Vector3 p = cache_->w2i() * pt;

  Vector3 perr;
  perr.head<2>() = p.head<2>() / p(2);
  perr(2) = 1 / p(2);

  // error, which is backwards from the normal observed - calculated
  // measurement_ is the measured projection
  measurement_ = perr;
  return true;
}

void EdgeSE3PointXYZDisparity::initialEstimate(
    const OptimizableGraph::VertexSet& from, OptimizableGraph::Vertex* /*to*/) {
  (void)from;
  assert(from.size() == 1 && from.count(vertices_[0]) == 1 &&
         "Can not initialize VertexDepthCam position by VertexTrackXYZ");
  VertexSE3* cam = vertexXnRaw<0>();
  VertexPointXYZ* point = vertexXnRaw<1>();

  // VertexCameraCache* vcache = (VertexCameraCache* )
  // cam->getCache(_cacheIds[0]); if (! vcache){
  //   cerr << "fatal error in retrieving cache" << endl;
  // }
  // ParameterCamera* params=vcache->params;
<<<<<<< HEAD
  const Eigen::Matrix<number_t, 3, 3, Eigen::ColMajor>& invKcam =
      cache_->camParams()->invKcam();
  Vector3 p;
  number_t w = 1. / measurement_(2);
  p.head<2>() = measurement_.head<2>() * w;
=======
  const Eigen::Matrix<double, 3, 3, Eigen::ColMajor>& invKcam =
      params->invKcam();
  Vector3 p;
  double w = 1. / _measurement(2);
  p.head<2>() = _measurement.head<2>() * w;
>>>>>>> 1b4c73fc
  p(2) = w;
  p = invKcam * p;
  p = cam->estimate() * (cache_->camParams()->offset() * p);
  point->setEstimate(p);
}

#ifdef G2O_HAVE_OPENGL
EdgeProjectDisparityDrawAction::EdgeProjectDisparityDrawAction()
    : DrawAction(typeid(EdgeSE3PointXYZDisparity).name()) {}

bool EdgeProjectDisparityDrawAction::operator()(
    HyperGraph::HyperGraphElement& element,
    const std::shared_ptr<HyperGraphElementAction::Parameters>& params_) {
  if (typeid(element).name() != typeName_) return false;
  refreshPropertyPtrs(params_);
  if (!previousParams_) return true;

  if (show_ && !show_->value()) return true;
  auto* e = static_cast<EdgeSE3PointXYZDisparity*>(&element);
  auto* fromEdge = static_cast<VertexSE3*>(e->vertices()[0].get());
  auto* toEdge = static_cast<VertexPointXYZ*>(e->vertices()[1].get());
  if (!fromEdge || !toEdge) return true;
  ParameterCamera* camParam =
      static_cast<ParameterCamera*>(e->parameter(0).get());
  Isometry3 fromTransform = fromEdge->estimate() * camParam->offset();
  glColor3f(LANDMARK_EDGE_COLOR);
  glPushAttrib(GL_ENABLE_BIT);
  glDisable(GL_LIGHTING);
  glBegin(GL_LINES);
  glVertex3f(static_cast<float>(fromTransform.translation().x()),
             static_cast<float>(fromTransform.translation().y()),
             static_cast<float>(fromTransform.translation().z()));
  glVertex3f(static_cast<float>(toEdge->estimate().x()),
             static_cast<float>(toEdge->estimate().y()),
             static_cast<float>(toEdge->estimate().z()));
  glEnd();
  glPopAttrib();
  return true;
}
#endif

}  // namespace g2o<|MERGE_RESOLUTION|>--- conflicted
+++ resolved
@@ -90,7 +90,7 @@
 
   Vector3 Zcam = cache_->w2l() * vp->estimate();
 
-  using JacType = Eigen::Matrix<number_t, 3, 9>;
+  using JacType = Eigen::Matrix<double, 3, 9>;
   JacType Jprime = JacType::Zero();
   Jprime.block<3, 3>(0, 0) = -Matrix3::Identity();
 
@@ -110,16 +110,9 @@
 
   // Eigen::Matrix<double,3,9,Eigen::ColMajor> Jprime =
   // vcache->params->Kcam_inverseOffsetR  * J;
-<<<<<<< HEAD
   Jprime = cache_->camParams()->Kcam_inverseOffsetR() * Jprime;
   JacType Jhom;
   Vector3 Zprime = cache_->w2i() * pt;
-=======
-  Eigen::Matrix<double, 3, 9, Eigen::ColMajor> Jprime =
-      params->Kcam_inverseOffsetR() * J;
-  Eigen::Matrix<double, 3, 9, Eigen::ColMajor> Jhom;
-  Vector3 Zprime = cache->w2i() * pt;
->>>>>>> 1b4c73fc
 
   Jhom.block<2, 9>(0, 0) = 1 / (Zprime(2) * Zprime(2)) *
                            (Jprime.block<2, 9>(0, 0) * Zprime(2) -
@@ -168,19 +161,11 @@
   //   cerr << "fatal error in retrieving cache" << endl;
   // }
   // ParameterCamera* params=vcache->params;
-<<<<<<< HEAD
-  const Eigen::Matrix<number_t, 3, 3, Eigen::ColMajor>& invKcam =
+  const Eigen::Matrix<double, 3, 3, Eigen::ColMajor>& invKcam =
       cache_->camParams()->invKcam();
   Vector3 p;
-  number_t w = 1. / measurement_(2);
+  double w = 1. / measurement_(2);
   p.head<2>() = measurement_.head<2>() * w;
-=======
-  const Eigen::Matrix<double, 3, 3, Eigen::ColMajor>& invKcam =
-      params->invKcam();
-  Vector3 p;
-  double w = 1. / _measurement(2);
-  p.head<2>() = _measurement.head<2>() * w;
->>>>>>> 1b4c73fc
   p(2) = w;
   p = invKcam * p;
   p = cam->estimate() * (cache_->camParams()->offset() * p);
