--- conflicted
+++ resolved
@@ -44,17 +44,10 @@
 template <typename Derived, typename DerivedOther, bool Transposed = false>
 inline void skew(Eigen::MatrixBase<Derived>& s,
                  const Eigen::MatrixBase<DerivedOther>& v) {
-<<<<<<< HEAD
-  const number_t x = 2 * v(0);
-  const number_t y = 2 * v(1);
-  const number_t z = 2 * v(2);
-  if (Transposed)
-=======
   const double x = 2 * v(0);
   const double y = 2 * v(1);
   const double z = 2 * v(2);
-  if (transposed)
->>>>>>> 1b4c73fc
+  if (Transposed)
     s << 0., -z, y, z, 0, -x, -y, x, 0;
   else
     s << 0., z, -y, -z, 0, x, y, -x, 0;
@@ -70,23 +63,16 @@
 void skew(Eigen::MatrixBase<Derived>& Sx, Eigen::MatrixBase<Derived>& Sy,
           Eigen::MatrixBase<Derived>& Sz,
           const Eigen::MatrixBase<DerivedOther>& R) {
-<<<<<<< HEAD
-  const number_t r11 = 2 * R(0, 0);
-  const number_t r12 = 2 * R(0, 1);
-  const number_t r13 = 2 * R(0, 2);
-  const number_t r21 = 2 * R(1, 0);
-  const number_t r22 = 2 * R(1, 1);
-  const number_t r23 = 2 * R(1, 2);
-  const number_t r31 = 2 * R(2, 0);
-  const number_t r32 = 2 * R(2, 1);
-  const number_t r33 = 2 * R(2, 2);
+  const double r11 = 2 * R(0, 0);
+  const double r12 = 2 * R(0, 1);
+  const double r13 = 2 * R(0, 2);
+const double r21 = 2 * R(1, 0);
+  const double r22 = 2 * R(1, 1);
+  const double r23 = 2 * R(1, 2);
+const double r31 = 2 * R(2, 0);
+  const double r32 = 2 * R(2, 1);
+  const double r33 = 2 * R(2, 2);
   if (Transposed) {
-=======
-  const double r11 = 2 * R(0, 0), r12 = 2 * R(0, 1), r13 = 2 * R(0, 2),
-               r21 = 2 * R(1, 0), r22 = 2 * R(1, 1), r23 = 2 * R(1, 2),
-               r31 = 2 * R(2, 0), r32 = 2 * R(2, 1), r33 = 2 * R(2, 2);
-  if (transposed) {
->>>>>>> 1b4c73fc
     Sx << 0, 0, 0, r31, r32, r33, -r21, -r22, -r23;
     Sy << -r31, -r32, -r33, 0, 0, 0, r11, r12, r13;
     Sz << r21, r22, r23, -r11, -r12, -r13, 0, 0, 0;
@@ -165,17 +151,11 @@
 
   // dre/dqi
   {
-<<<<<<< HEAD
-    number_t buf[27];
-    Eigen::Map<Eigen::Matrix<number_t, 9, 3, Eigen::ColMajor> > M(buf);
+    double buf[27];
+    Eigen::Map<Eigen::Matrix<double, 9, 3, Eigen::ColMajor> > M(buf);
     Matrix3 Sxt;
     Matrix3 Syt;
     Matrix3 Szt;
-=======
-    double buf[27];
-    Eigen::Map<Eigen::Matrix<double, 9, 3, Eigen::ColMajor> > M(buf);
-    Matrix3 Sxt, Syt, Szt;
->>>>>>> 1b4c73fc
     internal::skewT(Sxt, Syt, Szt, Rbc);
 #ifdef __clang__
     Matrix3 temp = Rab * Sxt;
@@ -201,17 +181,11 @@
 
   // dre/dqj
   {
-<<<<<<< HEAD
-    number_t buf[27];
-    Eigen::Map<Eigen::Matrix<number_t, 9, 3, Eigen::ColMajor> > M(buf);
+    double buf[27];
+    Eigen::Map<Eigen::Matrix<double, 9, 3, Eigen::ColMajor> > M(buf);
     Matrix3 Sx;
     Matrix3 Sy;
     Matrix3 Sz;
-=======
-    double buf[27];
-    Eigen::Map<Eigen::Matrix<double, 9, 3, Eigen::ColMajor> > M(buf);
-    Matrix3 Sx, Sy, Sz;
->>>>>>> 1b4c73fc
     internal::skew(Sx, Sy, Sz, Rc);
 #ifdef __clang__
     Matrix3 temp = Rab * Sx;
@@ -279,17 +253,11 @@
 
   // dte/dqj: this is zero
 
-<<<<<<< HEAD
-  number_t buf[27];
-  Eigen::Map<Eigen::Matrix<number_t, 9, 3, Eigen::ColMajor> > M(buf);
+  double buf[27];
+  Eigen::Map<Eigen::Matrix<double, 9, 3, Eigen::ColMajor> > M(buf);
   Matrix3 Sxt;
   Matrix3 Syt;
   Matrix3 Szt;
-=======
-  double buf[27];
-  Eigen::Map<Eigen::Matrix<double, 9, 3, Eigen::ColMajor> > M(buf);
-  Matrix3 Sxt, Syt, Szt;
->>>>>>> 1b4c73fc
   // dre/dqi
   {
     skewT(Sxt, Syt, Szt, Rb);
@@ -355,17 +323,11 @@
 
   // dre/dq
   {
-<<<<<<< HEAD
-    number_t buf[27];
-    Eigen::Map<Eigen::Matrix<number_t, 9, 3, Eigen::ColMajor> > M(buf);
+    double buf[27];
+    Eigen::Map<Eigen::Matrix<double, 9, 3, Eigen::ColMajor> > M(buf);
     Matrix3 Sx;
     Matrix3 Sy;
     Matrix3 Sz;
-=======
-    double buf[27];
-    Eigen::Map<Eigen::Matrix<double, 9, 3, Eigen::ColMajor> > M(buf);
-    Matrix3 Sx, Sy, Sz;
->>>>>>> 1b4c73fc
     internal::skew(Sx, Sy, Sz, Rb);
 #ifdef __clang__
     Matrix3 temp = Ra * Sx;
