// g2o - General Graph Optimization
// Copyright (C) 2011 R. Kuemmerle, G. Grisetti, W. Burgard
// All rights reserved.
//
// Redistribution and use in source and binary forms, with or without
// modification, are permitted provided that the following conditions are
// met:
//
// * Redistributions of source code must retain the above copyright notice,
//   this list of conditions and the following disclaimer.
// * Redistributions in binary form must reproduce the above copyright
//   notice, this list of conditions and the following disclaimer in the
//   documentation and/or other materials provided with the distribution.
//
// THIS SOFTWARE IS PROVIDED BY THE COPYRIGHT HOLDERS AND CONTRIBUTORS "AS
// IS" AND ANY EXPRESS OR IMPLIED WARRANTIES, INCLUDING, BUT NOT LIMITED
// TO, THE IMPLIED WARRANTIES OF MERCHANTABILITY AND FITNESS FOR A
// PARTICULAR PURPOSE ARE DISCLAIMED. IN NO EVENT SHALL THE COPYRIGHT
// HOLDER OR CONTRIBUTORS BE LIABLE FOR ANY DIRECT, INDIRECT, INCIDENTAL,
// SPECIAL, EXEMPLARY, OR CONSEQUENTIAL DAMAGES (INCLUDING, BUT NOT LIMITED
// TO, PROCUREMENT OF SUBSTITUTE GOODS OR SERVICES; LOSS OF USE, DATA, OR
// PROFITS; OR BUSINESS INTERRUPTION) HOWEVER CAUSED AND ON ANY THEORY OF
// LIABILITY, WHETHER IN CONTRACT, STRICT LIABILITY, OR TORT (INCLUDING
// NEGLIGENCE OR OTHERWISE) ARISING IN ANY WAY OUT OF THE USE OF THIS
// SOFTWARE, EVEN IF ADVISED OF THE POSSIBILITY OF SUCH DAMAGE.

#include "edge_se2_pointxy_offset.h"

#include <cassert>
#include <iostream>

#include "parameter_se2_offset.h"

namespace g2o {

// point to camera projection, monocular
EdgeSE2PointXYOffset::EdgeSE2PointXYOffset() {
  information().setIdentity();
  resizeParameters(1);
  installParameter<CacheSE2Offset::ParameterType>(0);
}

bool EdgeSE2PointXYOffset::resolveCaches() {
  ParameterVector pv(1);
<<<<<<< HEAD
  pv[0] = parameters_[0];
  cache_ = resolveCache<CacheSE2Offset>(vertexXn<0>(), "CACHE_SE2_OFFSET", pv);
  return cache_ != nullptr;
=======
  pv[0] = offsetParam;
  resolveCache(cache, (OptimizableGraph::Vertex*)_vertices[0],
               "CACHE_SE2_OFFSET", pv);
  return cache != 0;
>>>>>>> 62616fd9
}

bool EdgeSE2PointXYOffset::read(std::istream& is) {
  int pId;
  is >> pId;
  setParameterId(0, pId);
  // measured keypoint
  internal::readVector(is, measurement_);
  if (is.bad()) return false;
  readInformationMatrix(is);
  //  we overwrite the information matrix in case of read errors
  if (is.bad()) information().setIdentity();
  return true;
}

<<<<<<< HEAD
bool EdgeSE2PointXYOffset::write(std::ostream &os) const {
  os << parameters_[0]->id() << " ";
=======
bool EdgeSE2PointXYOffset::write(std::ostream& os) const {
  os << offsetParam->id() << " ";
>>>>>>> 62616fd9
  internal::writeVector(os, measurement());
  return writeInformationMatrix(os);
}

void EdgeSE2PointXYOffset::computeError() {
  // from cam to point (track)
<<<<<<< HEAD
  // VertexSE2 *rob = static_cast<VertexSE2*>(vertices_[0]);
  VertexPointXY *point = vertexXnRaw<1>();
=======
  // VertexSE2 *rob = static_cast<VertexSE2*>(_vertices[0]);
  VertexPointXY* point = static_cast<VertexPointXY*>(_vertices[1]);
>>>>>>> 62616fd9

  Vector2 perr = cache_->w2lMatrix() * point->estimate();

  // error, which is backwards from the normal observed - calculated
  // measurement_ is the measured projection
  error_ = perr - measurement_;
}

void EdgeSE2PointXYOffset::linearizeOplus() {
<<<<<<< HEAD
  VertexSE2 *rob = vertexXnRaw<0>();
  VertexPointXY *point = vertexXnRaw<1>();
  jacobianOplusXi_.block<2, 2>(0, 0) = -cache_->RpInverseRInverseMatrix();
  jacobianOplusXi_.block<2, 1>(0, 2) =
      cache_->RpInverseRInversePrimeMatrix() *
=======
  VertexSE2* rob = static_cast<VertexSE2*>(_vertices[0]);
  VertexPointXY* point = static_cast<VertexPointXY*>(_vertices[1]);
  _jacobianOplusXi.block<2, 2>(0, 0) = -cache->RpInverseRInverseMatrix();
  _jacobianOplusXi.block<2, 1>(0, 2) =
      cache->RpInverseRInversePrimeMatrix() *
>>>>>>> 62616fd9
      (point->estimate() - rob->estimate().translation());
  jacobianOplusXj_ = cache_->RpInverseRInverseMatrix();
}

bool EdgeSE2PointXYOffset::setMeasurementFromState() {
<<<<<<< HEAD
  VertexPointXY *point = vertexXnRaw<1>();
=======
  VertexPointXY* point = static_cast<VertexPointXY*>(_vertices[1]);
>>>>>>> 62616fd9

  measurement_ = cache_->w2lMatrix() * point->estimate();
  return true;
}

void EdgeSE2PointXYOffset::initialEstimate(
    const OptimizableGraph::VertexSet& from,
    OptimizableGraph::Vertex* /*to_*/) {
  (void)from;
  assert(from.size() == 1 && from.count(vertices_[0]) == 1 &&
         "Can not initialize VertexDepthCam position by VertexTrackXY");

<<<<<<< HEAD
  VertexSE2 *cam = vertexXnRaw<0>();
  VertexPointXY *point = vertexXnRaw<1>();
  // SE2OffsetCache* vcache = (SE2OffsetCache* ) cam->getCache(_cacheIds[0]);
  // if (! vcache){
  //   cerr << "fatal error in retrieving cache" << endl;
  // }
  // SE2OffsetParameters* params=vcache->params;
  Vector2 p = measurement_;
  point->setEstimate(cam->estimate() *
                     (cache_->offsetParam()->offsetMatrix() * p));
=======
  VertexSE2* cam = dynamic_cast<VertexSE2*>(_vertices[0]);
  VertexPointXY* point = dynamic_cast<VertexPointXY*>(_vertices[1]);
  Vector2 p = _measurement;
  point->setEstimate(cam->estimate() * (offsetParam->offsetMatrix() * p));
>>>>>>> 62616fd9
}

}  // namespace g2o<|MERGE_RESOLUTION|>--- conflicted
+++ resolved
@@ -42,16 +42,9 @@
 
 bool EdgeSE2PointXYOffset::resolveCaches() {
   ParameterVector pv(1);
-<<<<<<< HEAD
   pv[0] = parameters_[0];
   cache_ = resolveCache<CacheSE2Offset>(vertexXn<0>(), "CACHE_SE2_OFFSET", pv);
   return cache_ != nullptr;
-=======
-  pv[0] = offsetParam;
-  resolveCache(cache, (OptimizableGraph::Vertex*)_vertices[0],
-               "CACHE_SE2_OFFSET", pv);
-  return cache != 0;
->>>>>>> 62616fd9
 }
 
 bool EdgeSE2PointXYOffset::read(std::istream& is) {
@@ -67,26 +60,16 @@
   return true;
 }
 
-<<<<<<< HEAD
-bool EdgeSE2PointXYOffset::write(std::ostream &os) const {
+bool EdgeSE2PointXYOffset::write(std::ostream& os) const {
   os << parameters_[0]->id() << " ";
-=======
-bool EdgeSE2PointXYOffset::write(std::ostream& os) const {
-  os << offsetParam->id() << " ";
->>>>>>> 62616fd9
   internal::writeVector(os, measurement());
   return writeInformationMatrix(os);
 }
 
 void EdgeSE2PointXYOffset::computeError() {
   // from cam to point (track)
-<<<<<<< HEAD
   // VertexSE2 *rob = static_cast<VertexSE2*>(vertices_[0]);
   VertexPointXY *point = vertexXnRaw<1>();
-=======
-  // VertexSE2 *rob = static_cast<VertexSE2*>(_vertices[0]);
-  VertexPointXY* point = static_cast<VertexPointXY*>(_vertices[1]);
->>>>>>> 62616fd9
 
   Vector2 perr = cache_->w2lMatrix() * point->estimate();
 
@@ -96,29 +79,17 @@
 }
 
 void EdgeSE2PointXYOffset::linearizeOplus() {
-<<<<<<< HEAD
   VertexSE2 *rob = vertexXnRaw<0>();
   VertexPointXY *point = vertexXnRaw<1>();
   jacobianOplusXi_.block<2, 2>(0, 0) = -cache_->RpInverseRInverseMatrix();
   jacobianOplusXi_.block<2, 1>(0, 2) =
       cache_->RpInverseRInversePrimeMatrix() *
-=======
-  VertexSE2* rob = static_cast<VertexSE2*>(_vertices[0]);
-  VertexPointXY* point = static_cast<VertexPointXY*>(_vertices[1]);
-  _jacobianOplusXi.block<2, 2>(0, 0) = -cache->RpInverseRInverseMatrix();
-  _jacobianOplusXi.block<2, 1>(0, 2) =
-      cache->RpInverseRInversePrimeMatrix() *
->>>>>>> 62616fd9
       (point->estimate() - rob->estimate().translation());
   jacobianOplusXj_ = cache_->RpInverseRInverseMatrix();
 }
 
 bool EdgeSE2PointXYOffset::setMeasurementFromState() {
-<<<<<<< HEAD
   VertexPointXY *point = vertexXnRaw<1>();
-=======
-  VertexPointXY* point = static_cast<VertexPointXY*>(_vertices[1]);
->>>>>>> 62616fd9
 
   measurement_ = cache_->w2lMatrix() * point->estimate();
   return true;
@@ -131,7 +102,6 @@
   assert(from.size() == 1 && from.count(vertices_[0]) == 1 &&
          "Can not initialize VertexDepthCam position by VertexTrackXY");
 
-<<<<<<< HEAD
   VertexSE2 *cam = vertexXnRaw<0>();
   VertexPointXY *point = vertexXnRaw<1>();
   // SE2OffsetCache* vcache = (SE2OffsetCache* ) cam->getCache(_cacheIds[0]);
@@ -142,12 +112,6 @@
   Vector2 p = measurement_;
   point->setEstimate(cam->estimate() *
                      (cache_->offsetParam()->offsetMatrix() * p));
-=======
-  VertexSE2* cam = dynamic_cast<VertexSE2*>(_vertices[0]);
-  VertexPointXY* point = dynamic_cast<VertexPointXY*>(_vertices[1]);
-  Vector2 p = _measurement;
-  point->setEstimate(cam->estimate() * (offsetParam->offsetMatrix() * p));
->>>>>>> 62616fd9
 }
 
 }  // namespace g2o