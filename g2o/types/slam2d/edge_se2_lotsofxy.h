--- conflicted
+++ resolved
@@ -58,17 +58,10 @@
 
   bool setMeasurementFromState() override;
 
-<<<<<<< HEAD
   void initialEstimate(const OptimizableGraph::VertexSet&,
                        OptimizableGraph::Vertex*) override;
-  number_t initialEstimatePossible(const OptimizableGraph::VertexSet&,
-                                   OptimizableGraph::Vertex*) override;
-=======
-  virtual void initialEstimate(const OptimizableGraph::VertexSet&,
-                               OptimizableGraph::Vertex*);
-  virtual double initialEstimatePossible(const OptimizableGraph::VertexSet&,
-                                         OptimizableGraph::Vertex*);
->>>>>>> 1b4c73fc
+  double initialEstimatePossible(const OptimizableGraph::VertexSet&,
+                                 OptimizableGraph::Vertex*) override;
 
   void linearizeOplus() override;
 };
