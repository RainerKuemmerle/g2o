// g2o - General Graph Optimization
// Copyright (C) 2011 R. Kuemmerle, G. Grisetti, W. Burgard
// All rights reserved.
//
// Redistribution and use in source and binary forms, with or without
// modification, are permitted provided that the following conditions are
// met:
//
// * Redistributions of source code must retain the above copyright notice,
//   this list of conditions and the following disclaimer.
// * Redistributions in binary form must reproduce the above copyright
//   notice, this list of conditions and the following disclaimer in the
//   documentation and/or other materials provided with the distribution.
//
// THIS SOFTWARE IS PROVIDED BY THE COPYRIGHT HOLDERS AND CONTRIBUTORS "AS
// IS" AND ANY EXPRESS OR IMPLIED WARRANTIES, INCLUDING, BUT NOT LIMITED
// TO, THE IMPLIED WARRANTIES OF MERCHANTABILITY AND FITNESS FOR A
// PARTICULAR PURPOSE ARE DISCLAIMED. IN NO EVENT SHALL THE COPYRIGHT
// HOLDER OR CONTRIBUTORS BE LIABLE FOR ANY DIRECT, INDIRECT, INCIDENTAL,
// SPECIAL, EXEMPLARY, OR CONSEQUENTIAL DAMAGES (INCLUDING, BUT NOT LIMITED
// TO, PROCUREMENT OF SUBSTITUTE GOODS OR SERVICES; LOSS OF USE, DATA, OR
// PROFITS; OR BUSINESS INTERRUPTION) HOWEVER CAUSED AND ON ANY THEORY OF
// LIABILITY, WHETHER IN CONTRACT, STRICT LIABILITY, OR TORT (INCLUDING
// NEGLIGENCE OR OTHERWISE) ARISING IN ANY WAY OUT OF THE USE OF THIS
// SOFTWARE, EVEN IF ADVISED OF THE POSSIBILITY OF SUCH DAMAGE.

#include "vertex_se2.h"

#include <typeinfo>

#ifdef G2O_HAVE_OPENGL
#include "g2o/stuff/opengl_primitives.h"
#include "g2o/stuff/opengl_wrapper.h"
#endif

namespace g2o {

bool VertexSE2::read(std::istream& is) {
  Vector3 p;
  bool state = internal::readVector(is, p);
  setEstimate(SE2(p));
  return state;
}

bool VertexSE2::write(std::ostream& os) const {
  return internal::writeVector(os, estimate().toVector());
}

VertexSE2WriteGnuplotAction::VertexSE2WriteGnuplotAction()
    : WriteGnuplotAction(typeid(VertexSE2).name()) {}

bool VertexSE2WriteGnuplotAction::operator()(
    HyperGraph::HyperGraphElement& element,
    const std::shared_ptr<HyperGraphElementAction::Parameters>& parameters) {
  if (typeid(element).name() != typeName_) return false;
  auto params =
      std::static_pointer_cast<WriteGnuplotAction::Parameters>(parameters);
  if (!params || !params->os) {
<<<<<<< HEAD
    std::cerr << __PRETTY_FUNCTION__
              << ": warning, no valid output stream specified" << std::endl;
    return false;
=======
    return nullptr;
>>>>>>> 62616fd9
  }

  auto* v = static_cast<VertexSE2*>(&element);
  *(params->os) << v->estimate().translation().x() << " "
                << v->estimate().translation().y() << " "
                << v->estimate().rotation().angle() << std::endl;
  return true;
}

#ifdef G2O_HAVE_OPENGL
VertexSE2DrawAction::VertexSE2DrawAction()
    : DrawAction(typeid(VertexSE2).name()),
      triangleX_(nullptr),
      triangleY_(nullptr) {}

bool VertexSE2DrawAction::refreshPropertyPtrs(
    const std::shared_ptr<HyperGraphElementAction::Parameters>& parameters) {
  if (!DrawAction::refreshPropertyPtrs(parameters)) return false;
  if (previousParams_) {
    triangleX_ = previousParams_->makeProperty<FloatProperty>(
        typeName_ + "::TRIANGLE_X", .2F);
    triangleY_ = previousParams_->makeProperty<FloatProperty>(
        typeName_ + "::TRIANGLE_Y", .05F);
  } else {
    triangleX_ = nullptr;
    triangleY_ = nullptr;
  }
  return true;
}

bool VertexSE2DrawAction::operator()(
    HyperGraph::HyperGraphElement& element,
    const std::shared_ptr<HyperGraphElementAction::Parameters>& parameters) {
  if (typeid(element).name() != typeName_) return false;
  initializeDrawActionsCache();
  refreshPropertyPtrs(parameters);

  if (!previousParams_) return true;

  if (show_ && !show_->value()) return true;

  auto* that = static_cast<VertexSE2*>(&element);

  glColor3f(POSE_VERTEX_COLOR);
  glPushMatrix();
  glTranslatef(static_cast<float>(that->estimate().translation().x()),
               static_cast<float>(that->estimate().translation().y()), 0.F);
  glRotatef(static_cast<float> RAD2DEG(that->estimate().rotation().angle()),
            0.F, 0.F, 1.F);
  opengl::drawArrow2D(static_cast<float>(triangleX_->value()),
                      static_cast<float>(triangleY_->value()),
                      static_cast<float>(triangleX_->value()) * .3F);
  drawCache(that->cacheContainer(), parameters);
  drawUserData(that->userData(), parameters);
  glPopMatrix();
  return true;
}
#endif

}  // namespace g2o<|MERGE_RESOLUTION|>--- conflicted
+++ resolved
@@ -56,13 +56,7 @@
   auto params =
       std::static_pointer_cast<WriteGnuplotAction::Parameters>(parameters);
   if (!params || !params->os) {
-<<<<<<< HEAD
-    std::cerr << __PRETTY_FUNCTION__
-              << ": warning, no valid output stream specified" << std::endl;
     return false;
-=======
-    return nullptr;
->>>>>>> 62616fd9
   }
 
   auto* v = static_cast<VertexSE2*>(&element);
