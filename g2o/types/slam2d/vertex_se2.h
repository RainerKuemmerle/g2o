--- conflicted
+++ resolved
@@ -45,37 +45,20 @@
 
   void setToOriginImpl() override { estimate_ = SE2(); }
 
-<<<<<<< HEAD
   void oplusImpl(const VectorX::MapType& update) override {
     Vector2 t = estimate_.translation();
     t += update.head<2>();
-    number_t angle = normalize_theta(estimate_.rotation().angle() + update[2]);
+    double angle = normalize_theta(estimate_.rotation().angle() + update[2]);
     estimate_.setTranslation(t);
     estimate_.setRotation(Rotation2D(angle));
   }
 
-  bool setEstimateDataImpl(const number_t* est) override {
+  bool setEstimateDataImpl(const double* est) override {
     estimate_ = SE2(est[0], est[1], est[2]);
     return true;
   }
 
-  bool getEstimateData(number_t* est) const override {
-=======
-  virtual void oplusImpl(const double* update) {
-    Vector2 t = _estimate.translation();
-    t += Eigen::Map<const Vector2>(update);
-    double angle = normalize_theta(_estimate.rotation().angle() + update[2]);
-    _estimate.setTranslation(t);
-    _estimate.setRotation(Rotation2D(angle));
-  }
-
-  virtual bool setEstimateDataImpl(const double* est) {
-    _estimate = SE2(est[0], est[1], est[2]);
-    return true;
-  }
-
-  virtual bool getEstimateData(double* est) const {
->>>>>>> 1b4c73fc
+  bool getEstimateData(double* est) const override {
     Eigen::Map<Vector3> v(est);
     v = estimate_.toVector();
     return true;
@@ -83,19 +66,11 @@
 
   int estimateDimension() const override { return 3; }
 
-<<<<<<< HEAD
-  bool setMinimalEstimateDataImpl(const number_t* est) override {
+  bool setMinimalEstimateDataImpl(const double* est) override {
     return setEstimateData(est);
   }
 
-  bool getMinimalEstimateData(number_t* est) const override {
-=======
-  virtual bool setMinimalEstimateDataImpl(const double* est) {
-    return setEstimateData(est);
-  }
-
-  virtual bool getMinimalEstimateData(double* est) const {
->>>>>>> 1b4c73fc
+  bool getMinimalEstimateData(double* est) const override {
     return getEstimateData(est);
   }
 
