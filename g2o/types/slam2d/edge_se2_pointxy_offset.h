--- conflicted
+++ resolved
@@ -52,21 +52,13 @@
 
   void setMeasurement(const Vector2& m) override { measurement_ = m; }
 
-<<<<<<< HEAD
-  bool setMeasurementData(const number_t* d) override {
-=======
-  virtual bool setMeasurementData(const double* d) {
->>>>>>> 1b4c73fc
+  bool setMeasurementData(const double* d) override {
     Eigen::Map<const Vector2> v(d);
     measurement_ = v;
     return true;
   }
 
-<<<<<<< HEAD
-  bool getMeasurementData(number_t* d) const override {
-=======
-  virtual bool getMeasurementData(double* d) const {
->>>>>>> 1b4c73fc
+  bool getMeasurementData(double* d) const override {
     Eigen::Map<Vector2> v(d);
     v = measurement_;
     return true;
@@ -76,13 +68,8 @@
 
   bool setMeasurementFromState() override;
 
-<<<<<<< HEAD
-  number_t initialEstimatePossible(const OptimizableGraph::VertexSet& from,
+  double initialEstimatePossible(const OptimizableGraph::VertexSet& from,
                                    OptimizableGraph::Vertex* to) override {
-=======
-  virtual double initialEstimatePossible(
-      const OptimizableGraph::VertexSet& from, OptimizableGraph::Vertex* to) {
->>>>>>> 1b4c73fc
     (void)to;
     return (from.count(vertices_[0]) == 1 ? 1.0 : -1.0);
   }
