--- conflicted
+++ resolved
@@ -43,27 +43,15 @@
   EIGEN_MAKE_ALIGNED_OPERATOR_NEW;
   EdgeSE2XYPrior() = default;
 
-<<<<<<< HEAD
-  bool setMeasurementData(const number_t* d) override {
+  bool setMeasurementData(const double* d) override {
     measurement_[0] = d[0];
     measurement_[1] = d[1];
     return true;
   }
 
-  bool getMeasurementData(number_t* d) const override {
+  bool getMeasurementData(double* d) const override {
     d[0] = measurement_[0];
     d[1] = measurement_[1];
-=======
-  virtual bool setMeasurementData(const double* d) {
-    _measurement[0] = d[0];
-    _measurement[1] = d[1];
-    return true;
-  }
-
-  virtual bool getMeasurementData(double* d) const {
-    d[0] = _measurement[0];
-    d[1] = _measurement[1];
->>>>>>> 1b4c73fc
     return true;
   }
 
