// g2o - General Graph Optimization
// Copyright (C) 2011 R. Kuemmerle, G. Grisetti, W. Burgard
// All rights reserved.
//
// Redistribution and use in source and binary forms, with or without
// modification, are permitted provided that the following conditions are
// met:
//
// * Redistributions of source code must retain the above copyright notice,
//   this list of conditions and the following disclaimer.
// * Redistributions in binary form must reproduce the above copyright
//   notice, this list of conditions and the following disclaimer in the
//   documentation and/or other materials provided with the distribution.
//
// THIS SOFTWARE IS PROVIDED BY THE COPYRIGHT HOLDERS AND CONTRIBUTORS "AS
// IS" AND ANY EXPRESS OR IMPLIED WARRANTIES, INCLUDING, BUT NOT LIMITED
// TO, THE IMPLIED WARRANTIES OF MERCHANTABILITY AND FITNESS FOR A
// PARTICULAR PURPOSE ARE DISCLAIMED. IN NO EVENT SHALL THE COPYRIGHT
// HOLDER OR CONTRIBUTORS BE LIABLE FOR ANY DIRECT, INDIRECT, INCIDENTAL,
// SPECIAL, EXEMPLARY, OR CONSEQUENTIAL DAMAGES (INCLUDING, BUT NOT LIMITED
// TO, PROCUREMENT OF SUBSTITUTE GOODS OR SERVICES; LOSS OF USE, DATA, OR
// PROFITS; OR BUSINESS INTERRUPTION) HOWEVER CAUSED AND ON ANY THEORY OF
// LIABILITY, WHETHER IN CONTRACT, STRICT LIABILITY, OR TORT (INCLUDING
// NEGLIGENCE OR OTHERWISE) ARISING IN ANY WAY OUT OF THE USE OF THIS
// SOFTWARE, EVEN IF ADVISED OF THE POSSIBILITY OF SUCH DAMAGE.

#include "edge_se2_prior.h"

#include <cassert>

namespace g2o {

void EdgeSE2Prior::initialEstimate(const OptimizableGraph::VertexSet& from,
                                   OptimizableGraph::Vertex* to) {
  assert(from.empty());
  (void)from;
  (void)to;
  VertexSE2* v1 = vertexXnRaw<0>();
  v1->setEstimate(measurement_);
}

bool EdgeSE2Prior::read(std::istream& is) {
  Vector3 p;
  internal::readVector(is, p);
  setMeasurement(SE2(p));
  inverseMeasurement_ = measurement_.inverse();
  readInformationMatrix(is);
  return true;
}

bool EdgeSE2Prior::write(std::ostream& os) const {
  internal::writeVector(os, measurement().toVector());
  return writeInformationMatrix(os);
}

void EdgeSE2Prior::setMeasurement(const SE2& m) {
  measurement_ = m;
  inverseMeasurement_ = m.inverse();
}

<<<<<<< HEAD
bool EdgeSE2Prior::setMeasurementData(const number_t* d) {
  measurement_ = SE2(d[0], d[1], d[2]);
  inverseMeasurement_ = measurement_.inverse();
=======
bool EdgeSE2Prior::setMeasurementData(const double* d) {
  _measurement = SE2(d[0], d[1], d[2]);
  _inverseMeasurement = _measurement.inverse();
>>>>>>> 1b4c73fc
  return true;
}

}  // namespace g2o<|MERGE_RESOLUTION|>--- conflicted
+++ resolved
@@ -58,15 +58,9 @@
   inverseMeasurement_ = m.inverse();
 }
 
-<<<<<<< HEAD
-bool EdgeSE2Prior::setMeasurementData(const number_t* d) {
+bool EdgeSE2Prior::setMeasurementData(const double* d) {
   measurement_ = SE2(d[0], d[1], d[2]);
   inverseMeasurement_ = measurement_.inverse();
-=======
-bool EdgeSE2Prior::setMeasurementData(const double* d) {
-  _measurement = SE2(d[0], d[1], d[2]);
-  _inverseMeasurement = _measurement.inverse();
->>>>>>> 1b4c73fc
   return true;
 }
 
