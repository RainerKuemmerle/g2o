// g2o - General Graph Optimization
// Copyright (C) 2011 R. Kuemmerle, G. Grisetti, W. Burgard
// All rights reserved.
//
// Redistribution and use in source and binary forms, with or without
// modification, are permitted provided that the following conditions are
// met:
//
// * Redistributions of source code must retain the above copyright notice,
//   this list of conditions and the following disclaimer.
// * Redistributions in binary form must reproduce the above copyright
//   notice, this list of conditions and the following disclaimer in the
//   documentation and/or other materials provided with the distribution.
//
// THIS SOFTWARE IS PROVIDED BY THE COPYRIGHT HOLDERS AND CONTRIBUTORS "AS
// IS" AND ANY EXPRESS OR IMPLIED WARRANTIES, INCLUDING, BUT NOT LIMITED
// TO, THE IMPLIED WARRANTIES OF MERCHANTABILITY AND FITNESS FOR A
// PARTICULAR PURPOSE ARE DISCLAIMED. IN NO EVENT SHALL THE COPYRIGHT
// HOLDER OR CONTRIBUTORS BE LIABLE FOR ANY DIRECT, INDIRECT, INCIDENTAL,
// SPECIAL, EXEMPLARY, OR CONSEQUENTIAL DAMAGES (INCLUDING, BUT NOT LIMITED
// TO, PROCUREMENT OF SUBSTITUTE GOODS OR SERVICES; LOSS OF USE, DATA, OR
// PROFITS; OR BUSINESS INTERRUPTION) HOWEVER CAUSED AND ON ANY THEORY OF
// LIABILITY, WHETHER IN CONTRACT, STRICT LIABILITY, OR TORT (INCLUDING
// NEGLIGENCE OR OTHERWISE) ARISING IN ANY WAY OUT OF THE USE OF THIS
// SOFTWARE, EVEN IF ADVISED OF THE POSSIBILITY OF SUCH DAMAGE.

#ifndef G2O_EDGE_SE2_POINT_XY_BEARING_H
#define G2O_EDGE_SE2_POINT_XY_BEARING_H

#include "g2o/config.h"
#include "vertex_se2.h"
#include "vertex_point_xy.h"
#include "g2o/core/base_binary_edge.h"
#include "g2o_types_slam2d_api.h"

namespace g2o {

  class G2O_TYPES_SLAM2D_API EdgeSE2PointXYBearing: public BaseBinaryEdge<1, number_t, VertexSE2, VertexPointXY>
  {
    public:
      EIGEN_MAKE_ALIGNED_OPERATOR_NEW
      EdgeSE2PointXYBearing();
      void computeError()
      {
        const VertexSE2* v1 = static_cast<const VertexSE2*>(_vertices[0]);
        const VertexPointXY* l2 = static_cast<const VertexPointXY*>(_vertices[1]);
        Vector2 delta = (v1->estimate().inverse() * l2->estimate());
        number_t angle = std::atan2(delta[1], delta[0]);
        _error[0] = normalize_theta(_measurement - angle );
      }

<<<<<<< HEAD
      virtual bool setMeasurementData(const double* d) {
        _measurement=d[0];
        return true;
      }

      virtual bool getMeasurementData(double* d) const {
        d[0] = _measurement;
        return true;
=======
      virtual bool setMeasurementData(const number_t* d) {
  _measurement=d[0];
  return true;
      }

      virtual bool getMeasurementData(number_t* d) const {
  d[0] = _measurement;
  return true;
>>>>>>> a2341a53
      }

      int measurementDimension() const {return 1;}

      virtual bool setMeasurementFromState(){
        const VertexSE2* v1 = static_cast<const VertexSE2*>(_vertices[0]);
        const VertexPointXY* l2 = static_cast<const VertexPointXY*>(_vertices[1]);
<<<<<<< HEAD
        Vector2D delta = (v1->estimate().inverse() * l2->estimate());
        _measurement = atan2(delta[1], delta[0]);
        return true;
=======
        Vector2 delta = (v1->estimate().inverse() * l2->estimate());
  _measurement = std::atan2(delta[1], delta[0]);
  return true;
>>>>>>> a2341a53
      }
      
      virtual bool read(std::istream& is);
      virtual bool write(std::ostream& os) const;

      virtual number_t initialEstimatePossible(const OptimizableGraph::VertexSet& from, OptimizableGraph::Vertex*) { return (from.count(_vertices[0]) == 1 ? 1.0 : -1.0);}
      virtual void initialEstimate(const OptimizableGraph::VertexSet& from, OptimizableGraph::Vertex* to);
  };

  class G2O_TYPES_SLAM2D_API EdgeSE2PointXYBearingWriteGnuplotAction: public WriteGnuplotAction {
  public:
    EdgeSE2PointXYBearingWriteGnuplotAction();
    virtual HyperGraphElementAction* operator()(HyperGraph::HyperGraphElement* element, 
            HyperGraphElementAction::Parameters* params_);
  };

#ifdef G2O_HAVE_OPENGL
  class G2O_TYPES_SLAM2D_API EdgeSE2PointXYBearingDrawAction: public DrawAction{
  public:
    EdgeSE2PointXYBearingDrawAction();
    virtual HyperGraphElementAction* operator()(HyperGraph::HyperGraphElement* element, 
            HyperGraphElementAction::Parameters* params_);
  };
#endif

}

#endif<|MERGE_RESOLUTION|>--- conflicted
+++ resolved
@@ -49,25 +49,15 @@
         _error[0] = normalize_theta(_measurement - angle );
       }
 
-<<<<<<< HEAD
-      virtual bool setMeasurementData(const double* d) {
+
+      virtual bool setMeasurementData(const number_t* d) {
         _measurement=d[0];
         return true;
       }
 
-      virtual bool getMeasurementData(double* d) const {
+      virtual bool getMeasurementData(number_t* d) const {
         d[0] = _measurement;
         return true;
-=======
-      virtual bool setMeasurementData(const number_t* d) {
-  _measurement=d[0];
-  return true;
-      }
-
-      virtual bool getMeasurementData(number_t* d) const {
-  d[0] = _measurement;
-  return true;
->>>>>>> a2341a53
       }
 
       int measurementDimension() const {return 1;}
@@ -75,15 +65,9 @@
       virtual bool setMeasurementFromState(){
         const VertexSE2* v1 = static_cast<const VertexSE2*>(_vertices[0]);
         const VertexPointXY* l2 = static_cast<const VertexPointXY*>(_vertices[1]);
-<<<<<<< HEAD
-        Vector2D delta = (v1->estimate().inverse() * l2->estimate());
-        _measurement = atan2(delta[1], delta[0]);
+        Vector2 delta = (v1->estimate().inverse() * l2->estimate());
+        _measurement = std::atan2(delta[1], delta[0]);
         return true;
-=======
-        Vector2 delta = (v1->estimate().inverse() * l2->estimate());
-  _measurement = std::atan2(delta[1], delta[0]);
-  return true;
->>>>>>> a2341a53
       }
       
       virtual bool read(std::istream& is);
