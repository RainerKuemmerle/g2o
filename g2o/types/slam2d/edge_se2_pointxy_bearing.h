// g2o - General Graph Optimization
// Copyright (C) 2011 R. Kuemmerle, G. Grisetti, W. Burgard
// All rights reserved.
//
// Redistribution and use in source and binary forms, with or without
// modification, are permitted provided that the following conditions are
// met:
//
// * Redistributions of source code must retain the above copyright notice,
//   this list of conditions and the following disclaimer.
// * Redistributions in binary form must reproduce the above copyright
//   notice, this list of conditions and the following disclaimer in the
//   documentation and/or other materials provided with the distribution.
//
// THIS SOFTWARE IS PROVIDED BY THE COPYRIGHT HOLDERS AND CONTRIBUTORS "AS
// IS" AND ANY EXPRESS OR IMPLIED WARRANTIES, INCLUDING, BUT NOT LIMITED
// TO, THE IMPLIED WARRANTIES OF MERCHANTABILITY AND FITNESS FOR A
// PARTICULAR PURPOSE ARE DISCLAIMED. IN NO EVENT SHALL THE COPYRIGHT
// HOLDER OR CONTRIBUTORS BE LIABLE FOR ANY DIRECT, INDIRECT, INCIDENTAL,
// SPECIAL, EXEMPLARY, OR CONSEQUENTIAL DAMAGES (INCLUDING, BUT NOT LIMITED
// TO, PROCUREMENT OF SUBSTITUTE GOODS OR SERVICES; LOSS OF USE, DATA, OR
// PROFITS; OR BUSINESS INTERRUPTION) HOWEVER CAUSED AND ON ANY THEORY OF
// LIABILITY, WHETHER IN CONTRACT, STRICT LIABILITY, OR TORT (INCLUDING
// NEGLIGENCE OR OTHERWISE) ARISING IN ANY WAY OUT OF THE USE OF THIS
// SOFTWARE, EVEN IF ADVISED OF THE POSSIBILITY OF SUCH DAMAGE.

#ifndef G2O_EDGE_SE2_POINT_XY_BEARING_H
#define G2O_EDGE_SE2_POINT_XY_BEARING_H

#include <Eigen/Core>
#include <cmath>

#include "g2o/config.h"
#include "g2o/core/base_binary_edge.h"
#include "g2o/core/eigen_types.h"
#include "g2o/core/hyper_graph.h"
#include "g2o/core/hyper_graph_action.h"
#include "g2o/core/optimizable_graph.h"
#include "g2o/stuff/misc.h"
#include "g2o_types_slam2d_api.h"
#include "se2.h"
#include "vertex_point_xy.h"
#include "vertex_se2.h"

namespace g2o {

class G2O_TYPES_SLAM2D_API EdgeSE2PointXYBearing
    : public BaseBinaryEdge<1, double, VertexSE2, VertexPointXY> {
 public:
  EdgeSE2PointXYBearing() = default;
  void computeError() override {
    const VertexSE2* v1 = vertexXnRaw<0>();
    const VertexPointXY* l2 = vertexXnRaw<1>();
    Vector2 delta = (v1->estimate().inverse() * l2->estimate());
    double angle = std::atan2(delta[1], delta[0]);
    error_[0] = normalize_theta(measurement_ - angle);
  }

  bool setMeasurementFromState() override {
    const VertexSE2* v1 = vertexXnRaw<0>();
    const VertexPointXY* l2 = vertexXnRaw<1>();
    Vector2 delta = (v1->estimate().inverse() * l2->estimate());
    measurement_ = std::atan2(delta[1], delta[0]);
    return true;
  }

  double initialEstimatePossible(const OptimizableGraph::VertexSet& from,
                                 OptimizableGraph::Vertex*) override {
    return (from.count(vertices_[0]) == 1 ? 1.0 : -1.0);
  }
<<<<<<< HEAD
  void initialEstimate(const OptimizableGraph::VertexSet& from,
                       OptimizableGraph::Vertex* to) override;
=======
  virtual void initialEstimate(const OptimizableGraph::VertexSet& from,
                               OptimizableGraph::Vertex* to);

#ifndef NUMERIC_JACOBIAN_TWO_D_TYPES
  virtual void linearizeOplus();
#endif
};

class G2O_TYPES_SLAM2D_API EdgeSE2PointXYBearingWriteGnuplotAction
    : public WriteGnuplotAction {
 public:
  EdgeSE2PointXYBearingWriteGnuplotAction();
  virtual HyperGraphElementAction* operator()(
      HyperGraph::HyperGraphElement* element,
      HyperGraphElementAction::Parameters* params_);
>>>>>>> f5358862
};

#ifdef G2O_HAVE_OPENGL
class G2O_TYPES_SLAM2D_API EdgeSE2PointXYBearingDrawAction : public DrawAction {
 public:
  EdgeSE2PointXYBearingDrawAction();
  bool operator()(HyperGraph::HyperGraphElement& element,
                  HyperGraphElementAction::Parameters& params_) override;
};
#endif

}  // namespace g2o

#endif<|MERGE_RESOLUTION|>--- conflicted
+++ resolved
@@ -68,26 +68,12 @@
                                  OptimizableGraph::Vertex*) override {
     return (from.count(vertices_[0]) == 1 ? 1.0 : -1.0);
   }
-<<<<<<< HEAD
   void initialEstimate(const OptimizableGraph::VertexSet& from,
                        OptimizableGraph::Vertex* to) override;
-=======
-  virtual void initialEstimate(const OptimizableGraph::VertexSet& from,
-                               OptimizableGraph::Vertex* to);
 
 #ifndef NUMERIC_JACOBIAN_TWO_D_TYPES
-  virtual void linearizeOplus();
+  void linearizeOplus() override;
 #endif
-};
-
-class G2O_TYPES_SLAM2D_API EdgeSE2PointXYBearingWriteGnuplotAction
-    : public WriteGnuplotAction {
- public:
-  EdgeSE2PointXYBearingWriteGnuplotAction();
-  virtual HyperGraphElementAction* operator()(
-      HyperGraph::HyperGraphElement* element,
-      HyperGraphElementAction::Parameters* params_);
->>>>>>> f5358862
 };
 
 #ifdef G2O_HAVE_OPENGL
