// g2o - General Graph Optimization
// Copyright (C) 2011 R. Kuemmerle, G. Grisetti, W. Burgard
// All rights reserved.
//
// Redistribution and use in source and binary forms, with or without
// modification, are permitted provided that the following conditions are
// met:
//
// * Redistributions of source code must retain the above copyright notice,
//   this list of conditions and the following disclaimer.
// * Redistributions in binary form must reproduce the above copyright
//   notice, this list of conditions and the following disclaimer in the
//   documentation and/or other materials provided with the distribution.
//
// THIS SOFTWARE IS PROVIDED BY THE COPYRIGHT HOLDERS AND CONTRIBUTORS "AS
// IS" AND ANY EXPRESS OR IMPLIED WARRANTIES, INCLUDING, BUT NOT LIMITED
// TO, THE IMPLIED WARRANTIES OF MERCHANTABILITY AND FITNESS FOR A
// PARTICULAR PURPOSE ARE DISCLAIMED. IN NO EVENT SHALL THE COPYRIGHT
// HOLDER OR CONTRIBUTORS BE LIABLE FOR ANY DIRECT, INDIRECT, INCIDENTAL,
// SPECIAL, EXEMPLARY, OR CONSEQUENTIAL DAMAGES (INCLUDING, BUT NOT LIMITED
// TO, PROCUREMENT OF SUBSTITUTE GOODS OR SERVICES; LOSS OF USE, DATA, OR
// PROFITS; OR BUSINESS INTERRUPTION) HOWEVER CAUSED AND ON ANY THEORY OF
// LIABILITY, WHETHER IN CONTRACT, STRICT LIABILITY, OR TORT (INCLUDING
// NEGLIGENCE OR OTHERWISE) ARISING IN ANY WAY OUT OF THE USE OF THIS
// SOFTWARE, EVEN IF ADVISED OF THE POSSIBILITY OF SUCH DAMAGE.

#ifndef G2O_EDGE_SE2_POINT_XY_BEARING_H
#define G2O_EDGE_SE2_POINT_XY_BEARING_H

#include "g2o/config.h"
#include "g2o/core/base_binary_edge.h"
#include "g2o_types_slam2d_api.h"
#include "vertex_point_xy.h"
#include "vertex_se2.h"

namespace g2o {

class G2O_TYPES_SLAM2D_API EdgeSE2PointXYBearing
    : public BaseBinaryEdge<1, double, VertexSE2, VertexPointXY> {
 public:
  EIGEN_MAKE_ALIGNED_OPERATOR_NEW
  EdgeSE2PointXYBearing() = default;
  void computeError() override {
    const VertexSE2* v1 = vertexXnRaw<0>();
    const VertexPointXY* l2 = vertexXnRaw<1>();
    Vector2 delta = (v1->estimate().inverse() * l2->estimate());
<<<<<<< HEAD
    number_t angle = std::atan2(delta[1], delta[0]);
    error_[0] = normalize_theta(measurement_ - angle);
  }

  bool setMeasurementData(const number_t* d) override {
    measurement_ = d[0];
    return true;
  }

  bool getMeasurementData(number_t* d) const override {
    d[0] = measurement_;
=======
    double angle = std::atan2(delta[1], delta[0]);
    _error[0] = normalize_theta(_measurement - angle);
  }

  virtual bool setMeasurementData(const double* d) {
    _measurement = d[0];
    return true;
  }

  virtual bool getMeasurementData(double* d) const {
    d[0] = _measurement;
>>>>>>> 1b4c73fc
    return true;
  }

  int measurementDimension() const override { return 1; }

  bool setMeasurementFromState() override {
    const VertexSE2* v1 = vertexXnRaw<0>();
    const VertexPointXY* l2 = vertexXnRaw<1>();
    Vector2 delta = (v1->estimate().inverse() * l2->estimate());
    measurement_ = std::atan2(delta[1], delta[0]);
    return true;
  }

  bool read(std::istream& is) override;
  bool write(std::ostream& os) const override;

<<<<<<< HEAD
  number_t initialEstimatePossible(const OptimizableGraph::VertexSet& from,
                                   OptimizableGraph::Vertex*) override {
    return (from.count(vertices_[0]) == 1 ? 1.0 : -1.0);
=======
  virtual double initialEstimatePossible(
      const OptimizableGraph::VertexSet& from, OptimizableGraph::Vertex*) {
    return (from.count(_vertices[0]) == 1 ? 1.0 : -1.0);
>>>>>>> 1b4c73fc
  }
  void initialEstimate(const OptimizableGraph::VertexSet& from,
                       OptimizableGraph::Vertex* to) override;
};

class G2O_TYPES_SLAM2D_API EdgeSE2PointXYBearingWriteGnuplotAction
    : public WriteGnuplotAction {
 public:
  EdgeSE2PointXYBearingWriteGnuplotAction();
  bool operator()(HyperGraph::HyperGraphElement& element,
                  const std::shared_ptr<HyperGraphElementAction::Parameters>&
                      params_) override;
};

#ifdef G2O_HAVE_OPENGL
class G2O_TYPES_SLAM2D_API EdgeSE2PointXYBearingDrawAction : public DrawAction {
 public:
  EdgeSE2PointXYBearingDrawAction();
  bool operator()(HyperGraph::HyperGraphElement& element,
                  const std::shared_ptr<HyperGraphElementAction::Parameters>&
                      params_) override;
};
#endif

}  // namespace g2o

#endif<|MERGE_RESOLUTION|>--- conflicted
+++ resolved
@@ -44,31 +44,17 @@
     const VertexSE2* v1 = vertexXnRaw<0>();
     const VertexPointXY* l2 = vertexXnRaw<1>();
     Vector2 delta = (v1->estimate().inverse() * l2->estimate());
-<<<<<<< HEAD
-    number_t angle = std::atan2(delta[1], delta[0]);
+    double angle = std::atan2(delta[1], delta[0]);
     error_[0] = normalize_theta(measurement_ - angle);
   }
 
-  bool setMeasurementData(const number_t* d) override {
+  bool setMeasurementData(const double* d) override {
     measurement_ = d[0];
     return true;
   }
 
-  bool getMeasurementData(number_t* d) const override {
+  bool getMeasurementData(double* d) const override {
     d[0] = measurement_;
-=======
-    double angle = std::atan2(delta[1], delta[0]);
-    _error[0] = normalize_theta(_measurement - angle);
-  }
-
-  virtual bool setMeasurementData(const double* d) {
-    _measurement = d[0];
-    return true;
-  }
-
-  virtual bool getMeasurementData(double* d) const {
-    d[0] = _measurement;
->>>>>>> 1b4c73fc
     return true;
   }
 
@@ -85,15 +71,9 @@
   bool read(std::istream& is) override;
   bool write(std::ostream& os) const override;
 
-<<<<<<< HEAD
-  number_t initialEstimatePossible(const OptimizableGraph::VertexSet& from,
+  double initialEstimatePossible(const OptimizableGraph::VertexSet& from,
                                    OptimizableGraph::Vertex*) override {
     return (from.count(vertices_[0]) == 1 ? 1.0 : -1.0);
-=======
-  virtual double initialEstimatePossible(
-      const OptimizableGraph::VertexSet& from, OptimizableGraph::Vertex*) {
-    return (from.count(_vertices[0]) == 1 ? 1.0 : -1.0);
->>>>>>> 1b4c73fc
   }
   void initialEstimate(const OptimizableGraph::VertexSet& from,
                        OptimizableGraph::Vertex* to) override;
