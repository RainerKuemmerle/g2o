// g2o - General Graph Optimization
// Copyright (C) 2011 R. Kuemmerle, G. Grisetti, H. Strasdat, W. Burgard
// All rights reserved.
//
// Redistribution and use in source and binary forms, with or without
// modification, are permitted provided that the following conditions are
// met:
//
// * Redistributions of source code must retain the above copyright notice,
//   this list of conditions and the following disclaimer.
// * Redistributions in binary form must reproduce the above copyright
//   notice, this list of conditions and the following disclaimer in the
//   documentation and/or other materials provided with the distribution.
//
// THIS SOFTWARE IS PROVIDED BY THE COPYRIGHT HOLDERS AND CONTRIBUTORS "AS
// IS" AND ANY EXPRESS OR IMPLIED WARRANTIES, INCLUDING, BUT NOT LIMITED
// TO, THE IMPLIED WARRANTIES OF MERCHANTABILITY AND FITNESS FOR A
// PARTICULAR PURPOSE ARE DISCLAIMED. IN NO EVENT SHALL THE COPYRIGHT
// HOLDER OR CONTRIBUTORS BE LIABLE FOR ANY DIRECT, INDIRECT, INCIDENTAL,
// SPECIAL, EXEMPLARY, OR CONSEQUENTIAL DAMAGES (INCLUDING, BUT NOT LIMITED
// TO, PROCUREMENT OF SUBSTITUTE GOODS OR SERVICES; LOSS OF USE, DATA, OR
// PROFITS; OR BUSINESS INTERRUPTION) HOWEVER CAUSED AND ON ANY THEORY OF
// LIABILITY, WHETHER IN CONTRACT, STRICT LIABILITY, OR TORT (INCLUDING
// NEGLIGENCE OR OTHERWISE) ARISING IN ANY WAY OUT OF THE USE OF THIS
// SOFTWARE, EVEN IF ADVISED OF THE POSSIBILITY OF SUCH DAMAGE.

#include "edge_se2_lotsofxy.h"

#include <cassert>
#include <cmath>
#include <vector>

#include "se2.h"
#include "vertex_point_xy.h"
#include "vertex_se2.h"

namespace g2o {

EdgeSE2LotsOfXY::EdgeSE2LotsOfXY() { resize(0); }

void EdgeSE2LotsOfXY::computeError() {
  auto* pose = static_cast<VertexSE2*>(vertexRaw(0));

  int observed_points = measurement_.size() / 2;
  for (int i = 0; i < observed_points; i++) {
    auto* xy = static_cast<VertexPointXY*>(vertexRaw(1 + i));
    Vector2 m = pose->estimate().inverse() * xy->estimate();

    const int index = 2 * i;
    error_[index] = m[0] - measurement_[index];
    error_[index + 1] = m[1] - measurement_[index + 1];
  }
}

void EdgeSE2LotsOfXY::linearizeOplus() {
  const auto* vi = static_cast<const VertexSE2*>(vertexRaw(0));
  const double& x1 = vi->estimate().translation()[0];
  const double& y1 = vi->estimate().translation()[1];
  const double& th1 = vi->estimate().rotation().angle();

  double ct = std::cos(th1);
  double st = std::sin(th1);

  MatrixX Ji;
  unsigned int rows = 2 * (vertices_.size() - 1);
  Ji.resize(rows, 3);
  Ji.fill(0);

  Matrix2 poseRot;  // inverse of the rotation matrix associated to the pose
  poseRot << ct, st, -st, ct;

  Matrix2 minusPoseRot = -poseRot;

  for (unsigned int i = 1; i < vertices_.size(); i++) {
    auto* point = static_cast<g2o::VertexPointXY*>(vertexRaw(i));

    const double& x2 = point->estimate()[0];
    const double& y2 = point->estimate()[1];

    unsigned int index = 2 * (i - 1);

    Ji.block<2, 2>(index, 0) = minusPoseRot;

    Ji(index, 2) = ct * (y2 - y1) + st * (x1 - x2);
    Ji(index + 1, 2) = st * (y1 - y2) + ct * (x1 - x2);

    MatrixX Jj;
    Jj.resize(rows, 2);
    Jj.fill(0);
    Jj.block<2, 2>(index, 0) = poseRot;

    jacobianOplus_[i] = Jj;
  }
  jacobianOplus_[0] = Ji;
}

void EdgeSE2LotsOfXY::initialEstimate(const OptimizableGraph::VertexSet& fixed,
                                      OptimizableGraph::Vertex* toEstimate) {
  (void)toEstimate;

  assert(initialEstimatePossible(fixed, toEstimate) &&
         "Bad vertices specified");

  auto* pose = static_cast<VertexSE2*>(vertexRaw(0));

<<<<<<< HEAD
  int observed_points = measurement_.size() / 2;
#ifdef _MSC_VER
  std::vector<bool> estimate_this(observed_points, true);
#else
  bool estimate_this[observed_points];
  for (int i = 0; i < observed_points; i++) {
    estimate_this[i] = true;
  }
#endif

  for (const auto& it : fixed) {
    for (unsigned int i = 1; i < vertices_.size(); i++) {
      auto* vert = static_cast<VertexPointXY*>(vertexRaw(i));
      if (vert->id() == it->id()) estimate_this[i - 1] = false;
=======
  std::vector<bool> estimate_this(_observedPoints, true);
  for (std::set<HyperGraph::Vertex*>::iterator it = fixed.begin();
       it != fixed.end(); ++it) {
    for (unsigned int i = 1; i < _vertices.size(); i++) {
      VertexPointXY* vert = static_cast<VertexPointXY*>(_vertices[i]);
      if (vert->id() == (*it)->id()) estimate_this[i - 1] = false;
>>>>>>> d18a1e23
    }
  }

  for (unsigned int i = 1; i < vertices_.size(); i++) {
    if (estimate_this[i - 1]) {
      unsigned int index = 2 * (i - 1);
      Vector2 submeas(measurement_[index], measurement_[index + 1]);
      auto* vert = static_cast<VertexPointXY*>(vertexRaw(i));
      vert->setEstimate(pose->estimate() * submeas);
    }
  }
}

double EdgeSE2LotsOfXY::initialEstimatePossible(
    const OptimizableGraph::VertexSet& fixed,
    OptimizableGraph::Vertex* toEstimate) {
  (void)toEstimate;

  for (const auto& it : fixed) {
    if (vertices_[0]->id() == it->id()) {
      return 1.0;
    }
  }

  return -1.0;
}

bool EdgeSE2LotsOfXY::setMeasurementFromState() {
  auto* pose = static_cast<VertexSE2*>(vertexRaw(0));

  int observed_points = measurement_.size() / 2;
  for (int i = 0; i < observed_points; i++) {
    auto* xy = static_cast<VertexPointXY*>(vertexRaw(1 + i));
    Vector2 m = pose->estimate().inverse() * xy->estimate();

    unsigned int index = 2 * i;
    measurement_[index] = m[0];
    measurement_[index + 1] = m[1];
  }

  return true;
}

}  // end namespace g2o<|MERGE_RESOLUTION|>--- conflicted
+++ resolved
@@ -103,29 +103,12 @@
 
   auto* pose = static_cast<VertexSE2*>(vertexRaw(0));
 
-<<<<<<< HEAD
   int observed_points = measurement_.size() / 2;
-#ifdef _MSC_VER
   std::vector<bool> estimate_this(observed_points, true);
-#else
-  bool estimate_this[observed_points];
-  for (int i = 0; i < observed_points; i++) {
-    estimate_this[i] = true;
-  }
-#endif
-
   for (const auto& it : fixed) {
     for (unsigned int i = 1; i < vertices_.size(); i++) {
       auto* vert = static_cast<VertexPointXY*>(vertexRaw(i));
       if (vert->id() == it->id()) estimate_this[i - 1] = false;
-=======
-  std::vector<bool> estimate_this(_observedPoints, true);
-  for (std::set<HyperGraph::Vertex*>::iterator it = fixed.begin();
-       it != fixed.end(); ++it) {
-    for (unsigned int i = 1; i < _vertices.size(); i++) {
-      VertexPointXY* vert = static_cast<VertexPointXY*>(_vertices[i]);
-      if (vert->id() == (*it)->id()) estimate_this[i - 1] = false;
->>>>>>> d18a1e23
     }
   }
 
