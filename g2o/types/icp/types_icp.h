--- conflicted
+++ resolved
@@ -233,23 +233,14 @@
   bool write(std::ostream &os) const override;
 
   // capture the update function to reset aux transforms
-<<<<<<< HEAD
   void oplusImpl(const VectorX::MapType& update) override {
-=======
-  virtual void oplusImpl(const double* update) {
->>>>>>> 1b4c73fc
     VertexSE3::oplusImpl(update);
     setAll();
   }
 
   // camera matrix and stereo baseline
-<<<<<<< HEAD
   static Matrix3 kcam_;
-  static number_t baseline_;
-=======
-  static Matrix3 Kcam;
-  static double baseline;
->>>>>>> 1b4c73fc
+  static double baseline_;
 
   // transformations
   Eigen::Matrix<double, 3, 4, Eigen::ColMajor>
@@ -279,9 +270,7 @@
   }
 
   // set up camera matrix
-<<<<<<< HEAD
-  static void setKcam(number_t fx, number_t fy, number_t cx, number_t cy,
-                      number_t tx) {
+  static void setKcam(double fx, double fy, double cx, double cy, double tx) {
     kcam_.setZero();
     kcam_(0, 0) = fx;
     kcam_(1, 1) = fy;
@@ -289,16 +278,6 @@
     kcam_(1, 2) = cy;
     kcam_(2, 2) = 1.0;
     baseline_ = tx;
-=======
-  static void setKcam(double fx, double fy, double cx, double cy, double tx) {
-    Kcam.setZero();
-    Kcam(0, 0) = fx;
-    Kcam(1, 1) = fy;
-    Kcam(0, 2) = cx;
-    Kcam(1, 2) = cy;
-    Kcam(2, 2) = 1.0;
-    baseline = tx;
->>>>>>> 1b4c73fc
   }
 
   // set transform from world to cam coords
