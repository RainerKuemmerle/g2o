--- conflicted
+++ resolved
@@ -41,17 +41,9 @@
 
 void init() {
   if (types_icp::initialized) return;
-<<<<<<< HEAD
-  // cerr << "Calling " << __FILE__ << " " << __PRETTY_FUNCTION__ << endl;
-
   EdgeVVGicp::dRidx_ << 0.0, 0.0, 0.0, 0.0, 0.0, 2.0, 0.0, -2.0, 0.0;
   EdgeVVGicp::dRidy_ << 0.0, 0.0, -2.0, 0.0, 0.0, 0.0, 2.0, 0.0, 0.0;
   EdgeVVGicp::dRidz_ << 0.0, 2.0, 0.0, -2.0, 0.0, 0.0, 0.0, 0.0, 0.0;
-=======
-  Edge_V_V_GICP::dRidx << 0.0, 0.0, 0.0, 0.0, 0.0, 2.0, 0.0, -2.0, 0.0;
-  Edge_V_V_GICP::dRidy << 0.0, 0.0, -2.0, 0.0, 0.0, 0.0, 2.0, 0.0, 0.0;
-  Edge_V_V_GICP::dRidz << 0.0, 2.0, 0.0, -2.0, 0.0, 0.0, 0.0, 0.0, 0.0;
->>>>>>> 62616fd9
 
   VertexSCam::dRidx_ << 0.0, 0.0, 0.0, 0.0, 0.0, 2.0, 0.0, -2.0, 0.0;
   VertexSCam::dRidy_ << 0.0, 0.0, -2.0, 0.0, 0.0, 0.0, 2.0, 0.0, 0.0;
@@ -74,20 +66,12 @@
 G2O_ATTRIBUTE_CONSTRUCTOR(init_icp_types) { types_icp::init(); }
 
 // Copy constructor
-<<<<<<< HEAD
-EdgeVVGicp::EdgeVVGicp(const EdgeVVGicp *e)
+EdgeVVGicp::EdgeVVGicp(const EdgeVVGicp* e)
 
 {
   // Temporary hack - TODO, sort out const-ness properly
   vertices_[0] = std::const_pointer_cast<HyperGraph::Vertex>(e->vertex(0));
   vertices_[1] = std::const_pointer_cast<HyperGraph::Vertex>(e->vertex(1));
-=======
-Edge_V_V_GICP::Edge_V_V_GICP(const Edge_V_V_GICP* e)
-    : BaseBinaryEdge<3, EdgeGICP, VertexSE3, VertexSE3>() {
-  // Temporary hack - TODO, sort out const-ness properly
-  _vertices[0] = const_cast<HyperGraph::Vertex*>(e->vertex(0));
-  _vertices[1] = const_cast<HyperGraph::Vertex*>(e->vertex(1));
->>>>>>> 62616fd9
 
   measurement_.pos0 = e->measurement().pos0;
   measurement_.pos1 = e->measurement().pos1;
@@ -114,11 +98,7 @@
 //
 // the measurement variable has type EdgeGICP (see types_icp.h)
 
-<<<<<<< HEAD
-bool EdgeVVGicp::read(std::istream &is) {
-=======
-bool Edge_V_V_GICP::read(std::istream& is) {
->>>>>>> 62616fd9
+bool EdgeVVGicp::read(std::istream& is) {
   // measured point and normal
   for (int i = 0; i < 3; i++) is >> measurement_.pos0[i];
   for (int i = 0; i < 3; i++) is >> measurement_.normal0[i];
@@ -159,15 +139,9 @@
 //    f(T0,T1) =  dR0.inv() * T0.inv() * (T1 * dR1 * p1 + dt1) - dt0
 //    df/dx0 = [-I, d[dR0.inv()]/dq0 * T01 * p1]
 //    df/dx1 = [R0, T01 * d[dR1]/dq1 * p1]
-<<<<<<< HEAD
 void EdgeVVGicp::linearizeOplus() {
   VertexSE3 *vp0 = vertexXnRaw<0>();
   VertexSE3 *vp1 = vertexXnRaw<1>();
-=======
-void Edge_V_V_GICP::linearizeOplus() {
-  VertexSE3* vp0 = static_cast<VertexSE3*>(_vertices[0]);
-  VertexSE3* vp1 = static_cast<VertexSE3*>(_vertices[1]);
->>>>>>> 62616fd9
 
   // topLeftCorner<3,3>() is the rotation matrix
   Matrix3 R0T = vp0->estimate().matrix().topLeftCorner<3, 3>().transpose();
@@ -194,11 +168,7 @@
 }
 #endif
 
-<<<<<<< HEAD
-bool EdgeVVGicp::write(std::ostream &os) const {
-=======
-bool Edge_V_V_GICP::write(std::ostream& os) const {
->>>>>>> 62616fd9
+bool EdgeVVGicp::write(std::ostream& os) const {
   // first point
   for (int i = 0; i < 3; i++) os << measurement().pos0[i] << " ";
   for (int i = 0; i < 3; i++) os << measurement().normal0[i] << " ";
@@ -219,15 +189,9 @@
  * \brief Jacobian for stereo projection
  */
 void Edge_XYZ_VSC::linearizeOplus() {
-<<<<<<< HEAD
-  VertexSCam *vc = static_cast<VertexSCam *>(vertices_[1]);
-
-  VertexPointXYZ *vp = static_cast<VertexPointXYZ *>(vertices_[0]);
-=======
-  VertexSCam* vc = static_cast<VertexSCam*>(_vertices[1]);
-
-  VertexPointXYZ* vp = static_cast<VertexPointXYZ*>(_vertices[0]);
->>>>>>> 62616fd9
+  VertexSCam* vc = static_cast<VertexSCam*>(vertices_[1]);
+
+  VertexPointXYZ* vp = static_cast<VertexPointXYZ*>(vertices_[0]);
   Vector4 pt, trans;
   pt.head<3>() = vp->estimate();
   pt(3) = 1.0;
@@ -314,15 +278,9 @@
       (pz * dp(0) - (px - b) * dp(2)) * ipz2fx;  // right image px
 }
 #endif
-<<<<<<< HEAD
-bool EdgeXyzVsc::read(std::istream &) { return false; }
-
-bool EdgeXyzVsc::write(std::ostream &) const { return false; }
-=======
-bool Edge_XYZ_VSC::read(std::istream&) { return false; }
-
-bool Edge_XYZ_VSC::write(std::ostream&) const { return false; }
->>>>>>> 62616fd9
+bool EdgeXyzVsc::read(std::istream&) { return false; }
+
+bool EdgeXyzVsc::write(std::ostream&) const { return false; }
 
 bool VertexSCam::read(std::istream&) { return false; }
 
