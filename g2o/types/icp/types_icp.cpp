// g2o - General Graph Optimization
// Copyright (C) 2011 Kurt Konolige
// All rights reserved.
//
// Redistribution and use in source and binary forms, with or without
// modification, are permitted provided that the following conditions are
// met:
//
// * Redistributions of source code must retain the above copyright notice,
//   this list of conditions and the following disclaimer.
// * Redistributions in binary form must reproduce the above copyright
//   notice, this list of conditions and the following disclaimer in the
//   documentation and/or other materials provided with the distribution.
//
// THIS SOFTWARE IS PROVIDED BY THE COPYRIGHT HOLDERS AND CONTRIBUTORS "AS
// IS" AND ANY EXPRESS OR IMPLIED WARRANTIES, INCLUDING, BUT NOT LIMITED
// TO, THE IMPLIED WARRANTIES OF MERCHANTABILITY AND FITNESS FOR A
// PARTICULAR PURPOSE ARE DISCLAIMED. IN NO EVENT SHALL THE COPYRIGHT
// HOLDER OR CONTRIBUTORS BE LIABLE FOR ANY DIRECT, INDIRECT, INCIDENTAL,
// SPECIAL, EXEMPLARY, OR CONSEQUENTIAL DAMAGES (INCLUDING, BUT NOT LIMITED
// TO, PROCUREMENT OF SUBSTITUTE GOODS OR SERVICES; LOSS OF USE, DATA, OR
// PROFITS; OR BUSINESS INTERRUPTION) HOWEVER CAUSED AND ON ANY THEORY OF
// LIABILITY, WHETHER IN CONTRACT, STRICT LIABILITY, OR TORT (INCLUDING
// NEGLIGENCE OR OTHERWISE) ARISING IN ANY WAY OUT OF THE USE OF THIS
// SOFTWARE, EVEN IF ADVISED OF THE POSSIBILITY OF SUCH DAMAGE.

#include "types_icp.h"

#include <Eigen/Geometry>
#include <Eigen/LU>

#include "g2o/core/eigen_types.h"
#include "g2o/core/factory.h"
#include "g2o/stuff/misc.h"

namespace g2o {

G2O_REGISTER_TYPE_GROUP(icp);
<<<<<<< HEAD
G2O_REGISTER_TYPE(EDGE_V_V_GICP, EdgeVVGicp);

const Matrix3 EdgeVVGicp::kDRidx =
    (Matrix3() << 0.0, 0.0, 0.0, 0.0, 0.0, 2.0, 0.0, -2.0, 0.0)
        .finished();  // differential quat matrices
const Matrix3 EdgeVVGicp::kDRidy =
    (Matrix3() << 0.0, 0.0, -2.0, 0.0, 0.0, 0.0, 2.0, 0.0, 0.0)
        .finished();  // differential quat matrices
const Matrix3 EdgeVVGicp::kDRidz =
    (Matrix3() << 0.0, 2.0, 0.0, -2.0, 0.0, 0.0, 0.0, 0.0, 0.0)
        .finished();  // differential quat matrices
const Matrix3 VertexSCam::kDRidx =
    (Matrix3() << 0.0, 0.0, 0.0, 0.0, 0.0, 2.0, 0.0, -2.0, 0.0)
        .finished();  // differential quat matrices
const Matrix3 VertexSCam::kDRidy =
    (Matrix3() << 0.0, 0.0, -2.0, 0.0, 0.0, 0.0, 2.0, 0.0, 0.0)
        .finished();  // differential quat matrices
const Matrix3 VertexSCam::kDRidz =
    (Matrix3() << 0.0, 2.0, 0.0, -2.0, 0.0, 0.0, 0.0, 0.0, 0.0)
        .finished();  // differential quat matrices

Matrix3 VertexSCam::kcam_;
double VertexSCam::baseline_;
=======
G2O_REGISTER_TYPE_NAME("EDGE_V_V_GICP", Edge_V_V_GICP);

namespace types_icp {
int initialized = 0;

void init() {
  if (types_icp::initialized) return;
  Edge_V_V_GICP::dRidx << 0.0, 0.0, 0.0, 0.0, 0.0, 2.0, 0.0, -2.0, 0.0;
  Edge_V_V_GICP::dRidy << 0.0, 0.0, -2.0, 0.0, 0.0, 0.0, 2.0, 0.0, 0.0;
  Edge_V_V_GICP::dRidz << 0.0, 2.0, 0.0, -2.0, 0.0, 0.0, 0.0, 0.0, 0.0;

  VertexSCam::dRidx << 0.0, 0.0, 0.0, 0.0, 0.0, 2.0, 0.0, -2.0, 0.0;
  VertexSCam::dRidy << 0.0, 0.0, -2.0, 0.0, 0.0, 0.0, 2.0, 0.0, 0.0;
  VertexSCam::dRidz << 0.0, 2.0, 0.0, -2.0, 0.0, 0.0, 0.0, 0.0, 0.0;

  types_icp::initialized = 1;
}
}  // namespace types_icp

using namespace std;

Matrix3 Edge_V_V_GICP::dRidx;  // differential quat matrices
Matrix3 Edge_V_V_GICP::dRidy;  // differential quat matrices
Matrix3 Edge_V_V_GICP::dRidz;  // differential quat matrices
Matrix3 VertexSCam::dRidx;     // differential quat matrices
Matrix3 VertexSCam::dRidy;     // differential quat matrices
Matrix3 VertexSCam::dRidz;     // differential quat matrices
Matrix3 VertexSCam::Kcam;
double VertexSCam::baseline;

// global initialization
G2O_ATTRIBUTE_CONSTRUCTOR(init_icp_types) { types_icp::init(); }

// Copy constructor
Edge_V_V_GICP::Edge_V_V_GICP(const Edge_V_V_GICP* e)
    : BaseBinaryEdge<3, EdgeGICP, VertexSE3, VertexSE3>() {
  // Temporary hack - TODO, sort out const-ness properly
  _vertices[0] = const_cast<HyperGraph::Vertex*>(e->vertex(0));
  _vertices[1] = const_cast<HyperGraph::Vertex*>(e->vertex(1));

  _measurement.pos0 = e->measurement().pos0;
  _measurement.pos1 = e->measurement().pos1;
  _measurement.normal0 = e->measurement().normal0;
  _measurement.normal1 = e->measurement().normal1;
  _measurement.R0 = e->measurement().R0;
  _measurement.R1 = e->measurement().R1;

  pl_pl = e->pl_pl;
  cov0 = e->cov0;
  cov1 = e->cov1;

  // TODO the robust kernel is not correctly copied
  //_robustKernel = e->_robustKernel;
}
>>>>>>> 11440dc4

//
// Rigid 3D constraint between poses, given fixed point offsets
//

// return the error estimate as a 3-vector
void EdgeVVGicp::computeError() {
  // from <ViewPoint> to <Point>
  const VertexSE3* vp0 = vertexXnRaw<0>();
  const VertexSE3* vp1 = vertexXnRaw<1>();

  // get vp1 point into vp0 frame
  // could be more efficient if we computed this transform just once
  Vector3 p1;

  p1 = vp1->estimate() * measurement().pos1;
  p1 = vp0->estimate().inverse() * p1;

  // get their difference
  // this is simple Euclidean distance, for now
  error_ = p1 - measurement().pos0;

  if (!pl_pl) return;

  // re-define the information matrix
  // topLeftCorner<3,3>() is the rotation()
  const Matrix3 transform = (vp0->estimate().inverse() * vp1->estimate())
                                .matrix()
                                .topLeftCorner<3, 3>();
  information() = (cov0 + transform * cov1 * transform.transpose()).inverse();
}

// Jacobian
// [ -R0'*R1 | R0 * dRdx/ddx * 0p1 ]
// [  R0'*R1 | R0 * dR'dx/ddx * 0p1 ]

#ifdef GICP_ANALYTIC_JACOBIANS

// jacobian defined as:
//    f(T0,T1) =  dR0.inv() * T0.inv() * (T1 * dR1 * p1 + dt1) - dt0
//    df/dx0 = [-I, d[dR0.inv()]/dq0 * T01 * p1]
//    df/dx1 = [R0, T01 * d[dR1]/dq1 * p1]
void EdgeVVGicp::linearizeOplus() {
  VertexSE3* vp0 = vertexXnRaw<0>();
  VertexSE3* vp1 = vertexXnRaw<1>();

  // topLeftCorner<3,3>() is the rotation matrix
  const Vector3& p1 = measurement().pos1;

  // this could be more efficient
  if (!vp0->fixed()) {
    const Vector3 p1t = vp0->estimate().inverse() * vp1->estimate() * p1;
    jacobianOplusXi_.block<3, 3>(0, 0) = -Matrix3::Identity();
    jacobianOplusXi_.block<3, 1>(0, 3) = kDRidx * p1t;
    jacobianOplusXi_.block<3, 1>(0, 4) = kDRidy * p1t;
    jacobianOplusXi_.block<3, 1>(0, 5) = kDRidz * p1t;
  }

  if (!vp1->fixed()) {
    const Matrix3 R0T =
        vp0->estimate().matrix().topLeftCorner<3, 3>().transpose() *
        vp1->estimate().matrix().topLeftCorner<3, 3>();
    jacobianOplusXj_.block<3, 3>(0, 0) = R0T;
    jacobianOplusXj_.block<3, 1>(0, 3) = R0T * kDRidx.transpose() * p1;
    jacobianOplusXj_.block<3, 1>(0, 4) = R0T * kDRidy.transpose() * p1;
    jacobianOplusXj_.block<3, 1>(0, 5) = R0T * kDRidz.transpose() * p1;
  }
}
#endif

//
// stereo camera functions
//

#ifdef SCAM_ANALYTIC_JACOBIANS
/**
 * \brief Jacobian for stereo projection
 */
void Edge_XYZ_VSC::linearizeOplus() {
  VertexSCam* vc = static_cast<VertexSCam*>(vertices_[1]);

  VertexPointXYZ* vp = static_cast<VertexPointXYZ*>(vertices_[0]);
  Vector4 pt, trans;
  pt.head<3>() = vp->estimate();
  pt(3) = 1.0;
  trans.head<3>() = vc->estimate().translation();
  trans(3) = 1.0;

  // first get the world point in camera coords
  Eigen::Matrix<double, 3, 1, Eigen::ColMajor> pc = vc->w2n * pt;

  // Jacobians wrt camera parameters
  // set d(quat-x) values [ pz*dpx/dx - px*dpz/dx ] / pz^2
  double px = pc(0);
  double py = pc(1);
  double pz = pc(2);
  double ipz2 = 1.0 / (pz * pz);
  assert(!std::isnan(ipz2) && "[SetJac] infinite jac");

  double ipz2fx = ipz2 * vc->Kcam(0, 0);  // Fx
  double ipz2fy = ipz2 * vc->Kcam(1, 1);  // Fy
  double b = vc->baseline;                // stereo baseline

  Eigen::Matrix<double, 3, 1, Eigen::ColMajor> pwt;

  // check for local vars
  pwt = (pt - trans)
            .head<3>();  // transform translations, use differential rotation

  // dx
  Eigen::Matrix<double, 3, 1, Eigen::ColMajor> dp =
      vc->dRdx * pwt;  // dR'/dq * [pw - t]
  jacobianOplusXj_(0, 3) = (pz * dp(0) - px * dp(2)) * ipz2fx;
  jacobianOplusXj_(1, 3) = (pz * dp(1) - py * dp(2)) * ipz2fy;
  jacobianOplusXj_(2, 3) =
      (pz * dp(0) - (px - b) * dp(2)) * ipz2fx;  // right image px
  // dy
  dp = vc->dRdy * pwt;  // dR'/dq * [pw - t]
  jacobianOplusXj_(0, 4) = (pz * dp(0) - px * dp(2)) * ipz2fx;
  jacobianOplusXj_(1, 4) = (pz * dp(1) - py * dp(2)) * ipz2fy;
  jacobianOplusXj_(2, 4) =
      (pz * dp(0) - (px - b) * dp(2)) * ipz2fx;  // right image px
  // dz
  dp = vc->dRdz * pwt;  // dR'/dq * [pw - t]
  jacobianOplusXj_(0, 5) = (pz * dp(0) - px * dp(2)) * ipz2fx;
  jacobianOplusXj_(1, 5) = (pz * dp(1) - py * dp(2)) * ipz2fy;
  jacobianOplusXj_(2, 5) =
      (pz * dp(0) - (px - b) * dp(2)) * ipz2fx;  // right image px

  // set d(t) values [ pz*dpx/dx - px*dpz/dx ] / pz^2
  dp = -vc->w2n.col(0);  // dpc / dx
  jacobianOplusXj_(0, 0) = (pz * dp(0) - px * dp(2)) * ipz2fx;
  jacobianOplusXj_(1, 0) = (pz * dp(1) - py * dp(2)) * ipz2fy;
  jacobianOplusXj_(2, 0) =
      (pz * dp(0) - (px - b) * dp(2)) * ipz2fx;  // right image px
  dp = -vc->w2n.col(1);                          // dpc / dy
  jacobianOplusXj_(0, 1) = (pz * dp(0) - px * dp(2)) * ipz2fx;
  jacobianOplusXj_(1, 1) = (pz * dp(1) - py * dp(2)) * ipz2fy;
  jacobianOplusXj_(2, 1) =
      (pz * dp(0) - (px - b) * dp(2)) * ipz2fx;  // right image px
  dp = -vc->w2n.col(2);                          // dpc / dz
  jacobianOplusXj_(0, 2) = (pz * dp(0) - px * dp(2)) * ipz2fx;
  jacobianOplusXj_(1, 2) = (pz * dp(1) - py * dp(2)) * ipz2fy;
  jacobianOplusXj_(2, 2) =
      (pz * dp(0) - (px - b) * dp(2)) * ipz2fx;  // right image px

  // Jacobians wrt point parameters
  // set d(t) values [ pz*dpx/dx - px*dpz/dx ] / pz^2
  dp = vc->w2n.col(0);  // dpc / dx
  jacobianOplusXi_(0, 0) = (pz * dp(0) - px * dp(2)) * ipz2fx;
  jacobianOplusXi_(1, 0) = (pz * dp(1) - py * dp(2)) * ipz2fy;
  jacobianOplusXi_(2, 0) =
      (pz * dp(0) - (px - b) * dp(2)) * ipz2fx;  // right image px
  dp = vc->w2n.col(1);                           // dpc / dy
  jacobianOplusXi_(0, 1) = (pz * dp(0) - px * dp(2)) * ipz2fx;
  jacobianOplusXi_(1, 1) = (pz * dp(1) - py * dp(2)) * ipz2fy;
  jacobianOplusXi_(2, 1) =
      (pz * dp(0) - (px - b) * dp(2)) * ipz2fx;  // right image px
  dp = vc->w2n.col(2);                           // dpc / dz
  jacobianOplusXi_(0, 2) = (pz * dp(0) - px * dp(2)) * ipz2fx;
  jacobianOplusXi_(1, 2) = (pz * dp(1) - py * dp(2)) * ipz2fy;
  jacobianOplusXi_(2, 2) =
      (pz * dp(0) - (px - b) * dp(2)) * ipz2fx;  // right image px
}
#endif

void EdgeXyzVsc::computeError() {
  // from <Point> to <Cam>
  VertexPointXYZ* point = vertexXnRaw<0>();
  VertexSCam* cam = vertexXnRaw<1>();
  // cam->setAll();

  // calculate the projection
  Vector3 kp;
  cam->mapPoint(kp, point->estimate());

  // error, which is backwards from the normal observed - calculated
  // measurement_ is the measured projection
  error_ = kp - measurement_;
}

void VertexSCam::oplusImpl(const VectorX::MapType& update) {
  VertexSE3::oplusImpl(update);
  setAll();
}

void VertexSCam::transformW2F(Eigen::Matrix<double, 3, 4, Eigen::ColMajor>& m,
                              const Vector3& trans, const Quaternion& qrot) {
  m.block<3, 3>(0, 0) = qrot.toRotationMatrix().transpose();
  m.col(3).setZero();  // make sure there's no translation
  Vector4 tt;
  tt.head(3) = trans;
  tt[3] = 1.0;
  m.col(3) = -m * tt;
}

void VertexSCam::transformF2W(Eigen::Matrix<double, 3, 4, Eigen::ColMajor>& m,
                              const Vector3& trans, const Quaternion& qrot) {
  m.block<3, 3>(0, 0) = qrot.toRotationMatrix();
  m.col(3) = trans;
}

void VertexSCam::setKcam(double fx, double fy, double cx, double cy,
                         double tx) {
  kcam_.setZero();
  kcam_(0, 0) = fx;
  kcam_(1, 1) = fy;
  kcam_(0, 2) = cx;
  kcam_(1, 2) = cy;
  kcam_(2, 2) = 1.0;
  baseline_ = tx;
}

void VertexSCam::setTransform() {
  w2n = estimate().inverse().matrix().block<3, 4>(0, 0);
  // transformW2F(w2n,estimate().translation(), estimate().rotation());
}

void VertexSCam::setProjection() { w2i = kcam_ * w2n; }

void VertexSCam::setDr() {
  // inefficient, just for testing
  // use simple multiplications and additions for production code in
  // calculating dRdx,y,z for dS'*R', with dS the incremental change
  dRdx = kDRidx * w2n.block<3, 3>(0, 0);
  dRdy = kDRidy * w2n.block<3, 3>(0, 0);
  dRdz = kDRidz * w2n.block<3, 3>(0, 0);
}

void VertexSCam::setAll() {
  setTransform();
  setProjection();
  setDr();
}

void VertexSCam::mapPoint(Vector3& res, const Vector3& pt3) const {
  Vector4 pt;
  pt.head<3>() = pt3;
  pt(3) = cst(1.0);
  Vector3 p1 = w2i * pt;
  Vector3 p2 = w2n * pt;
  Vector3 pb(baseline_, 0, 0);

  double invp1 = cst(1.0) / p1(2);
  res.head<2>() = p1.head<2>() * invp1;

  // right camera px
  p2 = kcam_ * (p2 - pb);
  res(2) = p2(0) / p2(2);
}

}  // namespace g2o<|MERGE_RESOLUTION|>--- conflicted
+++ resolved
@@ -36,8 +36,7 @@
 namespace g2o {
 
 G2O_REGISTER_TYPE_GROUP(icp);
-<<<<<<< HEAD
-G2O_REGISTER_TYPE(EDGE_V_V_GICP, EdgeVVGicp);
+G2O_REGISTER_TYPE_NAME("EDGE_V_V_GICP", EdgeVVGicp);
 
 const Matrix3 EdgeVVGicp::kDRidx =
     (Matrix3() << 0.0, 0.0, 0.0, 0.0, 0.0, 2.0, 0.0, -2.0, 0.0)
@@ -60,62 +59,6 @@
 
 Matrix3 VertexSCam::kcam_;
 double VertexSCam::baseline_;
-=======
-G2O_REGISTER_TYPE_NAME("EDGE_V_V_GICP", Edge_V_V_GICP);
-
-namespace types_icp {
-int initialized = 0;
-
-void init() {
-  if (types_icp::initialized) return;
-  Edge_V_V_GICP::dRidx << 0.0, 0.0, 0.0, 0.0, 0.0, 2.0, 0.0, -2.0, 0.0;
-  Edge_V_V_GICP::dRidy << 0.0, 0.0, -2.0, 0.0, 0.0, 0.0, 2.0, 0.0, 0.0;
-  Edge_V_V_GICP::dRidz << 0.0, 2.0, 0.0, -2.0, 0.0, 0.0, 0.0, 0.0, 0.0;
-
-  VertexSCam::dRidx << 0.0, 0.0, 0.0, 0.0, 0.0, 2.0, 0.0, -2.0, 0.0;
-  VertexSCam::dRidy << 0.0, 0.0, -2.0, 0.0, 0.0, 0.0, 2.0, 0.0, 0.0;
-  VertexSCam::dRidz << 0.0, 2.0, 0.0, -2.0, 0.0, 0.0, 0.0, 0.0, 0.0;
-
-  types_icp::initialized = 1;
-}
-}  // namespace types_icp
-
-using namespace std;
-
-Matrix3 Edge_V_V_GICP::dRidx;  // differential quat matrices
-Matrix3 Edge_V_V_GICP::dRidy;  // differential quat matrices
-Matrix3 Edge_V_V_GICP::dRidz;  // differential quat matrices
-Matrix3 VertexSCam::dRidx;     // differential quat matrices
-Matrix3 VertexSCam::dRidy;     // differential quat matrices
-Matrix3 VertexSCam::dRidz;     // differential quat matrices
-Matrix3 VertexSCam::Kcam;
-double VertexSCam::baseline;
-
-// global initialization
-G2O_ATTRIBUTE_CONSTRUCTOR(init_icp_types) { types_icp::init(); }
-
-// Copy constructor
-Edge_V_V_GICP::Edge_V_V_GICP(const Edge_V_V_GICP* e)
-    : BaseBinaryEdge<3, EdgeGICP, VertexSE3, VertexSE3>() {
-  // Temporary hack - TODO, sort out const-ness properly
-  _vertices[0] = const_cast<HyperGraph::Vertex*>(e->vertex(0));
-  _vertices[1] = const_cast<HyperGraph::Vertex*>(e->vertex(1));
-
-  _measurement.pos0 = e->measurement().pos0;
-  _measurement.pos1 = e->measurement().pos1;
-  _measurement.normal0 = e->measurement().normal0;
-  _measurement.normal1 = e->measurement().normal1;
-  _measurement.R0 = e->measurement().R0;
-  _measurement.R1 = e->measurement().R1;
-
-  pl_pl = e->pl_pl;
-  cov0 = e->cov0;
-  cov1 = e->cov1;
-
-  // TODO the robust kernel is not correctly copied
-  //_robustKernel = e->_robustKernel;
-}
->>>>>>> 11440dc4
 
 //
 // Rigid 3D constraint between poses, given fixed point offsets
