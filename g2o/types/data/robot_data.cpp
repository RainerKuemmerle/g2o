--- conflicted
+++ resolved
@@ -28,19 +28,11 @@
 
 namespace g2o {
 
-void RobotData::setTimestamp(number_t ts) { timestamp_ = ts; }
+void RobotData::setTimestamp(double ts) { timestamp_ = ts; }
 
-void RobotData::setLoggerTimestamp(number_t ts) { loggerTimestamp_ = ts; }
+void RobotData::setLoggerTimestamp(double ts) { loggerTimestamp_ = ts; }
 
-<<<<<<< HEAD
 void RobotData::setTag(const std::string& tag) { tag_ = tag; }
-=======
-void RobotData::setTimestamp(double ts) { _timestamp = ts; }
-
-void RobotData::setLoggerTimestamp(double ts) { _loggerTimestamp = ts; }
-
-void RobotData::setTag(const std::string& tag) { _tag = tag; }
->>>>>>> 1b4c73fc
 
 void RobotData::setHostname(const std::string& hostname) {
   hostname_ = hostname;
