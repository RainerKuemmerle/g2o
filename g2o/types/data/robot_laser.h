// g2o - General Graph Optimization
// Copyright (C) 2011 R. Kuemmerle, G. Grisetti, W. Burgard
// All rights reserved.
//
// Redistribution and use in source and binary forms, with or without
// modification, are permitted provided that the following conditions are
// met:
//
// * Redistributions of source code must retain the above copyright notice,
//   this list of conditions and the following disclaimer.
// * Redistributions in binary form must reproduce the above copyright
//   notice, this list of conditions and the following disclaimer in the
//   documentation and/or other materials provided with the distribution.
//
// THIS SOFTWARE IS PROVIDED BY THE COPYRIGHT HOLDERS AND CONTRIBUTORS "AS
// IS" AND ANY EXPRESS OR IMPLIED WARRANTIES, INCLUDING, BUT NOT LIMITED
// TO, THE IMPLIED WARRANTIES OF MERCHANTABILITY AND FITNESS FOR A
// PARTICULAR PURPOSE ARE DISCLAIMED. IN NO EVENT SHALL THE COPYRIGHT
// HOLDER OR CONTRIBUTORS BE LIABLE FOR ANY DIRECT, INDIRECT, INCIDENTAL,
// SPECIAL, EXEMPLARY, OR CONSEQUENTIAL DAMAGES (INCLUDING, BUT NOT LIMITED
// TO, PROCUREMENT OF SUBSTITUTE GOODS OR SERVICES; LOSS OF USE, DATA, OR
// PROFITS; OR BUSINESS INTERRUPTION) HOWEVER CAUSED AND ON ANY THEORY OF
// LIABILITY, WHETHER IN CONTRACT, STRICT LIABILITY, OR TORT (INCLUDING
// NEGLIGENCE OR OTHERWISE) ARISING IN ANY WAY OUT OF THE USE OF THIS
// SOFTWARE, EVEN IF ADVISED OF THE POSSIBILITY OF SUCH DAMAGE.

#ifndef G2O_ROBOT_LASER_H
#define G2O_ROBOT_LASER_H

#include "g2o/core/hyper_graph_action.h"
#include "g2o_types_data_api.h"
#include "raw_laser.h"

namespace g2o {

/**
 * \brief laser measurement obtained by a robot
 *
 * A laser measurement obtained by a robot. The measurement is equipped with a
 * pose of the robot at which the measurement was taken. The read/write function
 * correspond to the CARMEN logfile format.
 */
class G2O_TYPES_DATA_API RobotLaser : public RawLaser {
 public:
  EIGEN_MAKE_ALIGNED_OPERATOR_NEW;

  bool write(std::ostream& os) const override;
  bool read(std::istream& is) override;

  SE2 laserPose() const { return odomPose_ * laserParams_.laserPose; }
  const SE2& odomPose() const { return odomPose_; }
  void setOdomPose(const SE2& odomPose);

 protected:
  SE2 odomPose_;
  //! velocities and safety distances of the robot.
<<<<<<< HEAD
  number_t laserTv_ = 0., laserRv_ = 0., forwardSafetyDist_ = 0.,
           sideSaftyDist_ = 0., turnAxis_ = 0.;
=======
  number_t _laserTv, _laserRv, _forwardSafetyDist, _sideSafetyDist, _turnAxis;
>>>>>>> 26f775d1
};

#ifdef G2O_HAVE_OPENGL
class G2O_TYPES_DATA_API RobotLaserDrawAction : public DrawAction {
 public:
  RobotLaserDrawAction();
  bool operator()(HyperGraph::HyperGraphElement* element,
                  HyperGraphElementAction::Parameters* params_) override;

 protected:
  bool refreshPropertyPtrs(
      HyperGraphElementAction::Parameters* params_) override;
  std::shared_ptr<IntProperty> beamsDownsampling_;
  std::shared_ptr<FloatProperty> pointSize_;
  std::shared_ptr<FloatProperty> maxRange_;
};
#endif

}  // namespace g2o

#endif<|MERGE_RESOLUTION|>--- conflicted
+++ resolved
@@ -54,12 +54,8 @@
  protected:
   SE2 odomPose_;
   //! velocities and safety distances of the robot.
-<<<<<<< HEAD
   number_t laserTv_ = 0., laserRv_ = 0., forwardSafetyDist_ = 0.,
-           sideSaftyDist_ = 0., turnAxis_ = 0.;
-=======
-  number_t _laserTv, _laserRv, _forwardSafetyDist, _sideSafetyDist, _turnAxis;
->>>>>>> 26f775d1
+           sideSafetyDist_ = 0., turnAxis_ = 0.;
 };
 
 #ifdef G2O_HAVE_OPENGL
