--- conflicted
+++ resolved
@@ -40,22 +40,11 @@
  */
 class G2O_TYPES_DATA_API RobotData : public HyperGraph::Data {
  public:
-<<<<<<< HEAD
-  number_t timestamp() const { return timestamp_; }
-  void setTimestamp(number_t ts);
-
-  number_t loggerTimestamp() const { return loggerTimestamp_; }
-  void setLoggerTimestamp(number_t ts);
-=======
-  RobotData();
-  virtual ~RobotData();
-
-  double timestamp() const { return _timestamp; }
+  double timestamp() const { return timestamp_; }
   void setTimestamp(double ts);
 
-  double loggerTimestamp() const { return _loggerTimestamp; }
+  double loggerTimestamp() const { return loggerTimestamp_; }
   void setLoggerTimestamp(double ts);
->>>>>>> 1b4c73fc
 
   const std::string& tag() const { return tag_; }
   void setTag(const std::string& tag);
@@ -64,14 +53,9 @@
   void setHostname(const std::string& hostname);
 
  protected:
-<<<<<<< HEAD
-  number_t timestamp_ = -1.;  ///< timestamp when the measurement was generated
-  number_t loggerTimestamp_ =
+  double timestamp_ = -1.;  ///< timestamp when the measurement was generated
+  double loggerTimestamp_ =
       -1.;  ///< timestamp when the measurement was recorded
-=======
-  double _timestamp;        ///< timestamp when the measurement was generated
-  double _loggerTimestamp;  ///< timestamp when the measurement was recorded
->>>>>>> 1b4c73fc
   std::string
       tag_;  ///< string tag (FLASER, ROBOTLASER, ODOM..) of the line in the log
   std::string hostname_;  ///< name of the computer/robot generating the data
