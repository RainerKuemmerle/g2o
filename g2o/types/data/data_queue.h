// g2o - General Graph Optimization
// Copyright (C) 2011 R. Kuemmerle, G. Grisetti, W. Burgard
// All rights reserved.
//
// Redistribution and use in source and binary forms, with or without
// modification, are permitted provided that the following conditions are
// met:
//
// * Redistributions of source code must retain the above copyright notice,
//   this list of conditions and the following disclaimer.
// * Redistributions in binary form must reproduce the above copyright
//   notice, this list of conditions and the following disclaimer in the
//   documentation and/or other materials provided with the distribution.
//
// THIS SOFTWARE IS PROVIDED BY THE COPYRIGHT HOLDERS AND CONTRIBUTORS "AS
// IS" AND ANY EXPRESS OR IMPLIED WARRANTIES, INCLUDING, BUT NOT LIMITED
// TO, THE IMPLIED WARRANTIES OF MERCHANTABILITY AND FITNESS FOR A
// PARTICULAR PURPOSE ARE DISCLAIMED. IN NO EVENT SHALL THE COPYRIGHT
// HOLDER OR CONTRIBUTORS BE LIABLE FOR ANY DIRECT, INDIRECT, INCIDENTAL,
// SPECIAL, EXEMPLARY, OR CONSEQUENTIAL DAMAGES (INCLUDING, BUT NOT LIMITED
// TO, PROCUREMENT OF SUBSTITUTE GOODS OR SERVICES; LOSS OF USE, DATA, OR
// PROFITS; OR BUSINESS INTERRUPTION) HOWEVER CAUSED AND ON ANY THEORY OF
// LIABILITY, WHETHER IN CONTRACT, STRICT LIABILITY, OR TORT (INCLUDING
// NEGLIGENCE OR OTHERWISE) ARISING IN ANY WAY OUT OF THE USE OF THIS
// SOFTWARE, EVEN IF ADVISED OF THE POSSIBILITY OF SUCH DAMAGE.

#ifndef G2O_DATA_QUEUE_H
#define G2O_DATA_QUEUE_H

#include <map>
#include <memory>

#include "g2o_types_data_api.h"

namespace g2o {

class RobotData;

/**
 * \brief a simple queue to store data and retrieve based on a timestamp
 */
class G2O_TYPES_DATA_API DataQueue {
 public:
<<<<<<< HEAD
  using RobotDataPtr = std::shared_ptr<RobotData>;
  using Buffer = std::map<number_t, RobotDataPtr>;
=======
  typedef std::map<double, RobotData*> Buffer;
>>>>>>> 1b4c73fc

  void add(RobotDataPtr rd);

<<<<<<< HEAD
  RobotDataPtr findClosestData(number_t timestamp) const;

  RobotDataPtr before(number_t timestamp) const;
  RobotDataPtr after(number_t timestamp) const;
=======
  RobotData* findClosestData(double timestamp) const;

  RobotData* before(double timestamp) const;
  RobotData* after(double timestamp) const;
>>>>>>> 1b4c73fc

  const Buffer& buffer() const { return buffer_; }

 protected:
  Buffer buffer_;
};

}  // namespace g2o

#endif<|MERGE_RESOLUTION|>--- conflicted
+++ resolved
@@ -41,26 +41,15 @@
  */
 class G2O_TYPES_DATA_API DataQueue {
  public:
-<<<<<<< HEAD
   using RobotDataPtr = std::shared_ptr<RobotData>;
-  using Buffer = std::map<number_t, RobotDataPtr>;
-=======
-  typedef std::map<double, RobotData*> Buffer;
->>>>>>> 1b4c73fc
+  using Buffer = std::map<double, RobotDataPtr>;
 
   void add(RobotDataPtr rd);
 
-<<<<<<< HEAD
-  RobotDataPtr findClosestData(number_t timestamp) const;
+  RobotDataPtr findClosestData(double timestamp) const;
 
-  RobotDataPtr before(number_t timestamp) const;
-  RobotDataPtr after(number_t timestamp) const;
-=======
-  RobotData* findClosestData(double timestamp) const;
-
-  RobotData* before(double timestamp) const;
-  RobotData* after(double timestamp) const;
->>>>>>> 1b4c73fc
+  RobotDataPtr before(double timestamp) const;
+  RobotDataPtr after(double timestamp) const;
 
   const Buffer& buffer() const { return buffer_; }
 
