// g2o - General Graph Optimization
// Copyright (C) 2011 R. Kuemmerle, G. Grisetti, W. Burgard
// All rights reserved.
//
// Redistribution and use in source and binary forms, with or without
// modification, are permitted provided that the following conditions are
// met:
//
// * Redistributions of source code must retain the above copyright notice,
//   this list of conditions and the following disclaimer.
// * Redistributions in binary form must reproduce the above copyright
//   notice, this list of conditions and the following disclaimer in the
//   documentation and/or other materials provided with the distribution.
//
// THIS SOFTWARE IS PROVIDED BY THE COPYRIGHT HOLDERS AND CONTRIBUTORS "AS
// IS" AND ANY EXPRESS OR IMPLIED WARRANTIES, INCLUDING, BUT NOT LIMITED
// TO, THE IMPLIED WARRANTIES OF MERCHANTABILITY AND FITNESS FOR A
// PARTICULAR PURPOSE ARE DISCLAIMED. IN NO EVENT SHALL THE COPYRIGHT
// HOLDER OR CONTRIBUTORS BE LIABLE FOR ANY DIRECT, INDIRECT, INCIDENTAL,
// SPECIAL, EXEMPLARY, OR CONSEQUENTIAL DAMAGES (INCLUDING, BUT NOT LIMITED
// TO, PROCUREMENT OF SUBSTITUTE GOODS OR SERVICES; LOSS OF USE, DATA, OR
// PROFITS; OR BUSINESS INTERRUPTION) HOWEVER CAUSED AND ON ANY THEORY OF
// LIABILITY, WHETHER IN CONTRACT, STRICT LIABILITY, OR TORT (INCLUDING
// NEGLIGENCE OR OTHERWISE) ARISING IN ANY WAY OUT OF THE USE OF THIS
// SOFTWARE, EVEN IF ADVISED OF THE POSSIBILITY OF SUCH DAMAGE.

#include "robot_laser.h"

#include "g2o/stuff/macros.h"

#ifdef G2O_HAVE_OPENGL
#include "g2o/stuff/opengl_wrapper.h"
#endif

#include <iomanip>

namespace g2o {

bool RobotLaser::read(std::istream& is) {
  int type;
<<<<<<< HEAD
  number_t angle;
  number_t fov;
  number_t res;
  number_t maxrange;
  number_t acc;
=======
  double angle, fov, res, maxrange, acc;
>>>>>>> 1b4c73fc
  int remission_mode;
  is >> type >> angle >> fov >> res >> maxrange >> acc >> remission_mode;

  int beams;
  is >> beams;
  laserParams_ =
      LaserParameters(type, beams, angle, res, maxrange, acc, remission_mode);
  ranges_.resize(beams);
  for (int i = 0; i < beams; i++) is >> ranges_[i];

  is >> beams;
  remissions_.resize(beams);
  for (int i = 0; i < beams; i++) is >> remissions_[i];

  // special robot laser stuff
<<<<<<< HEAD
  number_t x;
  number_t y;
  number_t theta;
=======
  double x, y, theta;
>>>>>>> 1b4c73fc
  is >> x >> y >> theta;
  const SE2 lp(x, y, theta);
  // cerr << "x: " << x << " y:" << y << " th:" << theta << " ";
  is >> x >> y >> theta;
  // cerr << "x: " << x << " y:" << y << " th:" << theta;
  odomPose_ = SE2(x, y, theta);
  laserParams_.laserPose = odomPose_.inverse() * lp;
  is >> laserTv_ >> laserRv_ >> forwardSafetyDist_ >> sideSafetyDist_ >>
      turnAxis_;

  // timestamp + host
  is >> timestamp_;
  is >> hostname_;
  is >> loggerTimestamp_;
  return true;
}

bool RobotLaser::write(std::ostream& os) const {
  os << laserParams_.type << " " << laserParams_.firstBeamAngle << " "
     << laserParams_.fov << " " << laserParams_.angularStep << " "
     << laserParams_.maxRange << " " << laserParams_.accuracy << " "
     << laserParams_.remissionMode << " ";
  os << ranges().size();
  for (const double i : ranges()) os << " " << i;
  os << " " << remissions_.size();
  for (const double remission : remissions_) os << " " << remission;

  // odometry pose
  Vector3 p = (odomPose_ * laserParams_.laserPose).toVector();
  os << " " << p.x() << " " << p.y() << " " << p.z();
  p = odomPose_.toVector();
  os << " " << p.x() << " " << p.y() << " " << p.z();

  // crap values
  os << FIXED(" " << laserTv_ << " " << laserRv_ << " " << forwardSafetyDist_
                  << " " << sideSafetyDist_ << " " << turnAxis_);
  os << FIXED(" " << timestamp() << " " << hostname() << " "
                  << loggerTimestamp());

  return os.good();
}

void RobotLaser::setOdomPose(const SE2& odomPose) { odomPose_ = odomPose; }

#ifdef G2O_HAVE_OPENGL
RobotLaserDrawAction::RobotLaserDrawAction()
    : DrawAction(typeid(RobotLaser).name()),
      beamsDownsampling_(nullptr),
      pointSize_(nullptr),
      maxRange_(nullptr) {}

bool RobotLaserDrawAction::refreshPropertyPtrs(
    const std::shared_ptr<HyperGraphElementAction::Parameters>& params_) {
  if (!DrawAction::refreshPropertyPtrs(params_)) return false;
  if (previousParams_) {
    beamsDownsampling_ = previousParams_->makeProperty<IntProperty>(
        typeName_ + "::BEAMS_DOWNSAMPLING", 1);
    pointSize_ = previousParams_->makeProperty<FloatProperty>(
        typeName_ + "::POINT_SIZE", 1.0F);
    maxRange_ = previousParams_->makeProperty<FloatProperty>(
        typeName_ + "::MAX_RANGE", -1.);
  } else {
    beamsDownsampling_ = nullptr;
    pointSize_ = nullptr;
    maxRange_ = nullptr;
  }
  return true;
}

bool RobotLaserDrawAction::operator()(
    HyperGraph::HyperGraphElement& element,
    const std::shared_ptr<HyperGraphElementAction::Parameters>& params_) {
  if (typeid(element).name() != typeName_) return false;

  refreshPropertyPtrs(params_);
  if (!previousParams_) {
    return true;
  }
  if (show_ && !show_->value()) return true;
  auto* that = static_cast<RobotLaser*>(&element);

  RawLaser::Point2DVector points = that->cartesian();
  if (maxRange_ && maxRange_->value() >= 0) {
    // prune the cartesian points;
    RawLaser::Point2DVector npoints(points.size());
    int k = 0;
    auto r2 = std::pow(maxRange_->value(), 2);
    for (auto& point : points) {
      if (point.squaredNorm() < r2) npoints[k++] = point;
    }
    points = npoints;
    npoints.resize(k);
  }

  glPushMatrix();
  const SE2& laserPose = that->laserParams().laserPose;
  glTranslatef(static_cast<float>(laserPose.translation().x()),
               static_cast<float>(laserPose.translation().y()), 0.F);
  glRotatef(static_cast<float> RAD2DEG(laserPose.rotation().angle()), 0.F, 0.F,
            1.F);
  glColor4f(1.F, 0.F, 0.F, 0.5F);
  int step = 1;
  if (beamsDownsampling_) step = beamsDownsampling_->value();
  if (pointSize_) {
    glPointSize(pointSize_->value());
  }

  glBegin(GL_POINTS);
  for (size_t i = 0; i < points.size(); i += step) {
    glVertex3f(static_cast<float>(points[i].x()),
               static_cast<float>(points[i].y()), 0.F);
  }
  glEnd();
  glPopMatrix();

  return true;
}
#endif

}  // namespace g2o<|MERGE_RESOLUTION|>--- conflicted
+++ resolved
@@ -38,15 +38,11 @@
 
 bool RobotLaser::read(std::istream& is) {
   int type;
-<<<<<<< HEAD
-  number_t angle;
-  number_t fov;
-  number_t res;
-  number_t maxrange;
-  number_t acc;
-=======
-  double angle, fov, res, maxrange, acc;
->>>>>>> 1b4c73fc
+  double angle;
+  double fov;
+  double res;
+  double maxrange;
+  double acc;
   int remission_mode;
   is >> type >> angle >> fov >> res >> maxrange >> acc >> remission_mode;
 
@@ -62,13 +58,9 @@
   for (int i = 0; i < beams; i++) is >> remissions_[i];
 
   // special robot laser stuff
-<<<<<<< HEAD
-  number_t x;
-  number_t y;
-  number_t theta;
-=======
-  double x, y, theta;
->>>>>>> 1b4c73fc
+  double x;
+  double y;
+  double theta;
   is >> x >> y >> theta;
   const SE2 lp(x, y, theta);
   // cerr << "x: " << x << " y:" << y << " th:" << theta << " ";
