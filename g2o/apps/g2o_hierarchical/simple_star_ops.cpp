--- conflicted
+++ resolved
@@ -111,17 +111,10 @@
                              SparseOptimizer* optimizer, int minNumEdges,
                              int maxIterations) {
   // now construct the hierarchical edges for all the stars
-<<<<<<< HEAD
   for (const auto& s : stars) {
     std::vector<std::shared_ptr<OptimizableGraph::Vertex>> vertices(2);
     vertices[0] =
         std::static_pointer_cast<OptimizableGraph::Vertex>(*s->gauge().begin());
-=======
-  for (StarSet::iterator it = stars.begin(); it != stars.end(); ++it) {
-    Star* s = *it;
-    std::vector<OptimizableGraph::Vertex*> vertices(2);
-    vertices[0] = (OptimizableGraph::Vertex*)*s->_gauge.begin();
->>>>>>> e9fd7e06
     HyperGraph::VertexSet vNew = s->lowLevelVertices();
     for (auto vit = s->lowLevelVertices().begin();
          vit != s->lowLevelVertices().end(); ++vit) {
@@ -151,12 +144,7 @@
     }
     s->lowLevelVertices() = vNew;
 
-<<<<<<< HEAD
-    const bool labelOk = s->labelStarEdges(maxIterations, labeler);
-=======
     bool labelOk = s->labelStarEdges(maxIterations, labeler);
-    assert(labelOk);
->>>>>>> e9fd7e06
     (void)labelOk;
   }
 }
@@ -407,15 +395,9 @@
 
     if (debug) {
       char starLowName[100];
-<<<<<<< HEAD
-      sprintf(starLowName, "star-%04d-low.g2o", starNum);
+      snprintf(starLowName, 99, "star-%04d-low.g2o", starNum);
       std::ofstream starLowStream(starLowName);
       optimizer->saveSubset(starLowStream, s->lowLevelEdges());
-=======
-      snprintf(starLowName, 99, "star-%04d-low.g2o", starNum);
-      ofstream starLowStream(starLowName);
-      optimizer->saveSubset(starLowStream, s->_lowLevelEdges);
->>>>>>> e9fd7e06
     }
     bool labelOk = false;
     if (!starIterations || starOptResult > 0)
@@ -423,15 +405,9 @@
     if (labelOk) {
       if (debug) {
         char starHighName[100];
-<<<<<<< HEAD
-        sprintf(starHighName, "star-%04d-high.g2o", starNum);
+        snprintf(starHighName, 99, "star-%04d-high.g2o", starNum);
         std::ofstream starHighStream(starHighName);
         optimizer->saveSubset(starHighStream, s->starEdges());
-=======
-        snprintf(starHighName, 99, "star-%04d-high.g2o", starNum);
-        ofstream starHighStream(starHighName);
-        optimizer->saveSubset(starHighStream, s->_starEdges);
->>>>>>> e9fd7e06
       }
     }
     starNum++;
