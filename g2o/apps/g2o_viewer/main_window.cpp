// g2o - General Graph Optimization
// Copyright (C) 2011 R. Kuemmerle, G. Grisetti, W. Burgard
//
// This file is part of g2o.
//
// g2o is free software: you can redistribute it and/or modify
// it under the terms of the GNU General Public License as published by
// the Free Software Foundation, either version 3 of the License, or
// (at your option) any later version.
//
// g2o is distributed in the hope that it will be useful,
// but WITHOUT ANY WARRANTY; without even the implied warranty of
// MERCHANTABILITY or FITNESS FOR A PARTICULAR PURPOSE.  See the
// GNU General Public License for more details.
//
// You should have received a copy of the GNU General Public License
// along with g2o.  If not, see <http://www.gnu.org/licenses/>.

#include "main_window.h"

#include <QComboBox>
#include <QDoubleValidator>
#include <QFileDialog>
#include <QStandardItemModel>
#include <cassert>
#include <fstream>
#include <iostream>

#include "g2o/core/estimate_propagator.h"
#include "g2o/core/optimization_algorithm.h"
#include "g2o/core/optimization_algorithm_factory.h"
#include "g2o/core/optimization_algorithm_property.h"
#include "g2o/core/robust_kernel.h"
#include "g2o/core/robust_kernel_factory.h"
#include "g2o/core/sparse_optimizer.h"
#include "viewer_properties_widget.h"

using std::cerr;
using std::endl;
using std::string;

MainWindow::MainWindow(QWidget* parent)
    : QMainWindow(parent)

{
  setupUi(this);
  leKernelWidth->setValidator(
      new QDoubleValidator(-std::numeric_limits<double>::max(),
                           std::numeric_limits<double>::max(), 7, this));
  plainTextEdit->setMaximumBlockCount(1000);
  btnForceStop->hide();
  QObject::connect(cbDrawAxis, SIGNAL(toggled(bool)), viewer,
                   SLOT(setAxisIsDrawn(bool)));
}

void MainWindow::on_actionLoad_triggered(bool) {
  QString filename = QFileDialog::getOpenFileName(
      this, "Load g2o file", "", "g2o files (*.g2o);;All Files (*)");
  if (!filename.isNull()) {
    loadFromFile(filename);
  }
}

void MainWindow::on_actionSave_triggered(bool) {
  QString filename = QFileDialog::getSaveFileName(this, "Save g2o file", "",
                                                  "g2o files (*.g2o)");
  if (!filename.isNull()) {
    std::ofstream fout(filename.toStdString().c_str());
    viewer->graph->save(fout);
    if (fout.good())
      cerr << "Saved " << filename.toStdString() << endl;
    else
      cerr << "Error while saving file" << endl;
  }
}

void MainWindow::on_btnOptimize_clicked() {
<<<<<<< HEAD
  if (viewer->graph->vertices().empty() || viewer->graph->edges().empty()) {
    cerr << "Graph has no vertices / egdes" << endl;
=======
  if (viewer->graph->vertices().size() == 0 ||
      viewer->graph->edges().size() == 0) {
    cerr << "Graph has no vertices / edges" << endl;
>>>>>>> 26f775d1
    return;
  }

  bool allocatedNewSolver;
  bool allocateStatus = allocateSolver(allocatedNewSolver);
  if (!allocateStatus) {
    cerr << "Error while allocating solver" << endl;
    return;
  }
  if (allocatedNewSolver) prepare();
  setRobustKernel();

  btnOptimize->hide();
  btnForceStop->show();

  forceStopFlag_ = false;
  viewer->graph->setForceStopFlag(&forceStopFlag_);

  int maxIterations = spIterations->value();
  int iter = viewer->graph->optimize(maxIterations);
  if (maxIterations > 0 && !iter) {
    cerr << "Optimization failed, result might be invalid" << endl;
  }

  btnOptimize->show();
  btnForceStop->hide();

  viewer->setUpdateDisplay(true);
  viewer->update();
  forceStopFlag_ = false;
}

void MainWindow::on_btnInitialGuess_clicked() {
  if (viewer->graph->activeEdges().empty())
    viewer->graph->initializeOptimization();

  switch (cbxIniitialGuessMethod->currentIndex()) {
    case 0:
      // spanning tree
      viewer->graph->computeInitialGuess();
      break;
    case 1:
      // odometry
      {
        g2o::EstimatePropagatorCostOdometry costFunction(viewer->graph);
        viewer->graph->computeInitialGuess(costFunction);
      }
      break;
    default:
      cerr << __PRETTY_FUNCTION__ << " Unknown initialization method" << endl;
      break;
  }

  viewer->setUpdateDisplay(true);
  viewer->update();
}

void MainWindow::on_btnSetZero_clicked() {
  if (viewer->graph->activeEdges().empty())
    viewer->graph->initializeOptimization();

  viewer->graph->setToOrigin();
  viewer->setUpdateDisplay(true);
  viewer->update();
}

void MainWindow::on_btnReload_clicked() {
  if (filename_.length() > 0) {
    cerr << "reloading " << filename_ << endl;
    viewer->graph->clear();
    viewer->graph->load(filename_.c_str());
    viewer->setUpdateDisplay(true);
    viewer->update();
  }
}

void MainWindow::fixGraph() {
  if (viewer->graph->vertices().empty() || viewer->graph->edges().empty()) {
    return;
  }

  // check for vertices to fix to remove DoF
  bool gaugeFreedom = viewer->graph->gaugeFreedom();
  auto gauge = viewer->graph->findGauge();
  if (gaugeFreedom) {
    if (!gauge) {
      cerr << "cannot find a vertex to fix in this thing" << endl;
      return;
    }
    cerr << "graph is fixed by node " << gauge->id() << endl;
    gauge->setFixed(true);

  } else {
    cerr << "graph is fixed by priors or nodes are already fixed" << endl;
  }

  viewer->graph->setVerbose(true);
  // viewer->graph->computeActiveErrors();
}

void MainWindow::on_actionQuit_triggered(bool) { close(); }

void MainWindow::updateDisplayedSolvers() {
  coOptimizer->clear();
  knownSolvers_.clear();
  const g2o::OptimizationAlgorithmFactory::CreatorList& knownSolvers =
      g2o::OptimizationAlgorithmFactory::instance()->creatorList();

  bool varFound = false;
  string varType;
  for (const auto& knownSolver : knownSolvers) {
    const g2o::OptimizationAlgorithmProperty& sp = knownSolver->property();
    if (sp.name == "gn_var" || sp.name == "gn_var_cholmod") {
      varType = sp.type;
      varFound = true;
      break;
    }
  }

  if (varFound) {
    for (const auto& knownSolver : knownSolvers) {
      const g2o::OptimizationAlgorithmProperty& sp = knownSolver->property();
      if (sp.type == varType) {
        coOptimizer->addItem(QString::fromStdString(sp.name));
        knownSolvers_.push_back(sp);
      }
    }
  }

  std::map<string, std::vector<g2o::OptimizationAlgorithmProperty> >
      solverLookUp;

  for (const auto& knownSolver : knownSolvers) {
    const g2o::OptimizationAlgorithmProperty& sp = knownSolver->property();
    if (varFound && varType == sp.type) continue;
    solverLookUp[sp.type].push_back(sp);
  }

  for (auto& it : solverLookUp) {
    if (!knownSolvers_.empty()) {
      coOptimizer->insertSeparator(coOptimizer->count());
      knownSolvers_.emplace_back();
    }
    const std::vector<g2o::OptimizationAlgorithmProperty>& vsp = it.second;
    for (const auto& j : vsp) {
      coOptimizer->addItem(QString::fromStdString(j.name));
      knownSolvers_.push_back(j);
    }
  }
}

bool MainWindow::load(const QString& filename) {
  viewer->graph->clear();
  bool loadStatus = false;
  if (filename == "-") {
    cerr << "reading stdin" << endl;
    loadStatus = viewer->graph->load(std::cin);
  } else {
    std::ifstream ifs(filename.toStdString().c_str());
    if (!ifs) return false;
    loadStatus = viewer->graph->load(ifs);
  }
  if (!loadStatus) return false;
  lastSolver_ = -1;
  viewer->setUpdateDisplay(true);
  g2o::SparseOptimizer* optimizer = viewer->graph;

  // update the solvers which are suitable for this graph
  std::set<int> vertDims = optimizer->dimensions();
  for (size_t i = 0; i < knownSolvers_.size(); ++i) {
    const g2o::OptimizationAlgorithmProperty& sp = knownSolvers_[i];
    if (sp.name.empty() && sp.desc.empty()) continue;

    bool suitableSolver = optimizer->isSolverSuitable(sp, vertDims);
    qobject_cast<QStandardItemModel*>(coOptimizer->model())
        ->item(i)
        ->setEnabled(suitableSolver);
  }
  return loadStatus;
}

bool MainWindow::allocateSolver(bool& allocatedNewSolver) {
  if (coOptimizer->count() == 0) {
    cerr << "No solvers available" << endl;
    return false;
  }
  int currentIndex = coOptimizer->currentIndex();
  bool enabled = qobject_cast<QStandardItemModel*>(coOptimizer->model())
                     ->item(currentIndex)
                     ->isEnabled();

  if (!enabled) {
    cerr << "selected solver is not enabled" << endl;
    return false;
  }

  if (currentIndex == lastSolver_) return true;

  allocatedNewSolver = true;
  QString strSolver = coOptimizer->currentText();

  // create the new algorithm
  g2o::OptimizationAlgorithmFactory* solverFactory =
      g2o::OptimizationAlgorithmFactory::instance();
  viewer->graph->setAlgorithm(solverFactory->construct(
      strSolver.toStdString(), currentOptimizationAlgorithmProperty_));

  lastSolver_ = currentIndex;
  return true;
}

bool MainWindow::prepare() {
  g2o::SparseOptimizer* optimizer = viewer->graph;
  if (currentOptimizationAlgorithmProperty_.requiresMarginalize) {
    cerr << "Marginalizing Landmarks" << endl;
    for (const auto& it : optimizer->vertices()) {
      auto* v = static_cast<g2o::OptimizableGraph::Vertex*>(it.second.get());
      int vdim = v->dimension();
      v->setMarginalized(
          (vdim == currentOptimizationAlgorithmProperty_.landmarkDim));
    }
  } else {
    cerr << "Preparing (no marginalization of Landmarks)" << endl;
    for (const auto& it : optimizer->vertices()) {
      auto* v = static_cast<g2o::OptimizableGraph::Vertex*>(it.second.get());
      v->setMarginalized(false);
    }
  }
  viewer->graph->initializeOptimization();
  return true;
}

void MainWindow::setRobustKernel() {
  g2o::SparseOptimizer* optimizer = viewer->graph;
  bool robustKernel = cbRobustKernel->isChecked();
  double huberWidth = leKernelWidth->text().toDouble();
  // odometry edges are those whose node ids differ by 1

  bool onlyLoop = cbOnlyLoop->isChecked();

  if (robustKernel) {
    QString strRobustKernel = coRobustKernel->currentText();
    g2o::AbstractRobustKernelCreator::Ptr creator =
        g2o::RobustKernelFactory::instance()->creator(
            strRobustKernel.toStdString());
    if (!creator) {
      cerr << strRobustKernel.toStdString() << " is not a valid robust kernel"
           << endl;
      return;
    }
    g2o::RobustKernelPtr robustKernel = creator->construct();
    robustKernel->setDelta(huberWidth);
    for (const auto& it : optimizer->edges()) {
      auto* e = static_cast<g2o::OptimizableGraph::Edge*>(it.get());
      if (onlyLoop) {
        if (e->vertices().size() >= 2 &&
            std::abs(e->vertex(0)->id() - e->vertex(1)->id()) != 1) {
          e->setRobustKernel(robustKernel);
        }
      } else {
        e->setRobustKernel(robustKernel);
      }
    }
  } else {
    g2o::RobustKernelPtr emptyKernel;
    for (const auto& it : optimizer->edges()) {
      auto* e = static_cast<g2o::OptimizableGraph::Edge*>(it.get());
      e->setRobustKernel(emptyKernel);
    }
  }
}

void MainWindow::on_btnForceStop_clicked() { forceStopFlag_ = true; }

bool MainWindow::loadFromFile(const QString& filename) {
  viewer->graph->clear();
  bool loadStatus = load(filename);
  if (loadStatus) {
    filename_ = filename.toStdString();
  }
  cerr << "loaded " << filename.toStdString() << " with "
       << viewer->graph->vertices().size() << " vertices and "
       << viewer->graph->edges().size() << " measurements" << endl;
  viewer->update();
  fixGraph();
  return loadStatus;
}

void MainWindow::on_actionWhite_Background_triggered(bool) {
  viewer->setBackgroundColor(QColor::fromRgb(255, 255, 255));
  viewer->update();
}

void MainWindow::on_actionDefault_Background_triggered(bool) {
  viewer->setBackgroundColor(QColor::fromRgb(51, 51, 51));
  viewer->update();
}

void MainWindow::on_actionProperties_triggered(bool) {
  if (!viewerPropertiesWidget_) {
    viewerPropertiesWidget_ = new ViewerPropertiesWidget(this);
    viewerPropertiesWidget_->setWindowTitle(tr("Drawing Options"));
  }
  viewerPropertiesWidget_->setViewer(viewer);
  viewerPropertiesWidget_->show();
}

<<<<<<< HEAD
void MainWindow::on_btnOptimizerParamaters_clicked() {
  if (!optimizerPropertiesWidget_) {
    optimizerPropertiesWidget_ = new PropertiesWidget(this);
    optimizerPropertiesWidget_->setWindowTitle(
=======
void MainWindow::on_btnOptimizerParameters_clicked() {
  if (!_optimizerPropertiesWidget) {
    _optimizerPropertiesWidget = new PropertiesWidget(this);
    _optimizerPropertiesWidget->setWindowTitle(
>>>>>>> 26f775d1
        tr("Internal Solver Properties"));
  }
  bool allocatedNewSolver;
  bool allocateStatus = allocateSolver(allocatedNewSolver);
  if (!allocateStatus) {
    cerr << "Error while allocating solver" << endl;
    return;
  }
  if (allocatedNewSolver) prepare();
  if (viewer->graph->solver()) {
    optimizerPropertiesWidget_->setProperties(
        const_cast<g2o::PropertyMap*>(&viewer->graph->solver()->properties()));
  } else {
    optimizerPropertiesWidget_->setProperties(nullptr);
  }
  optimizerPropertiesWidget_->show();
}

void MainWindow::on_actionSave_Screenshot_triggered(bool) {
  QString selectedFilter;
  QString filename = QFileDialog::getSaveFileName(
      this, "Save screen to a file", "viewer.png",
      "PNG files (*.png);;JPG files (*.jpg);;EPS files (*.eps)",
      &selectedFilter);

  if (!filename.isNull()) {
    // extract the file format from the filter options
    int spacePos = selectedFilter.indexOf(' ');
    assert(spacePos > 0 && "extracting the image format failed");
    QString format = selectedFilter.left(spacePos);
    // setting up the snapshot and save to file
    viewer->setSnapshotQuality(format == "JPG" ? 90 : -1);
    viewer->setSnapshotFormat(format);
    viewer->saveSnapshot(filename);
    cerr << "saved snapshot " << filename.toStdString() << "("
         << format.toStdString() << ")" << endl;
  }
}

void MainWindow::on_actionLoad_Viewer_State_triggered(bool) {
  QString filename = QFileDialog::getOpenFileName(
      this, "Load State", "camera.xml", "Camera/State file (*.xml)");
  if (!filename.isEmpty()) {
    viewer->setStateFileName(filename);
    viewer->restoreStateFromFile();
    viewer->setStateFileName(QString());
    viewer->update();
    cerr << "Loaded state from " << filename.toStdString() << endl;
  }
}

void MainWindow::on_actionSave_Viewer_State_triggered(bool) {
  QString filename = QFileDialog::getSaveFileName(
      this, "Save State", "camera.xml", "Camera/State file (*.xml)");
  if (!filename.isEmpty()) {
    viewer->setStateFileName(filename);
    viewer->saveStateToFile();
    viewer->setStateFileName(QString());
    cerr << "Saved state to " << filename.toStdString() << endl;
  }
}

void MainWindow::updateRobustKernels() {
  coRobustKernel->clear();
  std::vector<std::string> kernels;
  g2o::RobustKernelFactory::instance()->fillKnownKernels(kernels);
  for (auto& kernel : kernels) {
    coRobustKernel->addItem(QString::fromStdString(kernel));
  }
}<|MERGE_RESOLUTION|>--- conflicted
+++ resolved
@@ -75,14 +75,8 @@
 }
 
 void MainWindow::on_btnOptimize_clicked() {
-<<<<<<< HEAD
   if (viewer->graph->vertices().empty() || viewer->graph->edges().empty()) {
-    cerr << "Graph has no vertices / egdes" << endl;
-=======
-  if (viewer->graph->vertices().size() == 0 ||
-      viewer->graph->edges().size() == 0) {
     cerr << "Graph has no vertices / edges" << endl;
->>>>>>> 26f775d1
     return;
   }
 
@@ -390,17 +384,10 @@
   viewerPropertiesWidget_->show();
 }
 
-<<<<<<< HEAD
-void MainWindow::on_btnOptimizerParamaters_clicked() {
+void MainWindow::on_btnOptimizerParameters_clicked() {
   if (!optimizerPropertiesWidget_) {
     optimizerPropertiesWidget_ = new PropertiesWidget(this);
     optimizerPropertiesWidget_->setWindowTitle(
-=======
-void MainWindow::on_btnOptimizerParameters_clicked() {
-  if (!_optimizerPropertiesWidget) {
-    _optimizerPropertiesWidget = new PropertiesWidget(this);
-    _optimizerPropertiesWidget->setWindowTitle(
->>>>>>> 26f775d1
         tr("Internal Solver Properties"));
   }
   bool allocatedNewSolver;
