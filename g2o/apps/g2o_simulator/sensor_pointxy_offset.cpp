--- conflicted
+++ resolved
@@ -86,14 +86,9 @@
   for (auto* it : world()->objects()) {
     auto* o = dynamic_cast<WorldObjectType*>(it);
     if (o && isVisible(o)) {
-<<<<<<< HEAD
       auto e = mkEdge(o);
-      e->setParameterId(0, offsetParam_->id());
-=======
-      EdgeType* e = mkEdge(o);
->>>>>>> e1281d06
       if (e && graph()) {
-        e->setParameterId(0, _offsetParam->id());
+        e->setParameterId(0, offsetParam_->id());
         graph()->addEdge(e);
         e->setMeasurementFromState();
         addNoise(e.get());
