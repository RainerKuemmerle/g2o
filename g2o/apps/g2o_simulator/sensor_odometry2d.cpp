--- conflicted
+++ resolved
@@ -52,12 +52,7 @@
     ++it;
   }
   if (!(pcurr && pprev)) {
-<<<<<<< HEAD
-    std::cerr << __PRETTY_FUNCTION__ << ": fatal, trajectory empty"
-              << std::endl;
-=======
     G2O_ERROR("fatal, trajectory empty");
->>>>>>> 6a15a35f
     return;
   }
   robotPoseObject_ = pprev;
