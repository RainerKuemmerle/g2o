--- conflicted
+++ resolved
@@ -221,13 +221,8 @@
     e->information().setIdentity();
     return e;
   }
-<<<<<<< HEAD
   GaussianSampler<typename EdgeType::ErrorVector, InformationType> sampler_;
-  virtual void addNoise(EdgeType*){};
-=======
-  GaussianSampler<typename EdgeType::ErrorVector, InformationType> _sampler;
   virtual void addNoise(EdgeType*) {};
->>>>>>> 207e678d
 };
 
 template <class RobotTypeT, class EdgeTypeT, class WorldObjectTypeT>
@@ -292,13 +287,8 @@
     e->information().setIdentity();
     return e;
   }
-<<<<<<< HEAD
   GaussianSampler<typename EdgeType::ErrorVector, InformationType> sampler_;
-  virtual void addNoise(EdgeType*){};
-=======
-  GaussianSampler<typename EdgeType::ErrorVector, InformationType> _sampler;
   virtual void addNoise(EdgeType*) {};
->>>>>>> 207e678d
 };
 
 }  // namespace g2o
