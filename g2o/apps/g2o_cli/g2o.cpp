// g2o - General Graph Optimization
// Copyright (C) 2011 R. Kuemmerle, G. Grisetti, W. Burgard
// All rights reserved.
//
// Redistribution and use in source and binary forms, with or without
// modification, are permitted provided that the following conditions are
// met:
//
// * Redistributions of source code must retain the above copyright notice,
//   this list of conditions and the following disclaimer.
// * Redistributions in binary form must reproduce the above copyright
//   notice, this list of conditions and the following disclaimer in the
//   documentation and/or other materials provided with the distribution.
//
// THIS SOFTWARE IS PROVIDED BY THE COPYRIGHT HOLDERS AND CONTRIBUTORS "AS
// IS" AND ANY EXPRESS OR IMPLIED WARRANTIES, INCLUDING, BUT NOT LIMITED
// TO, THE IMPLIED WARRANTIES OF MERCHANTABILITY AND FITNESS FOR A
// PARTICULAR PURPOSE ARE DISCLAIMED. IN NO EVENT SHALL THE COPYRIGHT
// HOLDER OR CONTRIBUTORS BE LIABLE FOR ANY DIRECT, INDIRECT, INCIDENTAL,
// SPECIAL, EXEMPLARY, OR CONSEQUENTIAL DAMAGES (INCLUDING, BUT NOT LIMITED
// TO, PROCUREMENT OF SUBSTITUTE GOODS OR SERVICES; LOSS OF USE, DATA, OR
// PROFITS; OR BUSINESS INTERRUPTION) HOWEVER CAUSED AND ON ANY THEORY OF
// LIABILITY, WHETHER IN CONTRACT, STRICT LIABILITY, OR TORT (INCLUDING
// NEGLIGENCE OR OTHERWISE) ARISING IN ANY WAY OUT OF THE USE OF THIS
// SOFTWARE, EVEN IF ADVISED OF THE POSSIBILITY OF SUCH DAMAGE.

#include <algorithm>
#include <cassert>
#include <csignal>
#include <fstream>
#include <iostream>
#include <sstream>
#include <string>

#include "dl_wrapper.h"
#include "g2o/config.h"
#include "g2o/core/batch_stats.h"
#include "g2o/core/estimate_propagator.h"
#include "g2o/core/factory.h"
#include "g2o/core/hyper_dijkstra.h"
#include "g2o/core/optimization_algorithm.h"
#include "g2o/core/optimization_algorithm_factory.h"
#include "g2o/core/robust_kernel.h"
#include "g2o/core/robust_kernel_factory.h"
#include "g2o/core/sparse_optimizer.h"
#include "g2o/core/sparse_optimizer_terminate_action.h"
#include "g2o/stuff/color_macros.h"
#include "g2o/stuff/command_args.h"
<<<<<<< HEAD
=======
#include "g2o/stuff/filesys_tools.h"
#include "g2o/stuff/logger.h"
>>>>>>> 6a15a35f
#include "g2o/stuff/macros.h"
#include "g2o/stuff/timeutil.h"
#include "g2o_common.h"

namespace {
bool hasToStop = false;

void sigquit_handler(int sig) {
  if (sig == SIGINT) {
    hasToStop = true;
    static int cnt = 0;
    if (cnt++ == 2) {
      std::cerr << __PRETTY_FUNCTION__ << " forcing exit\n";
      exit(1);
    }
  }
}
}  // namespace

using g2o::HyperGraph;
using g2o::OptimizableGraph;
using g2o::OptimizationAlgorithmFactory;
using g2o::SparseOptimizer;

using std::cerr;
using std::cout;

// sort according to max id, dimension
struct IncrementalEdgesCompare {
  bool operator()(const std::shared_ptr<SparseOptimizer::Edge>& e1,
                  const std::shared_ptr<SparseOptimizer::Edge>& e2) {
    auto to1 = std::static_pointer_cast<const SparseOptimizer::Vertex>(
        e1->vertices()[1]);
    auto to2 = std::static_pointer_cast<const SparseOptimizer::Vertex>(
        e2->vertices()[1]);

    int i11 = e1->vertices()[0]->id();
    int i12 = e1->vertices()[1]->id();
    if (i11 > i12) {
      std::swap(i11, i12);
    }
    int i21 = e2->vertices()[0]->id();
    int i22 = e2->vertices()[1]->id();
    if (i21 > i22) {
      std::swap(i21, i22);
    }
    if (i12 < i22) return true;
    if (i12 > i22) return false;
    // push the odometry to be the first
    return to1->dimension() > to2->dimension();
  }
};

<<<<<<< HEAD
=======
void sigquit_handler(int sig) {
  if (sig == SIGINT) {
    hasToStop = 1;
    static int cnt = 0;
    if (cnt++ == 2) {
      G2O_WARN("forcing exit");
      exit(1);
    }
  }
}

>>>>>>> 6a15a35f
int main(int argc, char** argv) {
  OptimizableGraph::initMultiThreading();
  int maxIterations;
  bool verbose;
  std::string inputFilename;
  std::string outputfilename;
  std::string solverProperties;
  std::string strSolver;
  std::string loadLookup;
  bool initialGuess;
  bool initialGuessOdometry;
  bool marginalize;
  bool listTypes;
  bool listSolvers;
  bool listRobustKernels;
  bool incremental;
  int gaugeId;
  std::string robustKernel;
  bool computeMarginals;
  bool printSolverProperties;
  double huberWidth;
  double gain;
  int maxIterationsWithGain;
  // double lambdaInit;
  int updateGraphEachN = 10;
  std::string statsFile;
  std::string summaryFile;
  bool nonSequential;
  // command line parsing
  std::vector<int> gaugeList;
  g2o::CommandArgs arg;
  arg.param("i", maxIterations, 5,
            "perform n iterations, if negative consider the gain");
  arg.param("gain", gain, 1e-6, "the gain used to stop optimization");
  arg.param("ig", maxIterationsWithGain, std::numeric_limits<int>::max(),
            "Maximum number of iterations with gain enabled");
  arg.param("v", verbose, false, "verbose output of the optimization process");
  arg.param("guess", initialGuess, false,
            "initial guess based on spanning tree");
  arg.param("guessOdometry", initialGuessOdometry, false,
            "initial guess based on odometry");
  arg.param("inc", incremental, false, "run incremetally");
  arg.param("update", updateGraphEachN, 10, "updates after x odometry nodes");
  arg.param("marginalize", marginalize, false, "on or off");
  arg.param("printSolverProperties", printSolverProperties, false,
            "print the properties of the solver");
  arg.param("solverProperties", solverProperties, "",
            "set the internal properties of a solver,\n\te.g., "
            "initialLambda=0.0001,maxTrialsAfterFailure=2");
  arg.param("robustKernel", robustKernel, "", "use this robust error function");
  arg.param("robustKernelWidth", huberWidth, -1.,
            "width for the robust Kernel (only if robustKernel)");
  arg.param("computeMarginals", computeMarginals, false,
            "computes the marginal covariances of something. FOR TESTING ONLY");
  arg.param("gaugeId", gaugeId, -1, "force the gauge");
  arg.param("o", outputfilename, "", "output final version of the graph");
  arg.param("solver", strSolver, "gn_var",
            "specify which solver to use underneat\n\t {gn_var, lm_fix3_2, "
            "gn_fix6_3, lm_fix7_3}");
#ifndef G2O_DISABLE_DYNAMIC_LOADING_OF_LIBRARIES
  std::string dummy;
  arg.param("solverlib", dummy, "",
            "specify a solver library which will be loaded");
  arg.param("typeslib", dummy, "",
            "specify a types library which will be loaded");
#endif
  arg.param("stats", statsFile, "", "specify a file for the statistics");
  arg.param("listTypes", listTypes, false, "list the registered types");
  arg.param("listRobustKernels", listRobustKernels, false,
            "list the registered robust kernels");
  arg.param("listSolvers", listSolvers, false, "list the available solvers");
  arg.param("renameTypes", loadLookup, "",
            "create a lookup for loading types into other types,\n\t "
            "TAG_IN_FILE=INTERNAL_TAG_FOR_TYPE,TAG2=INTERNAL2\n\t e.g., "
            "VERTEX_CAM=VERTEX_SE3:EXPMAP");
  arg.param("gaugeList", gaugeList, std::vector<int>(),
            "set the list of gauges separated by commas without spaces \n  "
            "e.g: 1,2,3,4,5 ");
  arg.param("summary", summaryFile, "",
            "append a summary of this optimization run to the summary file "
            "passed as argument");
  arg.paramLeftOver("graph-input", inputFilename, "",
                    "graph file which will be processed", true);
  arg.param("nonSequential", nonSequential, false,
            "apply the robust kernel only on loop closures and not odometries");

  arg.parseArgs(argc, argv);

  if (verbose) {
    cout << "# Used Compiler: " << G2O_CXX_COMPILER << "\n";
  }

#ifndef G2O_DISABLE_DYNAMIC_LOADING_OF_LIBRARIES
  // registering all the types from the libraries
  g2o::DlWrapper dlTypesWrapper;
  g2o::loadStandardTypes(dlTypesWrapper, argc, argv);
  // register all the solvers
  g2o::DlWrapper dlSolverWrapper;
  g2o::loadStandardSolver(dlSolverWrapper, argc, argv);
#else
  if (verbose) cout << "# linked version of g2o\n";
#endif

  OptimizationAlgorithmFactory* solverFactory =
      OptimizationAlgorithmFactory::instance();
  if (listSolvers) {
    solverFactory->listSolvers(cout);
  }

  if (listTypes) {
    g2o::Factory::instance()->printRegisteredTypes(cout, true);
  }

  if (listRobustKernels) {
    std::vector<std::string> kernels;
    g2o::RobustKernelFactory::instance()->fillKnownKernels(kernels);
    cout << "Robust Kernels:\n";
    for (auto& kernel : kernels) {
      cout << kernel << '\n';
    }
  }

  SparseOptimizer optimizer;
  optimizer.setVerbose(verbose);
  optimizer.setForceStopFlag(&hasToStop);

  if (maxIterations < 0) {
    cerr
        << "# setup termination criterion based on the gain of the iteration\n";
    maxIterations = maxIterationsWithGain;
    auto terminateAction =
        std::make_shared<g2o::SparseOptimizerTerminateAction>();
    terminateAction->setGainThreshold(gain);
    terminateAction->setMaxIterations(maxIterationsWithGain);
    optimizer.addPostIterationAction(terminateAction);
  }

  // allocating the desired solver + testing whether the solver is okay
  g2o::OptimizationAlgorithmProperty solverProperty;
  optimizer.setAlgorithm(solverFactory->construct(strSolver, solverProperty));
  if (!optimizer.solver()) {
    cerr << "Error allocating solver. Allocating \"" << strSolver
         << "\" failed!\n";
    return 0;
  }

  if (!solverProperties.empty()) {
    bool updateStatus =
        optimizer.solver()->updatePropertiesFromString(solverProperties);
    if (!updateStatus) {
      cerr << "Failure while updating the solver properties from the given "
              "string\n";
    }
  }
  if (!solverProperties.empty() || printSolverProperties) {
    optimizer.solver()->printProperties(cerr);
  }

  // Loading the input data
  if (!loadLookup.empty()) {
    optimizer.setRenamedTypesFromString(loadLookup);
  }
  if (inputFilename.empty()) {
    cerr << "No input data specified\n";
    return 0;
  }
  if (inputFilename == "-") {
    cerr << "Read input from stdin\n";
    if (!optimizer.load(std::cin)) {
      cerr << "Error loading graph\n";
      return 2;
    }
  } else {
    cerr << "Read input from " << inputFilename << '\n';
    std::ifstream ifs(inputFilename.c_str());
    if (!ifs) {
      cerr << "Failed to open file\n";
      return 1;
    }
    if (!optimizer.load(ifs)) {
      cerr << "Error loading graph\n";
      return 2;
    }
  }
  cerr << "Loaded " << optimizer.vertices().size() << " vertices\n";
  cerr << "Loaded " << optimizer.edges().size() << " edges\n";

  if (optimizer.vertices().empty()) {
    cerr << "Graph contains no vertices\n";
    return 1;
  }

  std::set<int> vertexDimensions = optimizer.dimensions();
  if (!optimizer.isSolverSuitable(solverProperty, vertexDimensions)) {
    cerr << "The selected solver is not suitable for optimizing the given "
            "graph\n";
    return 3;
  }
  assert(optimizer.solver());
  // optimizer.setMethod(str2method(strMethod));
  // optimizer.setUserLambdaInit(lambdaInit);

  // check for vertices to fix to remove DoF
  bool gaugeFreedom = optimizer.gaugeFreedom();
  std::shared_ptr<OptimizableGraph::Vertex> gauge;
  if (!gaugeList.empty()) {
    cerr << "Fixing gauges: ";
    for (size_t i = 0; i < gaugeList.size(); i++) {
      int id = gaugeList[i];
      auto v = optimizer.vertex(id);
      if (!v) {
        cerr << "fatal, not found the vertex of id " << id
             << " in the gaugeList. Aborting";
        return -1;
      }
      if (i == 0) gauge = v;
      cerr << v->id() << " ";
      v->setFixed(true);
    }
    cerr << '\n';
    gaugeFreedom = false;
  } else {
    gauge = optimizer.findGauge();
  }
  if (gaugeFreedom) {
    if (!gauge) {
      cerr << "# cannot find a vertex to fix in this thing\n";
      return 2;
    }
    cerr << "# graph is fixed by node " << gauge->id() << '\n';
    gauge->setFixed(true);

  } else {
    cerr << "# graph is fixed by priors or already fixed vertex\n";
  }

  // if schur, we wanna marginalize the landmarks...
  if (marginalize || solverProperty.requiresMarginalize) {
    int maxDim = *vertexDimensions.rbegin();
    int minDim = *vertexDimensions.begin();
    if (maxDim != minDim) {
      cerr << "# Preparing Marginalization of the Landmarks ... ";
      for (auto& it : optimizer.vertices()) {
        auto v = std::static_pointer_cast<OptimizableGraph::Vertex>(it.second);
        if (v->dimension() != maxDim) {
          v->setMarginalized(true);
        }
      }
      cerr << "done.\n";
    }
  }

  if (!robustKernel.empty()) {
    g2o::AbstractRobustKernelCreator::Ptr creator =
        g2o::RobustKernelFactory::instance()->creator(robustKernel);
    cerr << "# Preparing robust error function ... ";
    g2o::RobustKernelPtr robustKernel = creator->construct();
    if (huberWidth > 0) robustKernel->setDelta(huberWidth);
    if (creator) {
      if (nonSequential) {
        for (const auto& it : optimizer.edges()) {
          auto e = std::dynamic_pointer_cast<SparseOptimizer::Edge>(it);
          if (e->vertices().size() >= 2 &&
              std::abs(e->vertex(0)->id() - e->vertex(1)->id()) != 1) {
            e->setRobustKernel(robustKernel);
          }
        }
      } else {
        for (const auto& it : optimizer.edges()) {
          auto e = std::dynamic_pointer_cast<SparseOptimizer::Edge>(it);
          e->setRobustKernel(robustKernel);
        }
      }
      cerr << "done.\n";
    } else {
      cerr << "Unknown Robust Kernel: " << robustKernel << '\n';
    }
  }

  // sanity check
  auto optimizerWrapper =
      std::shared_ptr<HyperGraph>(&optimizer, [](HyperGraph*) {});
  g2o::HyperDijkstra d(optimizerWrapper);
  g2o::UniformCostFunction f;
  d.shortestPaths(gauge, f);
  // cerr << PVAR(d.visited().size()) << '\n';

  if (d.visited().size() != optimizer.vertices().size()) {
    cerr << CL_RED("Warning: d.visited().size() != optimizer.vertices().size()")
         << '\n';
    cerr << "visited: " << d.visited().size() << '\n';
    cerr << "vertices: " << optimizer.vertices().size() << '\n';
  }

  if (incremental) {
    cerr << CL_RED(
                "# Note: this variant performs batch steps in each time step")
         << '\n';
    cerr << CL_RED(
                "#       For a variant which updates the Cholesky factor use "
                "the binary g2o_incremental")
         << '\n';
    int incIterations = maxIterations;
    if (!arg.parsedParam("i")) {
      cerr << "# Setting default number of iterations\n";
      incIterations = 1;
    }
    int maxDim = 0;

    cerr << "# incremental settings\n";
    cerr << "#\t solve every " << updateGraphEachN << '\n';
    cerr << "#\t iterations  " << incIterations << '\n';

    SparseOptimizer::VertexIDMap vertices = optimizer.vertices();
    for (auto& vertice : vertices) {
      auto v =
          std::static_pointer_cast<SparseOptimizer::Vertex>(vertice.second);
      maxDim = std::max(maxDim, v->dimension());
    }

    SparseOptimizer::EdgeContainer edges;
    for (const auto& it : optimizer.edges()) {
      edges.emplace_back(std::dynamic_pointer_cast<SparseOptimizer::Edge>(it));
    }
    optimizer.edges().clear();
    optimizer.vertices().clear();
    optimizer.setVerbose(false);

    // sort the edges in a way that inserting them makes sense
    sort(edges.begin(), edges.end(), IncrementalEdgesCompare());

    double cumTime = 0.;
    int vertexCount = 0;
    int lastOptimizedVertexCount = 0;
    bool freshlyOptimized = false;
    bool firstRound = true;
    HyperGraph::VertexSet verticesAdded;
    HyperGraph::EdgeSet edgesAdded;
    for (auto& e : edges) {
      int doInit = 0;
      auto v1 = optimizer.vertex(e->vertices()[0]->id());
      auto v2 = optimizer.vertex(e->vertices()[1]->id());

      if (!v1) {
        auto v = v1 = std::dynamic_pointer_cast<SparseOptimizer::Vertex>(
            e->vertices()[0]);
        bool v1Added = optimizer.addVertex(v);
        // cerr << "adding" << v->id() << "(" << v->dimension() << ")\n";
        assert(v1Added);
        if (!v1Added)
          cerr << "Error adding vertex " << v->id() << '\n';
        else
          verticesAdded.insert(v);
        doInit = 1;
        if (v->dimension() == maxDim) vertexCount++;
      }

      if (!v2) {
        auto v = v2 = std::dynamic_pointer_cast<SparseOptimizer::Vertex>(
            e->vertices()[1]);
        bool v2Added = optimizer.addVertex(v);
        // cerr << "adding" << v->id() << "(" << v->dimension() << ")\n";
        assert(v2Added);
        if (!v2Added)
          cerr << "Error adding vertex " << v->id() << '\n';
        else
          verticesAdded.insert(v);
        doInit = 2;
        if (v->dimension() == maxDim) vertexCount++;
      }

      // adding the edge and initialization of the vertices
      {
        // cerr << " adding edge " << e->vertices()[0]->id() <<  " " <<
        // e->vertices()[1]->id() << '\n';
        if (!optimizer.addEdge(e)) {
          cerr << "Unable to add edge " << e->vertices()[0]->id() << " -> "
               << e->vertices()[1]->id() << '\n';
        } else {
          edgesAdded.insert(e);
        }

        if (doInit) {
          auto from = std::static_pointer_cast<OptimizableGraph::Vertex>(
              e->vertices()[0]);
          auto to = std::static_pointer_cast<OptimizableGraph::Vertex>(
              e->vertices()[1]);
          switch (doInit) {
            case 1:  // initialize v1 from v2
            {
              HyperGraph::VertexSet toSet;
              toSet.insert(to);
              if (e->initialEstimatePossible(toSet, from.get()) > 0.) {
                // cerr << "init: "
                //<< to->id() << "(" << to->dimension() << ") -> "
                //<< from->id() << "(" << from->dimension() << ") \n";
                e->initialEstimate(toSet, from.get());
              } else {
                assert(0 && "Added uninitialized variable to the graph");
              }
              break;
            }
            case 2: {
              HyperGraph::VertexSet fromSet;
              fromSet.insert(from);
              if (e->initialEstimatePossible(fromSet, to.get()) > 0.) {
                // cerr << "init: "
                //<< from->id() << "(" << from->dimension() << ") -> "
                //<< to->id() << "(" << to->dimension() << ") \n";
                e->initialEstimate(fromSet, to.get());
              } else {
                assert(0 && "Added uninitialized variable to the graph");
              }
              break;
            }
            default:
              cerr << "doInit wrong value\n";
          }
        }
      }

      freshlyOptimized = false;
      {
        // cerr << "Optimize\n";
        if (vertexCount - lastOptimizedVertexCount >= updateGraphEachN) {
          if (firstRound) {
            if (!optimizer.initializeOptimization()) {
              cerr << "initialization failed\n";
              return 0;
            }
          } else {
            if (!optimizer.updateInitialization(verticesAdded, edgesAdded)) {
              cerr << "updating initialization failed\n";
              return 0;
            }
          }
          verticesAdded.clear();
          edgesAdded.clear();
          double ts = g2o::get_monotonic_time();
          int currentIt = optimizer.optimize(incIterations, !firstRound);
          double dts = g2o::get_monotonic_time() - ts;
          cumTime += dts;
          firstRound = false;
          // optimizer->setOptimizationTime(cumTime);
          if (verbose) {
            double chi2 = optimizer.chi2();
            cerr << "nodes= " << optimizer.vertices().size()
                 << "\t edges= " << optimizer.edges().size()
                 << "\t chi2= " << chi2 << "\t time= " << dts
                 << "\t iterations= " << currentIt << "\t cumTime= " << cumTime
                 << '\n';
          }
          lastOptimizedVertexCount = vertexCount;
          freshlyOptimized = true;
        }

        if (!verbose) cerr << ".";
      }

    }  // for all edges

    if (!freshlyOptimized) {
      double ts = g2o::get_monotonic_time();
      int currentIt = optimizer.optimize(incIterations, !firstRound);
      double dts = g2o::get_monotonic_time() - ts;
      cumTime += dts;
      // optimizer->setOptimizationTime(cumTime);
      if (verbose) {
        double chi2 = optimizer.chi2();
        cerr << "nodes= " << optimizer.vertices().size()
             << "\t edges= " << optimizer.edges().size() << "\t chi2= " << chi2
             << "\t time= " << dts << "\t iterations= " << currentIt
             << "\t cumTime= " << cumTime << '\n';
      }
    }

  } else {
    // BATCH optimization

    if (!statsFile.empty()) {
      // allocate buffer for statistics;
      optimizer.setComputeBatchStatistics(true);
    }
    optimizer.initializeOptimization();
    optimizer.computeActiveErrors();
    double loadChi = optimizer.chi2();
    cerr << "Initial chi2 = " << FIXED(loadChi) << '\n';

    if (initialGuess) {
      optimizer.computeInitialGuess();
    } else if (initialGuessOdometry) {
      g2o::EstimatePropagatorCostOdometry costFunction(&optimizer);
      optimizer.computeInitialGuess(costFunction);
    }
    double initChi = optimizer.chi2();

    signal(SIGINT, sigquit_handler);
    int result = optimizer.optimize(maxIterations);
    if (maxIterations > 0 && result == g2o::OptimizationAlgorithm::kFail) {
      cerr << "Cholesky failed, result might be invalid\n";
    } else if (computeMarginals) {
      std::vector<std::pair<int, int> > blockIndices;
      for (const auto& v : optimizer.activeVertices()) {
        if (v->hessianIndex() >= 0) {
          blockIndices.emplace_back(v->hessianIndex(), v->hessianIndex());
        }
        if (v->hessianIndex() > 0) {
          blockIndices.emplace_back(v->hessianIndex() - 1, v->hessianIndex());
        }
      }
      g2o::SparseBlockMatrix<Eigen::MatrixXd> spinv;
      if (optimizer.computeMarginals(spinv, blockIndices)) {
        for (const auto& v : optimizer.activeVertices()) {
          cerr << "Vertex id:" << v->id() << '\n';
          if (v->hessianIndex() >= 0) {
            cerr << "inv block :" << v->hessianIndex() << ", "
                 << v->hessianIndex() << '\n';
            cerr << *(spinv.block(v->hessianIndex(), v->hessianIndex()));
            cerr << '\n';
          }
          if (v->hessianIndex() > 0) {
            cerr << "inv block :" << v->hessianIndex() - 1 << ", "
                 << v->hessianIndex() << '\n';
            cerr << *(spinv.block(v->hessianIndex() - 1, v->hessianIndex()));
            cerr << '\n';
          }
        }
      }
    }

    optimizer.computeActiveErrors();
    double finalChi = optimizer.chi2();

    if (!summaryFile.empty()) {
      g2o::PropertyMap summary;
      summary.makeProperty<g2o::StringProperty>("filename", inputFilename);
      summary.makeProperty<g2o::IntProperty>("n_vertices",
                                             optimizer.vertices().size());
      summary.makeProperty<g2o::IntProperty>("n_edges",
                                             optimizer.edges().size());

      int nLandmarks = 0;
      int nPoses = 0;
      int maxDim = *vertexDimensions.rbegin();
      for (auto& it : optimizer.vertices()) {
        auto v = std::static_pointer_cast<OptimizableGraph::Vertex>(it.second);
        if (v->dimension() != maxDim) {
          nLandmarks++;
        } else
          nPoses++;
      }
      std::set<std::string> edgeTypes;
      for (const auto& it : optimizer.edges()) {
        edgeTypes.insert(g2o::Factory::instance()->tag(it.get()));
      }
      std::stringstream edgeTypesString;
      for (const auto& edgeType : edgeTypes) {
        edgeTypesString << edgeType << " ";
      }

      summary.makeProperty<g2o::IntProperty>("n_poses", nPoses);
      summary.makeProperty<g2o::IntProperty>("n_landmarks", nLandmarks);
      summary.makeProperty<g2o::StringProperty>("edge_types",
                                                edgeTypesString.str());
      summary.makeProperty<g2o::DoubleProperty>("load_chi", loadChi);
      summary.makeProperty<g2o::StringProperty>("solver", strSolver);
      summary.makeProperty<g2o::BoolProperty>("robustKernel",
                                              !robustKernel.empty());
      summary.makeProperty<g2o::DoubleProperty>("init_chi", initChi);
      summary.makeProperty<g2o::DoubleProperty>("final_chi", finalChi);
      summary.makeProperty<g2o::IntProperty>("maxIterations", maxIterations);
      summary.makeProperty<g2o::IntProperty>("realIterations", result);
      std::ofstream os;
      os.open(summaryFile.c_str(), std::ios::app);
      summary.writeToCSV(os);
    }

    if (!statsFile.empty()) {
      cerr << "writing stats to file \"" << statsFile << "\" ... ";
      std::ofstream os(statsFile.c_str());
      const g2o::BatchStatisticsContainer& bsc = optimizer.batchStatistics();

      for (int i = 0; i < maxIterations; i++) {
        os << bsc[i] << '\n';
      }
      cerr << "done.\n";
    }
  }

  if (!outputfilename.empty()) {
    if (outputfilename == "-") {
      cerr << "saving to stdout";
      optimizer.save(cout);
    } else {
      cerr << "saving " << outputfilename << " ... ";
      optimizer.save(outputfilename.c_str());
    }
    cerr << "done.\n";
  }

  return 0;
}<|MERGE_RESOLUTION|>--- conflicted
+++ resolved
@@ -46,11 +46,7 @@
 #include "g2o/core/sparse_optimizer_terminate_action.h"
 #include "g2o/stuff/color_macros.h"
 #include "g2o/stuff/command_args.h"
-<<<<<<< HEAD
-=======
-#include "g2o/stuff/filesys_tools.h"
 #include "g2o/stuff/logger.h"
->>>>>>> 6a15a35f
 #include "g2o/stuff/macros.h"
 #include "g2o/stuff/timeutil.h"
 #include "g2o_common.h"
@@ -63,7 +59,7 @@
     hasToStop = true;
     static int cnt = 0;
     if (cnt++ == 2) {
-      std::cerr << __PRETTY_FUNCTION__ << " forcing exit\n";
+      G2O_WARN("forcing exit");
       exit(1);
     }
   }
@@ -104,20 +100,6 @@
   }
 };
 
-<<<<<<< HEAD
-=======
-void sigquit_handler(int sig) {
-  if (sig == SIGINT) {
-    hasToStop = 1;
-    static int cnt = 0;
-    if (cnt++ == 2) {
-      G2O_WARN("forcing exit");
-      exit(1);
-    }
-  }
-}
-
->>>>>>> 6a15a35f
 int main(int argc, char** argv) {
   OptimizableGraph::initMultiThreading();
   int maxIterations;
