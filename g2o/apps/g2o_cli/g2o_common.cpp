--- conflicted
+++ resolved
@@ -74,15 +74,10 @@
 }
 #endif
 
-<<<<<<< HEAD
-static constexpr std::string_view kTypesPattern = "*_types_*." SO_EXT;
-static constexpr std::string_view kSolversPattern = "*_solver_*." SO_EXT;
-=======
-static constexpr std::string_view TYPES_PATTERN =
+static constexpr std::string_view kTypesPattern =
     "^.*g2o_types_.*\\." SO_EXT "$";
-static constexpr std::string_view SOLVERS_PATTERN =
+static constexpr std::string_view kSolversPattern =
     "^.*g2o_solver_.*\\." SO_EXT "$";
->>>>>>> 0a0430ff
 
 namespace g2o {
 
