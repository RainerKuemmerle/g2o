--- conflicted
+++ resolved
@@ -51,20 +51,12 @@
     return true;
   }
 
-<<<<<<< HEAD
-  bool solve(const SparseBlockMatrix<MatrixType>& A, number_t* x,
-             number_t* b) override;
+  bool solve(const SparseBlockMatrix<MatrixType>& A, double* x,
+             double* b) override;
 
   //! return the tolerance for terminating PCG before convergence
-  number_t tolerance() const { return tolerance_; }
-  void setTolerance(number_t tolerance) { tolerance_ = tolerance; }
-=======
-  bool solve(const SparseBlockMatrix<MatrixType>& A, double* x, double* b);
-
-  //! return the tolerance for terminating PCG before convergence
-  double tolerance() const { return _tolerance; }
-  void setTolerance(double tolerance) { _tolerance = tolerance; }
->>>>>>> 1b4c73fc
+  double tolerance() const { return tolerance_; }
+  void setTolerance(double tolerance) { tolerance_ = tolerance; }
 
   int maxIterations() const { return maxIter_; }
   void setMaxIterations(int maxIter) { maxIter_ = maxIter; }
@@ -81,19 +73,11 @@
   using MatrixVector = std::vector<MatrixType>;
   using MatrixPtrVector = std::vector<const MatrixType*>;
 
-<<<<<<< HEAD
-  number_t tolerance_ = cst(1e-6);
-  number_t residual_ = -1.;
+  double tolerance_ = cst(1e-6);
+  double residual_ = -1.;
   bool absoluteTolerance_ = true;
   bool verbose_ = false;
   int maxIter_ = -1;
-=======
-  double _tolerance;
-  double _residual;
-  bool _absoluteTolerance;
-  bool _verbose;
-  int _maxIter;
->>>>>>> 1b4c73fc
 
   MatrixPtrVector diag_;
   MatrixVector J_;
