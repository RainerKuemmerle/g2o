// g2o - General Graph Optimization
// Copyright (C) 2011 R. Kuemmerle, G. Grisetti, W. Burgard
// All rights reserved.
//
// Redistribution and use in source and binary forms, with or without
// modification, are permitted provided that the following conditions are
// met:
//
// * Redistributions of source code must retain the above copyright notice,
//   this list of conditions and the following disclaimer.
// * Redistributions in binary form must reproduce the above copyright
//   notice, this list of conditions and the following disclaimer in the
//   documentation and/or other materials provided with the distribution.
//
// THIS SOFTWARE IS PROVIDED BY THE COPYRIGHT HOLDERS AND CONTRIBUTORS "AS
// IS" AND ANY EXPRESS OR IMPLIED WARRANTIES, INCLUDING, BUT NOT LIMITED
// TO, THE IMPLIED WARRANTIES OF MERCHANTABILITY AND FITNESS FOR A
// PARTICULAR PURPOSE ARE DISCLAIMED. IN NO EVENT SHALL THE COPYRIGHT
// HOLDER OR CONTRIBUTORS BE LIABLE FOR ANY DIRECT, INDIRECT, INCIDENTAL,
// SPECIAL, EXEMPLARY, OR CONSEQUENTIAL DAMAGES (INCLUDING, BUT NOT LIMITED
// TO, PROCUREMENT OF SUBSTITUTE GOODS OR SERVICES; LOSS OF USE, DATA, OR
// PROFITS; OR BUSINESS INTERRUPTION) HOWEVER CAUSED AND ON ANY THEORY OF
// LIABILITY, WHETHER IN CONTRACT, STRICT LIABILITY, OR TORT (INCLUDING
// NEGLIGENCE OR OTHERWISE) ARISING IN ANY WAY OUT OF THE USE OF THIS
// SOFTWARE, EVEN IF ADVISED OF THE POSSIBILITY OF SUCH DAMAGE.

// helpers for doing fixed or variable size operations on the matrices

#include <cassert>

namespace internal {

#ifdef _MSC_VER
// MSVC does not like the template specialization, seems like MSVC applies type
// conversion which results in calling a fixed size method (segment<int>) on the
// dynamically sized matrices
template <typename MatrixType>
void pcg_axy(const MatrixType& A, const VectorX& x, int xoff, VectorX& y,
             int yoff) {
  y.segment(yoff, A.rows()) = A * x.segment(xoff, A.cols());
}
#else
template <typename MatrixType>
inline void pcg_axy(const MatrixType& A, const VectorX& x, int xoff, VectorX& y,
                    int yoff) {
  y.segment<MatrixType::RowsAtCompileTime>(yoff) =
      A * x.segment<MatrixType::ColsAtCompileTime>(xoff);
}

template <>
inline void pcg_axy(const MatrixX& A, const VectorX& x, int xoff, VectorX& y,
                    int yoff) {
  y.segment(yoff, A.rows()) = A * x.segment(xoff, A.cols());
}
#endif

template <typename MatrixType>
inline void pcg_axpy(const MatrixType& A, const VectorX& x, int xoff,
                     VectorX& y, int yoff) {
  y.segment<MatrixType::RowsAtCompileTime>(yoff) +=
      A * x.segment<MatrixType::ColsAtCompileTime>(xoff);
}

template <>
inline void pcg_axpy(const MatrixX& A, const VectorX& x, int xoff, VectorX& y,
                     int yoff) {
  y.segment(yoff, A.rows()) += A * x.segment(xoff, A.cols());
}

template <typename MatrixType>
inline void pcg_atxpy(const MatrixType& A, const VectorX& x, int xoff,
                      VectorX& y, int yoff) {
  y.segment<MatrixType::ColsAtCompileTime>(yoff) +=
      A.transpose() * x.segment<MatrixType::RowsAtCompileTime>(xoff);
}

template <>
inline void pcg_atxpy(const MatrixX& A, const VectorX& x, int xoff, VectorX& y,
                      int yoff) {
  y.segment(yoff, A.cols()) += A.transpose() * x.segment(xoff, A.rows());
}
}  // namespace internal
// helpers end

template <typename MatrixType>
bool LinearSolverPCG<MatrixType>::solve(const SparseBlockMatrix<MatrixType>& A,
<<<<<<< HEAD
                                        number_t* x, number_t* b) {
  const bool indexRequired = indices_.empty();
  diag_.clear();
  J_.clear();
=======
                                        double* x, double* b) {
  const bool indexRequired = _indices.size() == 0;
  _diag.clear();
  _J.clear();
>>>>>>> 1b4c73fc

  // put the block matrix once in a linear structure, makes mult faster
  int colIdx = 0;
  for (size_t i = 0; i < A.blockCols().size(); ++i) {
    const typename SparseBlockMatrix<MatrixType>::IntBlockMap& col =
        A.blockCols()[i];
    if (col.size() > 0) {
      typename SparseBlockMatrix<MatrixType>::IntBlockMap::const_iterator it;
      for (it = col.begin(); it != col.end(); ++it) {
        // only the upper triangular block is needed
        if (it->first == static_cast<int>(i)) {
          diag_.push_back(it->second);
          J_.push_back(it->second->inverse());
          break;
        }
        if (indexRequired) {
          indices_.push_back(std::make_pair(
              it->first > 0 ? A.rowBlockIndices()[it->first - 1] : 0, colIdx));
          sparseMat_.push_back(it->second);
        }
      }
    }
    colIdx = A.colBlockIndices()[i];
  }

  int n = A.rows();
  assert(n > 0 && "Hessian has 0 rows/cols");
  VectorX::MapType xvec(x, A.cols());
  const VectorX::ConstMapType bvec(b, n);
  xvec.setZero();

  VectorX r;
  VectorX d;
  VectorX q;
  VectorX s;
  d.setZero(n);
  q.setZero(n);
  s.setZero(n);

  r = bvec;
<<<<<<< HEAD
  multDiag(A.colBlockIndices(), J_, r, d);
  number_t dn = r.dot(d);
  number_t d0 = tolerance_ * dn;
=======
  multDiag(A.colBlockIndices(), _J, r, d);
  double dn = r.dot(d);
  double d0 = _tolerance * dn;
>>>>>>> 1b4c73fc

  if (absoluteTolerance_) {
    if (residual_ > 0.0 && residual_ > d0) d0 = residual_;
  }

  int maxIter = maxIter_ < 0 ? A.rows() : maxIter_;

  int iteration;
  for (iteration = 0; iteration < maxIter; ++iteration) {
    if (verbose_)
      std::cerr << "residual[" << iteration << "]: " << dn << std::endl;
    if (dn <= d0) break;  // done
    mult(A.colBlockIndices(), d, q);
    double a = dn / d.dot(q);
    xvec += a * d;
    // TODO(goki): reset residual here every 50 iterations
    r -= a * q;
<<<<<<< HEAD
    multDiag(A.colBlockIndices(), J_, r, s);
    number_t dold = dn;
=======
    multDiag(A.colBlockIndices(), _J, r, s);
    double dold = dn;
>>>>>>> 1b4c73fc
    dn = r.dot(s);
    double ba = dn / dold;
    d = s + ba * d;
  }
  // std::cerr << "residual[" << iteration << "]: " << dn << std::endl;
  residual_ = 0.5 * dn;
  G2OBatchStatistics* globalStats = G2OBatchStatistics::globalStats();
  if (globalStats) {
    globalStats->iterationsLinearSolver = iteration;
  }

  return true;
}

template <typename MatrixType>
void LinearSolverPCG<MatrixType>::multDiag(
    const std::vector<int>& colBlockIndices, MatrixVector& A,
    const VectorX& src, VectorX& dest) {
  int row = 0;
  for (size_t i = 0; i < A.size(); ++i) {
    internal::pcg_axy(A[i], src, row, dest, row);
    row = colBlockIndices[i];
  }
}

template <typename MatrixType>
void LinearSolverPCG<MatrixType>::multDiag(
    const std::vector<int>& colBlockIndices, MatrixPtrVector& A,
    const VectorX& src, VectorX& dest) {
  int row = 0;
  for (size_t i = 0; i < A.size(); ++i) {
    internal::pcg_axy(*A[i], src, row, dest, row);
    row = colBlockIndices[i];
  }
}

template <typename MatrixType>
void LinearSolverPCG<MatrixType>::mult(const std::vector<int>& colBlockIndices,
                                       const VectorX& src, VectorX& dest) {
  // first multiply with the diagonal
  multDiag(colBlockIndices, diag_, src, dest);

  // now multiply with the upper triangular block
  for (size_t i = 0; i < sparseMat_.size(); ++i) {
    const int& srcOffset = indices_[i].second;
    const int& destOffsetT = srcOffset;
    const int& destOffset = indices_[i].first;
    const int& srcOffsetT = destOffset;

    const typename SparseBlockMatrix<MatrixType>::SparseMatrixBlock* a =
        sparseMat_[i];
    // destVec += *a * srcVec (according to the sub-vector parts)
    internal::pcg_axpy(*a, src, srcOffset, dest, destOffset);
    // destVec += *a.transpose() * srcVec (according to the sub-vector parts)
    internal::pcg_atxpy(*a, src, srcOffsetT, dest, destOffsetT);
  }
}<|MERGE_RESOLUTION|>--- conflicted
+++ resolved
@@ -84,17 +84,10 @@
 
 template <typename MatrixType>
 bool LinearSolverPCG<MatrixType>::solve(const SparseBlockMatrix<MatrixType>& A,
-<<<<<<< HEAD
-                                        number_t* x, number_t* b) {
+                                        double* x, double* b) {
   const bool indexRequired = indices_.empty();
   diag_.clear();
   J_.clear();
-=======
-                                        double* x, double* b) {
-  const bool indexRequired = _indices.size() == 0;
-  _diag.clear();
-  _J.clear();
->>>>>>> 1b4c73fc
 
   // put the block matrix once in a linear structure, makes mult faster
   int colIdx = 0;
@@ -135,15 +128,9 @@
   s.setZero(n);
 
   r = bvec;
-<<<<<<< HEAD
   multDiag(A.colBlockIndices(), J_, r, d);
-  number_t dn = r.dot(d);
-  number_t d0 = tolerance_ * dn;
-=======
-  multDiag(A.colBlockIndices(), _J, r, d);
   double dn = r.dot(d);
-  double d0 = _tolerance * dn;
->>>>>>> 1b4c73fc
+  double d0 = tolerance_ * dn;
 
   if (absoluteTolerance_) {
     if (residual_ > 0.0 && residual_ > d0) d0 = residual_;
@@ -161,13 +148,8 @@
     xvec += a * d;
     // TODO(goki): reset residual here every 50 iterations
     r -= a * q;
-<<<<<<< HEAD
     multDiag(A.colBlockIndices(), J_, r, s);
-    number_t dold = dn;
-=======
-    multDiag(A.colBlockIndices(), _J, r, s);
     double dold = dn;
->>>>>>> 1b4c73fc
     dn = r.dot(s);
     double ba = dn / dold;
     d = s + ba * d;
