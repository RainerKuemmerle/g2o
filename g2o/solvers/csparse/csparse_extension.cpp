// CSparse: a Concise Sparse matrix package.
// Copyright (c) 2005, Timothy A. Davis.
// http://www.cise.ufl.edu/research/sparse/CSparse
//
// --------------------------------------------------------------------------------
//
// CSparse is free software; you can redistribute it and/or
// modify it under the terms of the GNU Lesser General Public
// License as published by the Free Software Foundation; either
// version 2.1 of the License, or (at your option) any later version.
//
// CSparse is distributed in the hope that it will be useful,
// but WITHOUT ANY WARRANTY; without even the implied warranty of
// MERCHANTABILITY or FITNESS FOR A PARTICULAR PURPOSE.  See the GNU
// Lesser General Public License for more details.
//
// You should have received a copy of the GNU Lesser General Public
// License along with this Module; if not, write to the Free Software
// Foundation, Inc., 50 Franklin St, Fifth Floor, Boston, MA  02110-1301  USA

#include "csparse_extension.h"

#include <cs.h>

#include <cassert>
<<<<<<< HEAD
#include <cmath>
=======
>>>>>>> 8aec9218

#include "g2o/stuff/logger.h"

namespace g2o::csparse_extension {

/**
 * Originally from CSparse, avoid memory re-allocations by giving workspace
 * pointers CSparse: Copyright (c) 2006-2011, Timothy A. Davis.
 */
int cs_cholsolsymb(const cs* A, double* b, const css* S, double* x, int* work) {
  if (!A || (A->nz != -1) || !b || !S || !x) {
    G2O_DEBUG("{}: No valid input!", __PRETTY_FUNCTION__);
    assert(0);  // get a backtrace in debug mode
    return (0); /* check inputs */
  }
  const int n = A->n;
  csn* N =
      cs_chol_workspace(A, S, work, x); /* numeric Cholesky factorization */
  if (!N) {
    G2O_DEBUG("{}: cholesky failed!", __PRETTY_FUNCTION__);
  }
  const int ok = static_cast<int>(N != nullptr);
  if (ok) {
    cs_ipvec(S->pinv, b, x, n); /* x = P*b */
    cs_lsolve(N->L, x);         /* x = L\x */
    cs_ltsolve(N->L, x);        /* x = L'\x */
    cs_pvec(S->pinv, x, b, n);  /* b = P'*x */
  }
  cs_nfree(N);
  return (ok);
}

/**
 * Originally from CSparse, avoid memory re-allocations by giving workspace
 * pointers CSparse: Copyright (c) 2006-2011, Timothy A. Davis.
 */
/* L = chol (A, [pinv parent cp]), pinv is optional */
csn* cs_chol_workspace(const cs* A, const css* S, int* cin, double* xin) {
  double lki;
  double* Lx;
  double* x;
  double* Cx;
  int i;
  int p;
  int k;
  int n;
  int* Li;
  int* Lp;
  int* cp;
  int* pinv;
  int* s;
  int* c;
  int* parent;
  int* Cp;
  int* Ci;
  cs* L;
  cs* C;
  cs* E;
  csn* N;
  if (!A || (A->nz != -1) || !S || !S->cp || !S->parent) return (nullptr);
  n = A->n;
  N = static_cast<csn*>(cs_calloc(1, sizeof(csn))); /* allocate result */
  c = cin;                                          /* get int workspace */
  x = xin;                                          /* get double workspace */
  cp = S->cp;
  pinv = S->pinv;
  parent = S->parent;
  C = pinv ? cs_symperm(A, pinv, 1) : const_cast<cs*>(A);
  E = pinv ? C : nullptr; /* E is alias for A, or a copy E=A(p,p) */
  if (!N || !c || !x || !C) return (cs_ndone(N, E, nullptr, nullptr, 0));
  s = c + n;
  Cp = C->p;
  Ci = C->i;
  Cx = C->x;
  N->L = L = cs_spalloc(n, n, cp[n], 1, 0); /* allocate result */
  if (!L) return (cs_ndone(N, E, nullptr, nullptr, 0));
  Lp = L->p;
  Li = L->i;
  Lx = L->x;
  for (k = 0; k < n; k++) Lp[k] = c[k] = cp[k];
  for (k = 0; k < n; k++) /* compute L(k,:) for L*L' = C */
  {
    /* --- Nonzero pattern of L(k,:) ------------------------------------ */
    int top = cs_ereach(C, k, parent, s, c); /* find pattern of L(k,:) */
    x[k] = 0;                                /* x (0:k) is now zero */
    for (p = Cp[k]; p < Cp[k + 1]; p++)      /* x = full(triu(C(:,k))) */
    {
      if (Ci[p] <= k) x[Ci[p]] = Cx[p];
    }
    double d = x[k]; /* d = C(k,k) */
    x[k] = 0;        /* clear x for k+1st iteration */
    /* --- Triangular solve --------------------------------------------- */
    for (; top < n; top++) /* solve L(0:k-1,0:k-1) * x = C(:,k) */
    {
      i = s[top];             /* s [top..n-1] is pattern of L(k,:) */
      lki = x[i] / Lx[Lp[i]]; /* L(k,i) = x (i) / L(i,i) */
      x[i] = 0;               /* clear x for k+1st iteration */
      for (p = Lp[i] + 1; p < c[i]; p++) {
        x[Li[p]] -= Lx[p] * lki;
      }
      d -= lki * lki; /* d = d - L(k,i)*L(k,i) */
      p = c[i]++;
      Li[p] = k; /* store L(k,i) in column i */
      Lx[p] = lki;
    }
    /* --- Compute L(k,k) ----------------------------------------------- */
    if (d <= 0) return (cs_ndone(N, E, nullptr, nullptr, 0)); /* not pos def */
    p = c[k]++;
    Li[p] = k; /* store L(k,k) = sqrt (d) in column k */
    Lx[p] = sqrt(d);
  }
  Lp[n] = cp[n]; /* finalize L */
  return (
      cs_ndone(N, E, nullptr, nullptr, 1)); /* success: free E,s,x; return N */
}

}  // namespace g2o::csparse_extension<|MERGE_RESOLUTION|>--- conflicted
+++ resolved
@@ -23,10 +23,7 @@
 #include <cs.h>
 
 #include <cassert>
-<<<<<<< HEAD
 #include <cmath>
-=======
->>>>>>> 8aec9218
 
 #include "g2o/stuff/logger.h"
 
@@ -38,7 +35,7 @@
  */
 int cs_cholsolsymb(const cs* A, double* b, const css* S, double* x, int* work) {
   if (!A || (A->nz != -1) || !b || !S || !x) {
-    G2O_DEBUG("{}: No valid input!", __PRETTY_FUNCTION__);
+    G2O_DEBUG("No valid input!");
     assert(0);  // get a backtrace in debug mode
     return (0); /* check inputs */
   }
@@ -46,7 +43,7 @@
   csn* N =
       cs_chol_workspace(A, S, work, x); /* numeric Cholesky factorization */
   if (!N) {
-    G2O_DEBUG("{}: cholesky failed!", __PRETTY_FUNCTION__);
+    G2O_DEBUG("cholesky failed!");
   }
   const int ok = static_cast<int>(N != nullptr);
   if (ok) {
