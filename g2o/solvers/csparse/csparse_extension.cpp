// CSparse: a Concise Sparse matrix package.
// Copyright (c) 2005, Timothy A. Davis.
// http://www.cise.ufl.edu/research/sparse/CSparse
//
// --------------------------------------------------------------------------------
//
// CSparse is free software; you can redistribute it and/or
// modify it under the terms of the GNU Lesser General Public
// License as published by the Free Software Foundation; either
// version 1.1 of the License, or (at your option) any later version.
//
// CSparse is distributed in the hope that it will be useful,
// but WITHOUT ANY WARRANTY; without even the implied warranty of
// MERCHANTABILITY or FITNESS FOR A PARTICULAR PURPOSE.  See the GNU
// Lesser General Public License for more details.
//
// You should have received a copy of the GNU Lesser General Public
// License along with this Module; if not, write to the Free Software
// Foundation, Inc., 50 Franklin St, Fifth Floor, Boston, MA  02110-1301  USA

#include "csparse_extension.h"

#include <cassert>
#include <iostream>

#include "g2o/stuff/logger.h"
#include "g2o/stuff/macros.h"

namespace g2o {
namespace csparse_extension {

/**
 * Originally from CSparse, avoid memory re-allocations by giving workspace
 * pointers CSparse: Copyright (c) 2006-2011, Timothy A. Davis.
 */
int cs_cholsolsymb(const cs *A, double *b, const css *S, double *x,
                   int *work) {
  if (!CS_CSC(A) || !b || !S || !x) {
<<<<<<< HEAD
    std::cerr << __PRETTY_FUNCTION__ << ": No valid input!" << std::endl;
=======
    G2O_DEBUG("{}: No valid input!", __PRETTY_FUNCTION__);
>>>>>>> 62616fd9
    assert(0);  // get a backtrace in debug mode
    return (0); /* check inputs */
  }
  const int n = A->n;
  csn* N = cs_chol_workspace(A, S, work, x); /* numeric Cholesky factorization */
  if (!N) {
<<<<<<< HEAD
    std::cerr << __PRETTY_FUNCTION__ << ": cholesky failed!" << std::endl;
    /*assert(0);*/
=======
    G2O_DEBUG("{}: cholesky failed!", __PRETTY_FUNCTION__);
>>>>>>> 62616fd9
  }
  const int ok = static_cast<int>(N != nullptr);
  if (ok) {
    cs_ipvec(S->pinv, b, x, n); /* x = P*b */
    cs_lsolve(N->L, x);         /* x = L\x */
    cs_ltsolve(N->L, x);        /* x = L'\x */
    cs_pvec(S->pinv, x, b, n);  /* b = P'*x */
  }
  cs_nfree(N);
  return (ok);
}

/**
 * Originally from CSparse, avoid memory re-allocations by giving workspace
 * pointers CSparse: Copyright (c) 2006-2011, Timothy A. Davis.
 */
/* L = chol (A, [pinv parent cp]), pinv is optional */
csn *cs_chol_workspace(const cs *A, const css *S, int *cin, double *xin) {
  double lki;
  double *Lx;
  double *x;
  double *Cx;
  int top;
  int i;
  int p;
  int k;
  int n;
  int *Li;
  int *Lp;
  int *cp;
  int *pinv;
  int *s;
  int *c;
  int *parent;
  int *Cp;
  int *Ci;
  cs *L;
  cs *C;
  cs *E;
  csn *N;
  if (!CS_CSC(A) || !S || !S->cp || !S->parent) return (nullptr);
  n = A->n;
  N = static_cast<csn *>(cs_calloc(1, sizeof(csn))); /* allocate result */
  c = cin;                                           /* get int workspace */
  x = xin; /* get double workspace */
  cp = S->cp;
  pinv = S->pinv;
  parent = S->parent;
  C = pinv ? cs_symperm(A, pinv, 1) : const_cast<cs *>(A);
  E = pinv ? C : nullptr; /* E is alias for A, or a copy E=A(p,p) */
  if (!N || !c || !x || !C) return (cs_ndone(N, E, nullptr, nullptr, 0));
  s = c + n;
  Cp = C->p;
  Ci = C->i;
  Cx = C->x;
  N->L = L = cs_spalloc(n, n, cp[n], 1, 0); /* allocate result */
  if (!L) return (cs_ndone(N, E, nullptr, nullptr, 0));
  Lp = L->p;
  Li = L->i;
  Lx = L->x;
  for (k = 0; k < n; k++) Lp[k] = c[k] = cp[k];
  for (k = 0; k < n; k++) /* compute L(k,:) for L*L' = C */
  {
    /* --- Nonzero pattern of L(k,:) ------------------------------------ */
    top = cs_ereach(C, k, parent, s, c); /* find pattern of L(k,:) */
    x[k] = 0;                            /* x (0:k) is now zero */
    for (p = Cp[k]; p < Cp[k + 1]; p++)  /* x = full(triu(C(:,k))) */
    {
      if (Ci[p] <= k) x[Ci[p]] = Cx[p];
    }
    double d = x[k]; /* d = C(k,k) */
    x[k] = 0;        /* clear x for k+1st iteration */
    /* --- Triangular solve --------------------------------------------- */
    for (; top < n; top++)    /* solve L(0:k-1,0:k-1) * x = C(:,k) */
    {
      i = s[top];             /* s [top..n-1] is pattern of L(k,:) */
      lki = x[i] / Lx[Lp[i]]; /* L(k,i) = x (i) / L(i,i) */
      x[i] = 0;               /* clear x for k+1st iteration */
      for (p = Lp[i] + 1; p < c[i]; p++) {
        x[Li[p]] -= Lx[p] * lki;
      }
      d -= lki * lki; /* d = d - L(k,i)*L(k,i) */
      p = c[i]++;
      Li[p] = k;      /* store L(k,i) in column i */
      Lx[p] = lki;
    }
    /* --- Compute L(k,k) ----------------------------------------------- */
    if (d <= 0) return (cs_ndone(N, E, nullptr, nullptr, 0)); /* not pos def */
    p = c[k]++;
    Li[p] = k; /* store L(k,k) = sqrt (d) in column k */
    Lx[p] = sqrt(d);
  }
  Lp[n] = cp[n]; /* finalize L */
  return (
      cs_ndone(N, E, nullptr, nullptr, 1)); /* success: free E,s,x; return N */
}

}  // namespace csparse_extension
}  // namespace g2o<|MERGE_RESOLUTION|>--- conflicted
+++ resolved
@@ -36,23 +36,14 @@
 int cs_cholsolsymb(const cs *A, double *b, const css *S, double *x,
                    int *work) {
   if (!CS_CSC(A) || !b || !S || !x) {
-<<<<<<< HEAD
-    std::cerr << __PRETTY_FUNCTION__ << ": No valid input!" << std::endl;
-=======
     G2O_DEBUG("{}: No valid input!", __PRETTY_FUNCTION__);
->>>>>>> 62616fd9
     assert(0);  // get a backtrace in debug mode
     return (0); /* check inputs */
   }
   const int n = A->n;
   csn* N = cs_chol_workspace(A, S, work, x); /* numeric Cholesky factorization */
   if (!N) {
-<<<<<<< HEAD
-    std::cerr << __PRETTY_FUNCTION__ << ": cholesky failed!" << std::endl;
-    /*assert(0);*/
-=======
     G2O_DEBUG("{}: cholesky failed!", __PRETTY_FUNCTION__);
->>>>>>> 62616fd9
   }
   const int ok = static_cast<int>(N != nullptr);
   if (ok) {
