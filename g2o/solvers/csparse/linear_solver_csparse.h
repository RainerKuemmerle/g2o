--- conflicted
+++ resolved
@@ -39,72 +39,21 @@
 namespace g2o {
 
 /**
-<<<<<<< HEAD
- * \brief Our C++ version of the csparse struct
- */
-struct G2O_SOLVER_CSPARSE_API CSparseExt : public cs {
-  CSparseExt() {
-    nzmax = 0;
-    m = 0;
-    n = 0;
-    p = nullptr;
-    i = nullptr;
-    x = nullptr;
-    nz = 0;
-    columnsAllocated = 0;
-  }
-  CSparseExt(CSparseExt const&) = delete;
-  CSparseExt& operator=(CSparseExt const&) = delete;
-  ~CSparseExt() {
-    delete[] p;
-    delete[] i;
-    delete[] x;
-  }
-  int columnsAllocated;
-};
-
-/**
-=======
->>>>>>> a50ca0b9
  * \brief linear solver which uses CSparse
  */
 template <typename MatrixType>
 class LinearSolverCSparse : public LinearSolverCCS<MatrixType> {
  public:
-<<<<<<< HEAD
-  LinearSolverCSparse()
-      : LinearSolverCCS<MatrixType>(), symbolicDecomposition_(nullptr) {}
-=======
   LinearSolverCSparse() : LinearSolverCCS<MatrixType>() {}
->>>>>>> a50ca0b9
 
   LinearSolverCSparse(LinearSolverCSparse<MatrixType> const&) = delete;
   LinearSolverCSparse& operator=(LinearSolverCSparse<MatrixType> const&) =
       delete;
 
-<<<<<<< HEAD
-  ~LinearSolverCSparse() override {
-    if (symbolicDecomposition_) {
-      cs_sfree(symbolicDecomposition_);
-      symbolicDecomposition_ = nullptr;
-    }
-    delete[] csWorkspace_;
-    csWorkspace_ = nullptr;
-    delete[] csIntWorkspace_;
-    csIntWorkspace_ = nullptr;
-  }
-
-  bool init() override {
-    if (symbolicDecomposition_) {
-      cs_sfree(symbolicDecomposition_);
-      symbolicDecomposition_ = nullptr;
-    }
-=======
   virtual ~LinearSolverCSparse() = default;
 
   virtual bool init() {
-    csparse.freeSymbolic();
->>>>>>> a50ca0b9
+    csparse_.freeSymbolic();
     return true;
   }
 
@@ -112,146 +61,62 @@
              number_t* b) override {
     prepareSolve(A);
 
-    number_t t = get_monotonic_time();
-<<<<<<< HEAD
-    // _x = _b for calling csparse
-    if (x != b) memcpy(x, b, ccsA_.n * sizeof(number_t));
-    int ok = csparse_extension::cs_cholsolsymb(
-        &ccsA_, x, symbolicDecomposition_, csWorkspace_, csIntWorkspace_);
-=======
-    bool ok = csparse.solve(x, b);
->>>>>>> a50ca0b9
+    const number_t t = get_monotonic_time();
+    bool ok = csparse_.solve(x, b);
     if (!ok && this->writeDebug()) {
       std::cerr
           << "Cholesky failure, writing debug.txt (Hessian loadable by Octave)"
           << std::endl;
-<<<<<<< HEAD
-      csparse_extension::writeCs2Octave("debug.txt", &ccsA_, true);
-=======
-      csparse.writeSparse("debug.txt");
->>>>>>> a50ca0b9
+      csparse_.writeSparse("debug.txt");
     }
 
     G2OBatchStatistics* globalStats = G2OBatchStatistics::globalStats();
     if (globalStats) {
       globalStats->timeNumericDecomposition = get_monotonic_time() - t;
-<<<<<<< HEAD
-      globalStats->choleskyNNZ =
-          static_cast<size_t>(symbolicDecomposition_->lnz);
-=======
-      globalStats->choleskyNNZ = static_cast<size_t>(csparse.choleskyNz());
->>>>>>> a50ca0b9
+      globalStats->choleskyNNZ = static_cast<size_t>(csparse_.choleskyNz());
     }
 
     return ok;
   }
 
  protected:
-<<<<<<< HEAD
-  css* symbolicDecomposition_;
-  int csWorkspaceSize_ = -1;
-  number_t* csWorkspace_ = nullptr;
-  int* csIntWorkspace_ = nullptr;
-  CSparseExt ccsA_;
+  csparse::CSparse csparse_;
   MatrixStructure matrixStructure_;
-  VectorXI scalarPermutation_;
 
   void prepareSolve(const SparseBlockMatrix<MatrixType>& A) {
-    fillCSparse(A, symbolicDecomposition_ != nullptr);
-    // perform symbolic cholesky once
-    if (symbolicDecomposition_ == nullptr) {
-      computeSymbolicDecomposition(A);
-      assert(symbolicDecomposition_ && "Symbolic cholesky failed");
-    }
-    // re-allocate the temporary workspace for cholesky
-    if (csWorkspaceSize_ < ccsA_.n) {
-      csWorkspaceSize_ = 2 * ccsA_.n;
-      delete[] csWorkspace_;
-      csWorkspace_ = new number_t[csWorkspaceSize_];
-      delete[] csIntWorkspace_;
-      csIntWorkspace_ = new int[2L * csWorkspaceSize_];
-=======
-  csparse::CSparse csparse;
-  MatrixStructure _matrixStructure;
-
-  void prepareSolve(const SparseBlockMatrix<MatrixType>& A) {
-    bool hasSymbolic = csparse.hasSymbolic();
+    bool hasSymbolic = csparse_.hasSymbolic();
     fillCSparse(A, hasSymbolic);
     // perform symbolic cholesky once
     if (!hasSymbolic) {
       computeSymbolicDecomposition(A);
       assert(csparse.hasSymbolic() && "Symbolic cholesky failed");
->>>>>>> a50ca0b9
     }
   }
 
   void computeSymbolicDecomposition(const SparseBlockMatrix<MatrixType>& A) {
-    number_t t = get_monotonic_time();
+    const number_t t = get_monotonic_time();
     if (!this->blockOrdering()) {
-<<<<<<< HEAD
-      symbolicDecomposition_ = cs_schol(1, &ccsA_);
-=======
-      csparse.analyze();
->>>>>>> a50ca0b9
+      csparse_.analyze();
     } else {
       A.fillBlockStructure(matrixStructure_);
 
       // prepare block structure for the CSparse call
-<<<<<<< HEAD
-      cs auxBlock;
-      auxBlock.nzmax = matrixStructure_.nzMax();
-      auxBlock.m = auxBlock.n = matrixStructure_.n;
-      auxBlock.p = matrixStructure_.Ap;
-      auxBlock.i = matrixStructure_.Aii;
-      auxBlock.x = nullptr;  // no values
-      auxBlock.nz = -1;      // CCS format
-
-      // AMD ordering on the block structure
-      const int& n = ccsA_.n;
-      int* P = cs_amd(1, &auxBlock);
-
-      // blow up the permutation to the scalar matrix
-      VectorXI::MapType blockPermutation(P, matrixStructure_.n);
-      this->blockToScalarPermutation(A, blockPermutation, scalarPermutation_);
-      cs_free(P);  // clean the memory
-
-      // apply the scalar permutation to finish symbolic decomposition
-      symbolicDecomposition_ =
-          static_cast<css*>(cs_calloc(1, sizeof(css))); /* allocate result S */
-      symbolicDecomposition_->pinv = cs_pinv(scalarPermutation_.data(), n);
-      cs* C = cs_symperm(&ccsA_, symbolicDecomposition_->pinv, 0);
-      symbolicDecomposition_->parent = cs_etree(C, 0);
-      int* post = cs_post(symbolicDecomposition_->parent, n);
-      int* c = cs_counts(C, symbolicDecomposition_->parent, post, 0);
-      cs_free(post);
-      cs_spfree(C);
-      symbolicDecomposition_->cp =
-          static_cast<int*>(cs_malloc(n + 1, sizeof(int)));
-      symbolicDecomposition_->unz = symbolicDecomposition_->lnz =
-          cs_cumsum(symbolicDecomposition_->cp, c, n);
-      cs_free(c);
-      if (symbolicDecomposition_->lnz < 0) {
-        cs_sfree(symbolicDecomposition_);
-        symbolicDecomposition_ = nullptr;
-      }
-=======
       double* structureX = nullptr;
-      int structureNz = _matrixStructure.nzMax();
-      int structureAllocated = _matrixStructure.n;
+      int structureNz = matrixStructure_.nzMax();
+      int structureAllocated = matrixStructure_.n;
       csparse::CSparse::SparseView auxBlock(
-          _matrixStructure.n, _matrixStructure.n, structureNz,
-          _matrixStructure.Ap, _matrixStructure.Aii, structureX,
+          matrixStructure_.n, matrixStructure_.n, structureNz,
+          matrixStructure_.Ap, matrixStructure_.Aii, structureX,
           structureAllocated);
 
       // AMD ordering on the block structure
       VectorXI blockPermutation;
-      csparse.amd(auxBlock, blockPermutation);
+      csparse_.amd(auxBlock, blockPermutation);
 
       // blow up the permutation to the scalar matrix
       VectorXI scalarPermutation;
       this->blockToScalarPermutation(A, blockPermutation, scalarPermutation);
-      csparse.analyze_p(scalarPermutation.data());
->>>>>>> a50ca0b9
+      csparse_.analyze_p(scalarPermutation.data());
     }
     G2OBatchStatistics* globalStats = G2OBatchStatistics::globalStats();
     if (globalStats) {
@@ -265,47 +130,17 @@
     int n = A.cols();
     assert(m > 0 && n > 0 && "Hessian has 0 rows/cols");
 
-<<<<<<< HEAD
-    if (ccsA_.columnsAllocated < n) {
-      // pre-allocate more space if re-allocating
-      ccsA_.columnsAllocated = ccsA_.columnsAllocated == 0 ? n : 2 * n;
-      delete[] ccsA_.p;
-      ccsA_.p = new int[ccsA_.columnsAllocated + 1];
-=======
-    csparse::CSparse::SparseView ccsA = csparse.sparseView();
+    csparse::CSparse::SparseView ccsA = csparse_.sparseView();
 
     if (ccsA.columnsAllocated < n) {
       // pre-allocate more space if re-allocating
       ccsA.columnsAllocated = ccsA.columnsAllocated == 0 ? n : 2 * n;
       delete[] ccsA.p;
       ccsA.p = new int[ccsA.columnsAllocated + 1];
->>>>>>> a50ca0b9
     }
 
     if (!onlyValues) {
       int nzmax = A.nonZeros();
-<<<<<<< HEAD
-      if (ccsA_.nzmax < nzmax) {
-        // pre-allocate more space if re-allocating
-        ccsA_.nzmax = ccsA_.nzmax == 0 ? nzmax : 2 * nzmax;
-        delete[] ccsA_.x;
-        delete[] ccsA_.i;
-        ccsA_.i = new int[ccsA_.nzmax];
-        ccsA_.x = new number_t[ccsA_.nzmax];
-      }
-    }
-    ccsA_.m = m;
-    ccsA_.n = n;
-
-    if (onlyValues) {
-      this->ccsMatrix_->fillCCS(ccsA_.x, true);
-    } else {
-      int nz = this->ccsMatrix_->fillCCS(ccsA_.p, ccsA_.i, ccsA_.x, true);
-      (void)nz;
-      assert(nz <= ccsA_.nzmax);
-    }
-    ccsA_.nz = -1;  // tag as CCS formatted matrix
-=======
       if (ccsA.nzmax < nzmax) {
         // pre-allocate more space if re-allocating
         ccsA.nzmax = ccsA.nzmax == 0 ? nzmax : 2 * nzmax;
@@ -325,7 +160,6 @@
       (void)nz;
       assert(nz <= ccsA.nzmax);
     }
->>>>>>> a50ca0b9
   }
 
   /**
@@ -337,36 +171,20 @@
                         const std::function<void(MarginalCovarianceCholesky&)>&
                             compute) override {
     prepareSolve(A);
-<<<<<<< HEAD
-    bool ok = true;
-    csn* numericCholesky = csparse_extension::cs_chol_workspace(
-        &ccsA_, symbolicDecomposition_, csIntWorkspace_, csWorkspace_);
-    if (numericCholesky) {
-      MarginalCovarianceCholesky mcc;
-      mcc.setCholeskyFactor(ccsA_.n, numericCholesky->L->p,
-                            numericCholesky->L->i, numericCholesky->L->x,
-                            symbolicDecomposition_->pinv);
-=======
-    bool ok = csparse.factorize();
+    bool ok = csparse_.factorize();
     if (ok) {
-      csparse::CSparse::FactorView factor = csparse.factor();
+      csparse::CSparse::FactorView factor = csparse_.factor();
       MarginalCovarianceCholesky mcc;
       mcc.setCholeskyFactor(factor.n, factor.p, factor.i, factor.x,
                             factor.pinv);
->>>>>>> a50ca0b9
       compute(mcc);
     } else {
       std::cerr << "inverse fail (numeric decomposition)" << std::endl;
     }
-    csparse.freeFactor();
+    csparse_.freeFactor();
     G2OBatchStatistics* globalStats = G2OBatchStatistics::globalStats();
     if (globalStats) {
-<<<<<<< HEAD
-      globalStats->choleskyNNZ =
-          static_cast<size_t>(symbolicDecomposition_->lnz);
-=======
-      globalStats->choleskyNNZ = static_cast<size_t>(csparse.choleskyNz());
->>>>>>> a50ca0b9
+      globalStats->choleskyNNZ = static_cast<size_t>(csparse_.choleskyNz());
     }
     return ok;
   }
