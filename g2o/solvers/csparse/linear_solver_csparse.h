// g2o - General Graph Optimization
// Copyright (C) 2011 R. Kuemmerle, G. Grisetti, W. Burgard
// All rights reserved.
//
// Redistribution and use in source and binary forms, with or without
// modification, are permitted provided that the following conditions are
// met:
//
// * Redistributions of source code must retain the above copyright notice,
//   this list of conditions and the following disclaimer.
// * Redistributions in binary form must reproduce the above copyright
//   notice, this list of conditions and the following disclaimer in the
//   documentation and/or other materials provided with the distribution.
//
// THIS SOFTWARE IS PROVIDED BY THE COPYRIGHT HOLDERS AND CONTRIBUTORS "AS
// IS" AND ANY EXPRESS OR IMPLIED WARRANTIES, INCLUDING, BUT NOT LIMITED
// TO, THE IMPLIED WARRANTIES OF MERCHANTABILITY AND FITNESS FOR A
// PARTICULAR PURPOSE ARE DISCLAIMED. IN NO EVENT SHALL THE COPYRIGHT
// HOLDER OR CONTRIBUTORS BE LIABLE FOR ANY DIRECT, INDIRECT, INCIDENTAL,
// SPECIAL, EXEMPLARY, OR CONSEQUENTIAL DAMAGES (INCLUDING, BUT NOT LIMITED
// TO, PROCUREMENT OF SUBSTITUTE GOODS OR SERVICES; LOSS OF USE, DATA, OR
// PROFITS; OR BUSINESS INTERRUPTION) HOWEVER CAUSED AND ON ANY THEORY OF
// LIABILITY, WHETHER IN CONTRACT, STRICT LIABILITY, OR TORT (INCLUDING
// NEGLIGENCE OR OTHERWISE) ARISING IN ANY WAY OUT OF THE USE OF THIS
// SOFTWARE, EVEN IF ADVISED OF THE POSSIBILITY OF SUCH DAMAGE.

#ifndef G2O_LINEAR_SOLVERCSPARSE_H
#define G2O_LINEAR_SOLVERCSPARSE_H

#include <cassert>
#include <iostream>

#include "csparse_wrapper.h"
#include "g2o/core/batch_stats.h"
#include "g2o/core/linear_solver.h"
#include "g2o/core/marginal_covariance_cholesky.h"
#include "g2o/stuff/logger.h"
#include "g2o/stuff/timeutil.h"
#include "g2o_csparse_api.h"

namespace g2o {

/**
 * \brief linear solver which uses CSparse
 */
template <typename MatrixType>
class LinearSolverCSparse : public LinearSolverCCS<MatrixType> {
 public:
  LinearSolverCSparse() : LinearSolverCCS<MatrixType>() {}

  LinearSolverCSparse(LinearSolverCSparse<MatrixType> const&) = delete;
  LinearSolverCSparse& operator=(LinearSolverCSparse<MatrixType> const&) =
      delete;

  virtual ~LinearSolverCSparse() = default;

  bool init() override {
    csparse_.freeSymbolic();
    return true;
  }

  bool solve(const SparseBlockMatrix<MatrixType>& A, double* x,
             double* b) override {
    prepareSolve(A);

    const double t = get_monotonic_time();
    bool ok = csparse_.solve(x, b);
    if (!ok && this->writeDebug()) {
<<<<<<< HEAD
      std::cerr
          << "Cholesky failure, writing debug.txt (Hessian loadable by Octave)"
          << std::endl;
      csparse_.writeSparse("debug.txt");
=======
      G2O_ERROR(
          "Cholesky failure, writing debug.txt (Hessian loadable by Octave)");
      csparse.writeSparse("debug.txt");
    } else {
      G2O_DEBUG("Cholesky failure");
>>>>>>> 62616fd9
    }

    G2OBatchStatistics* globalStats = G2OBatchStatistics::globalStats();
    if (globalStats) {
      globalStats->timeNumericDecomposition = get_monotonic_time() - t;
      globalStats->choleskyNNZ = static_cast<size_t>(csparse_.choleskyNz());
    }

    return ok;
  }

 protected:
  csparse::CSparse csparse_;
  MatrixStructure matrixStructure_;

  void prepareSolve(const SparseBlockMatrix<MatrixType>& A) {
    bool hasSymbolic = csparse_.hasSymbolic();
    fillCSparse(A, hasSymbolic);
    // perform symbolic cholesky once
    if (!hasSymbolic) {
      computeSymbolicDecomposition(A);
      assert(csparse_.hasSymbolic() && "Symbolic cholesky failed");
    }
  }

  void computeSymbolicDecomposition(const SparseBlockMatrix<MatrixType>& A) {
    const double t = get_monotonic_time();
    if (!this->blockOrdering()) {
      csparse_.analyze();
    } else {
      A.fillBlockStructure(matrixStructure_);

      // prepare block structure for the CSparse call
      double* structureX = nullptr;
      int structureNz = matrixStructure_.nzMax();
      int structureAllocated = matrixStructure_.n;
      csparse::CSparse::SparseView auxBlock(
          matrixStructure_.n, matrixStructure_.n, structureNz,
          matrixStructure_.Ap, matrixStructure_.Aii, structureX,
          structureAllocated);

      // AMD ordering on the block structure
      VectorXI blockPermutation;
      g2o::csparse::CSparse::amd(auxBlock, blockPermutation);

      // blow up the permutation to the scalar matrix
      VectorXI scalarPermutation;
      this->blockToScalarPermutation(A, blockPermutation, scalarPermutation);
      csparse_.analyze_p(scalarPermutation.data());
    }
    G2OBatchStatistics* globalStats = G2OBatchStatistics::globalStats();
    if (globalStats) {
      globalStats->timeSymbolicDecomposition = get_monotonic_time() - t;
    }
  }

  void fillCSparse(const SparseBlockMatrix<MatrixType>& A, bool onlyValues) {
    if (!onlyValues) this->initMatrixStructure(A);
    int m = A.rows();
    int n = A.cols();
    assert(m > 0 && n > 0 && "Hessian has 0 rows/cols");

    csparse::CSparse::SparseView ccsA = csparse_.sparseView();

    if (ccsA.columnsAllocated < n) {
      // pre-allocate more space if re-allocating
      ccsA.columnsAllocated = ccsA.columnsAllocated == 0 ? n : 2 * n;
      delete[] ccsA.p;
      ccsA.p = new int[ccsA.columnsAllocated + 1];
    }

    if (!onlyValues) {
      int nzmax = A.nonZeros();
      if (ccsA.nzmax < nzmax) {
        // pre-allocate more space if re-allocating
        ccsA.nzmax = ccsA.nzmax == 0 ? nzmax : 2 * nzmax;
        delete[] ccsA.x;
        delete[] ccsA.i;
        ccsA.i = new int[ccsA.nzmax];
        ccsA.x = new double[ccsA.nzmax];
      }
    }
    ccsA.m = m;
    ccsA.n = n;

    if (onlyValues) {
      this->ccsMatrix_->fillCCS(ccsA.x, true);
    } else {
      int nz = this->ccsMatrix_->fillCCS(ccsA.p, ccsA.i, ccsA.x, true);
      (void)nz;
      assert(nz <= ccsA.nzmax);
    }
  }

  /**
   * Implementation of the general parts for computing the inverse blocks of the
   * linear system matrix. Here we call a function to do the underlying
   * computation.
   */
  bool solveBlocks_impl(const SparseBlockMatrix<MatrixType>& A,
                        const std::function<void(MarginalCovarianceCholesky&)>&
                            compute) override {
    prepareSolve(A);
    bool ok = csparse_.factorize();
    if (ok) {
      csparse::CSparse::FactorView factor = csparse_.factor();
      MarginalCovarianceCholesky mcc;
      mcc.setCholeskyFactor(factor.n, factor.p, factor.i, factor.x,
                            factor.pinv);
      compute(mcc);
    } else {
      G2O_WARN("inverse fail (numeric decomposition)");
    }
    csparse_.freeFactor();
    G2OBatchStatistics* globalStats = G2OBatchStatistics::globalStats();
    if (globalStats) {
      globalStats->choleskyNNZ = static_cast<size_t>(csparse_.choleskyNz());
    }
    return ok;
  }
};

}  // namespace g2o

#endif<|MERGE_RESOLUTION|>--- conflicted
+++ resolved
@@ -66,18 +66,11 @@
     const double t = get_monotonic_time();
     bool ok = csparse_.solve(x, b);
     if (!ok && this->writeDebug()) {
-<<<<<<< HEAD
-      std::cerr
-          << "Cholesky failure, writing debug.txt (Hessian loadable by Octave)"
-          << std::endl;
-      csparse_.writeSparse("debug.txt");
-=======
       G2O_ERROR(
           "Cholesky failure, writing debug.txt (Hessian loadable by Octave)");
-      csparse.writeSparse("debug.txt");
+      csparse_.writeSparse("debug.txt");
     } else {
       G2O_DEBUG("Cholesky failure");
->>>>>>> 62616fd9
     }
 
     G2OBatchStatistics* globalStats = G2OBatchStatistics::globalStats();
