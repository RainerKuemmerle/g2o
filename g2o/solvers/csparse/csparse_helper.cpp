// g2o - General Graph Optimization
// Copyright (C) 2011 R. Kuemmerle, G. Grisetti, W. Burgard
// All rights reserved.
//
// Redistribution and use in source and binary forms, with or without
// modification, are permitted provided that the following conditions are
// met:
//
// * Redistributions of source code must retain the above copyright notice,
//   this list of conditions and the following disclaimer.
// * Redistributions in binary form must reproduce the above copyright
//   notice, this list of conditions and the following disclaimer in the
//   documentation and/or other materials provided with the distribution.
//
// THIS SOFTWARE IS PROVIDED BY THE COPYRIGHT HOLDERS AND CONTRIBUTORS "AS
// IS" AND ANY EXPRESS OR IMPLIED WARRANTIES, INCLUDING, BUT NOT LIMITED
// TO, THE IMPLIED WARRANTIES OF MERCHANTABILITY AND FITNESS FOR A
// PARTICULAR PURPOSE ARE DISCLAIMED. IN NO EVENT SHALL THE COPYRIGHT
// HOLDER OR CONTRIBUTORS BE LIABLE FOR ANY DIRECT, INDIRECT, INCIDENTAL,
// SPECIAL, EXEMPLARY, OR CONSEQUENTIAL DAMAGES (INCLUDING, BUT NOT LIMITED
// TO, PROCUREMENT OF SUBSTITUTE GOODS OR SERVICES; LOSS OF USE, DATA, OR
// PROFITS; OR BUSINESS INTERRUPTION) HOWEVER CAUSED AND ON ANY THEORY OF
// LIABILITY, WHETHER IN CONTRACT, STRICT LIABILITY, OR TORT (INCLUDING
// NEGLIGENCE OR OTHERWISE) ARISING IN ANY WAY OUT OF THE USE OF THIS
// SOFTWARE, EVEN IF ADVISED OF THE POSSIBILITY OF SUCH DAMAGE.

#include "csparse_helper.h"

#include "g2o/stuff/sparse_helper.h"

namespace g2o {
namespace csparse_extension {

bool writeCs2Octave(const char* filename, const cs* A, bool upperTriangular) {
  const int cols = A->n;
  const int rows = A->m;

  if (A->nz == -1) {  // CCS matrix
    const int* Ap = A->p;
    const int* Ai = A->i;
    const double* Ax = A->x;
    return writeCCSMatrix(filename, rows, cols, Ap, Ai, Ax, upperTriangular);
<<<<<<< HEAD
=======
  } else {  // Triplet matrix
    const int* Aj = A->p;
    const int* Ai = A->i;
    const double* Ax = A->x;
    return writeTripletMatrix(filename, A->nz, rows, cols, Ai, Aj, Ax,
                              upperTriangular);
>>>>>>> 1b4c73fc
  }
  // Triplet matrix
  const int* Aj = A->p;
  const int* Ai = A->i;
  const number_t* Ax = A->x;
  return writeTripletMatrix(filename, A->nz, rows, cols, Ai, Aj, Ax,
                            upperTriangular);
}

}  // namespace csparse_extension
}  // namespace g2o<|MERGE_RESOLUTION|>--- conflicted
+++ resolved
@@ -40,20 +40,11 @@
     const int* Ai = A->i;
     const double* Ax = A->x;
     return writeCCSMatrix(filename, rows, cols, Ap, Ai, Ax, upperTriangular);
-<<<<<<< HEAD
-=======
-  } else {  // Triplet matrix
-    const int* Aj = A->p;
-    const int* Ai = A->i;
-    const double* Ax = A->x;
-    return writeTripletMatrix(filename, A->nz, rows, cols, Ai, Aj, Ax,
-                              upperTriangular);
->>>>>>> 1b4c73fc
   }
   // Triplet matrix
   const int* Aj = A->p;
   const int* Ai = A->i;
-  const number_t* Ax = A->x;
+  const double* Ax = A->x;
   return writeTripletMatrix(filename, A->nz, rows, cols, Ai, Aj, Ax,
                             upperTriangular);
 }
