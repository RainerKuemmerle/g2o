--- conflicted
+++ resolved
@@ -30,14 +30,9 @@
 #include <cstddef>
 #include <memory>
 
-<<<<<<< HEAD
-namespace g2o::cholmod {
-=======
 #include "g2o_cholmod_api.h"
 
-namespace g2o {
-namespace cholmod {
->>>>>>> 100af059
+namespace g2o::cholmod {
 
 class G2O_SOLVER_CHOLMOD_API Cholmod {
  public:
