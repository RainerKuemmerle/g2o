--- conflicted
+++ resolved
@@ -52,16 +52,10 @@
     return true;
   }
 
-<<<<<<< HEAD
-  bool solve(const SparseBlockMatrix<MatrixType>& A, number_t* x,
-             number_t* b) override {
+  bool solve(const SparseBlockMatrix<MatrixType>& A, double* x,
+             double* b) override {
     const int n = A.cols();
     const int m = A.cols();
-=======
-  bool solve(const SparseBlockMatrix<MatrixType>& A, double* x, double* b) {
-    int n = A.cols();
-    int m = A.cols();
->>>>>>> 1b4c73fc
 
     MatrixX& H = H_;
     if (H.cols() != n) {
