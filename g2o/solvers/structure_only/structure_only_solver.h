--- conflicted
+++ resolved
@@ -78,17 +78,10 @@
       assert(v->dimension() == PointDoF);
       const g2o::HyperGraph::EdgeSetWeak& track = v->edges();
       assert(track.size() >= 2);
-<<<<<<< HEAD
-      number_t chi2 = 0;
+      double chi2 = 0;
       // TODO(Rainer): make these parameters
-      number_t mu = cst(0.01);
-      number_t nu = 2;
-=======
-      double chi2 = 0;
-      // TODO make these parameters
       double mu = cst(0.01);
       double nu = 2;
->>>>>>> 1b4c73fc
 
       for (const auto& it_t : track) {
         auto e = std::static_pointer_cast<OptimizableGraph::Edge>(it_t.lock());
@@ -102,13 +95,8 @@
         }
       }
 
-<<<<<<< HEAD
       if (!v->fixed()) {
-        Eigen::Matrix<number_t, PointDoF, PointDoF, Eigen::ColMajor> H_pp;
-=======
-      if (v->fixed() == false) {
         Eigen::Matrix<double, PointDoF, PointDoF, Eigen::ColMajor> H_pp;
->>>>>>> 1b4c73fc
         H_pp.resize(v->dimension(), v->dimension());
         v->mapHessianMemory(H_pp.data());
         for (int i_g = 0; i_g < num_iters; ++i_g) {
@@ -152,15 +140,9 @@
             }
           }
 
-<<<<<<< HEAD
           using PointVector =
-              Eigen::Matrix<number_t, PointDoF, 1, Eigen::ColMajor>;
+              Eigen::Matrix<double, PointDoF, 1, Eigen::ColMajor>;
           Eigen::Map<PointVector> b(v->bData(), v->dimension());
-=======
-          Eigen::Map<Eigen::Matrix<double, PointDoF, 1, Eigen::ColMajor> > b(
-              v->bData(), v->dimension());
-
->>>>>>> 1b4c73fc
           if (b.norm() < 0.001) {
             stop = true;
             break;
@@ -168,9 +150,8 @@
 
           int trial = 0;
           do {
-<<<<<<< HEAD
             using PointMatrix =
-                Eigen::Matrix<number_t, PointDoF, PointDoF, Eigen::ColMajor>;
+                Eigen::Matrix<double, PointDoF, PointDoF, Eigen::ColMajor>;
             PointMatrix H_pp_mu = H_pp;
             H_pp_mu.diagonal().array() += mu;
             Eigen::LDLT<PointMatrix> chol_H_pp(H_pp_mu);
@@ -179,29 +160,10 @@
               PointVector delta_p = chol_H_pp.solve(b);
               v->push();
               v->oplus(VectorX::MapType(delta_p.data(), delta_p.size()));
-              number_t new_chi2 = 0;
+              double new_chi2 = 0;
               for (const auto& it_t : track) {
                 auto e = std::static_pointer_cast<OptimizableGraph::Edge>(
                     it_t.lock());
-=======
-            Eigen::Matrix<double, PointDoF, PointDoF, Eigen::ColMajor> H_pp_mu =
-                H_pp;
-            H_pp_mu.diagonal().array() += mu;
-            Eigen::LDLT<
-                Eigen::Matrix<double, PointDoF, PointDoF, Eigen::ColMajor> >
-                chol_H_pp(H_pp_mu);
-            bool goodStep = false;
-            if (chol_H_pp.isPositive()) {
-              Eigen::Matrix<double, PointDoF, 1, Eigen::ColMajor> delta_p =
-                  chol_H_pp.solve(b);
-              v->push();
-              v->oplus(delta_p.data());
-              double new_chi2 = 0;
-              for (g2o::HyperGraph::EdgeSet::iterator it_t = track.begin();
-                   it_t != track.end(); ++it_t) {
-                g2o::OptimizableGraph::Edge* e =
-                    dynamic_cast<g2o::OptimizableGraph::Edge*>(*it_t);
->>>>>>> 1b4c73fc
                 e->computeError();
                 if (e->robustKernel()) {
                   Vector3 rho;
@@ -212,11 +174,7 @@
                 }
               }
               assert(g2o_isnan(new_chi2) == false && "Chi is NaN");
-<<<<<<< HEAD
-              const number_t rho = (chi2 - new_chi2);
-=======
-              double rho = (chi2 - new_chi2);
->>>>>>> 1b4c73fc
+              const double rho = (chi2 - new_chi2);
               if (rho > 0 && g2o_isfinite(new_chi2)) {
                 goodStep = true;
                 chi2 = new_chi2;
