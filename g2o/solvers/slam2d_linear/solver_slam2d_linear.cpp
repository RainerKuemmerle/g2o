// g2o - General Graph Optimization
// Copyright (C) 2011 R. Kuemmerle, G. Grisetti, W. Burgard
// All rights reserved.
//
// Redistribution and use in source and binary forms, with or without
// modification, are permitted provided that the following conditions are
// met:
//
// * Redistributions of source code must retain the above copyright notice,
//   this list of conditions and the following disclaimer.
// * Redistributions in binary form must reproduce the above copyright
//   notice, this list of conditions and the following disclaimer in the
//   documentation and/or other materials provided with the distribution.
//
// THIS SOFTWARE IS PROVIDED BY THE COPYRIGHT HOLDERS AND CONTRIBUTORS "AS
// IS" AND ANY EXPRESS OR IMPLIED WARRANTIES, INCLUDING, BUT NOT LIMITED
// TO, THE IMPLIED WARRANTIES OF MERCHANTABILITY AND FITNESS FOR A
// PARTICULAR PURPOSE ARE DISCLAIMED. IN NO EVENT SHALL THE COPYRIGHT
// HOLDER OR CONTRIBUTORS BE LIABLE FOR ANY DIRECT, INDIRECT, INCIDENTAL,
// SPECIAL, EXEMPLARY, OR CONSEQUENTIAL DAMAGES (INCLUDING, BUT NOT LIMITED
// TO, PROCUREMENT OF SUBSTITUTE GOODS OR SERVICES; LOSS OF USE, DATA, OR
// PROFITS; OR BUSINESS INTERRUPTION) HOWEVER CAUSED AND ON ANY THEORY OF
// LIABILITY, WHETHER IN CONTRACT, STRICT LIABILITY, OR TORT (INCLUDING
// NEGLIGENCE OR OTHERWISE) ARISING IN ANY WAY OUT OF THE USE OF THIS
// SOFTWARE, EVEN IF ADVISED OF THE POSSIBILITY OF SUCH DAMAGE.

#include "solver_slam2d_linear.h"

#include <Eigen/Core>

#include "g2o/core/hyper_dijkstra.h"
#include "g2o/core/solver.h"
#include "g2o/core/sparse_block_matrix.h"
#include "g2o/core/sparse_optimizer.h"
#include "g2o/solvers/eigen/linear_solver_eigen.h"
#include "g2o/stuff/misc.h"
#include "g2o/types/slam2d/edge_se2.h"

namespace g2o {

/**
 * \brief compute the initial guess of theta while travelling along the MST
 */
class ThetaTreeAction : public HyperDijkstra::TreeAction {
 public:
  explicit ThetaTreeAction(VectorX& theta)
      : HyperDijkstra::TreeAction(), thetaGuess_(theta) {}
  number_t perform(const std::shared_ptr<HyperGraph::Vertex>& v,
                   const std::shared_ptr<HyperGraph::Vertex>& vParent,
                   const std::shared_ptr<HyperGraph::Edge>& e) override {
    if (!vParent) return 0.;
    auto* odom = static_cast<EdgeSE2*>(e.get());
    auto* from = static_cast<VertexSE2*>(vParent.get());
    auto* to = static_cast<VertexSE2*>(v.get());
    assert(to->hessianIndex() >= 0);
    number_t fromTheta =
        from->hessianIndex() < 0 ? 0. : thetaGuess_[from->hessianIndex()];
    bool direct = odom->vertices()[0].get() == from;
    if (direct)
      thetaGuess_[to->hessianIndex()] =
          fromTheta + odom->measurement().rotation().angle();
    else
      thetaGuess_[to->hessianIndex()] =
          fromTheta - odom->measurement().rotation().angle();
    return 1.;
  }

 protected:
  VectorX& thetaGuess_;
};

SolverSLAM2DLinear::SolverSLAM2DLinear(std::unique_ptr<Solver> solver)
    : OptimizationAlgorithmGaussNewton(std::move(solver)) {}

OptimizationAlgorithm::SolverResult SolverSLAM2DLinear::solve(int iteration,
                                                              bool online) {
  if (iteration == 0) {
    bool status = solveOrientation();
    if (!status) return OptimizationAlgorithm::kFail;
  }

  return OptimizationAlgorithmGaussNewton::solve(iteration, online);
}

bool SolverSLAM2DLinear::solveOrientation() {
  assert(optimizer_->indexMapping().size() + 1 ==
             optimizer_->vertices().size() &&
         "Needs to operate on full graph");
  assert(optimizer_->vertex(0)->fixed() && "Graph is not fixed by vertex 0");
  VectorX b;
  VectorX x;  // will be used for theta and x/y update
  b.setZero(optimizer_->indexMapping().size());
  x.setZero(optimizer_->indexMapping().size());

  using ScalarMatrix = Eigen::Matrix<number_t, 1, 1, Eigen::ColMajor>;

<<<<<<< HEAD
  std::vector<int> blockIndeces(optimizer_->indexMapping().size());
  for (size_t i = 0; i < optimizer_->indexMapping().size(); ++i)
    blockIndeces[i] = i + 1;

  SparseBlockMatrix<ScalarMatrix> H(blockIndeces.data(), blockIndeces.data(),
                                    optimizer_->indexMapping().size(),
                                    optimizer_->indexMapping().size());
=======
  std::vector<int> blockIndices(_optimizer->indexMapping().size());
  for (size_t i = 0; i < _optimizer->indexMapping().size(); ++i)
    blockIndices[i] = i + 1;

  SparseBlockMatrix<ScalarMatrix> H(blockIndices.data(), blockIndices.data(),
                                    _optimizer->indexMapping().size(),
                                    _optimizer->indexMapping().size());
>>>>>>> 26f775d1

  // building the structure, diagonal for each active vertex
  for (auto* v : optimizer_->indexMapping()) {
    int poseIdx = v->hessianIndex();
    ScalarMatrix* m = H.block(poseIdx, poseIdx, true);
    m->setZero();
  }

  HyperGraph::VertexSet fixedSet;

  // off diagonal for each edge
  for (const auto& it : optimizer_->activeEdges()) {
#ifndef NDEBUG
    auto* e = dynamic_cast<EdgeSE2*>(it.get());
    assert(e && "Active edges contain non-odometry edge");  //
#else
    auto* e = static_cast<EdgeSE2*>(it.get());
#endif
    auto from = e->vertexXn<0>();
    auto to = e->vertexXn<1>();

    int ind1 = from->hessianIndex();
    int ind2 = to->hessianIndex();
    if (ind1 == -1 || ind2 == -1) {
      if (ind1 == -1) fixedSet.insert(from);  // collect the fixed vertices
      if (ind2 == -1) fixedSet.insert(to);
      continue;
    }

    bool transposedBlock = ind1 > ind2;
    if (transposedBlock) {  // make sure, we allocate the upper triangle block
      std::swap(ind1, ind2);
    }

    ScalarMatrix* m = H.block(ind1, ind2, true);
    m->setZero();
  }

  // walk along the Minimal Spanning Tree to compute the guess for the robot
  // orientation
  assert(fixedSet.size() == 1);
  auto root = std::static_pointer_cast<VertexSE2>(*fixedSet.begin());
  VectorX thetaGuess;
  thetaGuess.setZero(optimizer_->indexMapping().size());
  UniformCostFunction uniformCost;
  auto pointerWrapper =
      std::shared_ptr<HyperGraph>(optimizer_, [](HyperGraph*) {});
  HyperDijkstra hyperDijkstra(pointerWrapper);
  hyperDijkstra.shortestPaths(root, &uniformCost);

  HyperDijkstra::computeTree(hyperDijkstra.adjacencyMap());
  ThetaTreeAction thetaTreeAction(thetaGuess);
  HyperDijkstra::visitAdjacencyMap(hyperDijkstra.adjacencyMap(),
                                   &thetaTreeAction);

  // construct for the orientation
  for (const auto& it : optimizer_->activeEdges()) {
    auto* e = static_cast<EdgeSE2*>(it.get());
    auto from = e->vertexXn<0>();
    auto to = e->vertexXn<1>();

    number_t omega = e->information()(2, 2);

    number_t fromThetaGuess =
        from->hessianIndex() < 0 ? 0. : thetaGuess[from->hessianIndex()];
    number_t toThetaGuess =
        to->hessianIndex() < 0 ? 0. : thetaGuess[to->hessianIndex()];
    number_t error = normalize_theta(-e->measurement().rotation().angle() +
                                     toThetaGuess - fromThetaGuess);

    bool fromNotFixed = !(from->fixed());
    bool toNotFixed = !(to->fixed());

    if (fromNotFixed || toNotFixed) {
      number_t omega_r = -omega * error;
      if (fromNotFixed) {
        b(from->hessianIndex()) -= omega_r;
        (*H.block(from->hessianIndex(), from->hessianIndex()))(0, 0) += omega;
        if (toNotFixed) {
          if (from->hessianIndex() > to->hessianIndex())
            (*H.block(to->hessianIndex(), from->hessianIndex()))(0, 0) -= omega;
          else
            (*H.block(from->hessianIndex(), to->hessianIndex()))(0, 0) -= omega;
        }
      }
      if (toNotFixed) {
        b(to->hessianIndex()) += omega_r;
        (*H.block(to->hessianIndex(), to->hessianIndex()))(0, 0) += omega;
      }
    }
  }

  // solve orientation
  using SystemSolver = LinearSolverEigen<ScalarMatrix>;
  SystemSolver linearSystemSolver;
  linearSystemSolver.init();
  bool ok = linearSystemSolver.solve(H, x.data(), b.data());
  if (!ok) {
    std::cerr << __PRETTY_FUNCTION__ << "Failure while solving linear system"
              << std::endl;
    return false;
  }

  // update the orientation of the 2D poses and set translation to 0, GN shall
  // solve that
  root->setToOrigin();
  for (auto* vv : optimizer_->indexMapping()) {
    auto* v = static_cast<VertexSE2*>(vv);
    int poseIdx = v->hessianIndex();
    SE2 poseUpdate(0, 0, normalize_theta(thetaGuess(poseIdx) + x(poseIdx)));
    v->setEstimate(poseUpdate);
  }

  return true;
}

}  // namespace g2o<|MERGE_RESOLUTION|>--- conflicted
+++ resolved
@@ -94,23 +94,13 @@
 
   using ScalarMatrix = Eigen::Matrix<number_t, 1, 1, Eigen::ColMajor>;
 
-<<<<<<< HEAD
-  std::vector<int> blockIndeces(optimizer_->indexMapping().size());
+  std::vector<int> blockIndices(optimizer_->indexMapping().size());
   for (size_t i = 0; i < optimizer_->indexMapping().size(); ++i)
-    blockIndeces[i] = i + 1;
-
-  SparseBlockMatrix<ScalarMatrix> H(blockIndeces.data(), blockIndeces.data(),
+    blockIndices[i] = i + 1;
+
+  SparseBlockMatrix<ScalarMatrix> H(blockIndices.data(), blockIndices.data(),
                                     optimizer_->indexMapping().size(),
                                     optimizer_->indexMapping().size());
-=======
-  std::vector<int> blockIndices(_optimizer->indexMapping().size());
-  for (size_t i = 0; i < _optimizer->indexMapping().size(); ++i)
-    blockIndices[i] = i + 1;
-
-  SparseBlockMatrix<ScalarMatrix> H(blockIndices.data(), blockIndices.data(),
-                                    _optimizer->indexMapping().size(),
-                                    _optimizer->indexMapping().size());
->>>>>>> 26f775d1
 
   // building the structure, diagonal for each active vertex
   for (auto* v : optimizer_->indexMapping()) {
