// g2o - General Graph Optimization
// Copyright (C) 2011 R. Kuemmerle, G. Grisetti, W. Burgard
// All rights reserved.
//
// Redistribution and use in source and binary forms, with or without
// modification, are permitted provided that the following conditions are
// met:
//
// * Redistributions of source code must retain the above copyright notice,
//   this list of conditions and the following disclaimer.
// * Redistributions in binary form must reproduce the above copyright
//   notice, this list of conditions and the following disclaimer in the
//   documentation and/or other materials provided with the distribution.
//
// THIS SOFTWARE IS PROVIDED BY THE COPYRIGHT HOLDERS AND CONTRIBUTORS "AS
// IS" AND ANY EXPRESS OR IMPLIED WARRANTIES, INCLUDING, BUT NOT LIMITED
// TO, THE IMPLIED WARRANTIES OF MERCHANTABILITY AND FITNESS FOR A
// PARTICULAR PURPOSE ARE DISCLAIMED. IN NO EVENT SHALL THE COPYRIGHT
// HOLDER OR CONTRIBUTORS BE LIABLE FOR ANY DIRECT, INDIRECT, INCIDENTAL,
// SPECIAL, EXEMPLARY, OR CONSEQUENTIAL DAMAGES (INCLUDING, BUT NOT LIMITED
// TO, PROCUREMENT OF SUBSTITUTE GOODS OR SERVICES; LOSS OF USE, DATA, OR
// PROFITS; OR BUSINESS INTERRUPTION) HOWEVER CAUSED AND ON ANY THEORY OF
// LIABILITY, WHETHER IN CONTRACT, STRICT LIABILITY, OR TORT (INCLUDING
// NEGLIGENCE OR OTHERWISE) ARISING IN ANY WAY OUT OF THE USE OF THIS
// SOFTWARE, EVEN IF ADVISED OF THE POSSIBILITY OF SUCH DAMAGE.

#include "solver_slam2d_linear.h"

#include <Eigen/Core>
#include <cassert>

#include "g2o/core/hyper_dijkstra.h"
#include "g2o/core/solver.h"
#include "g2o/core/sparse_block_matrix.h"
#include "g2o/core/sparse_optimizer.h"
#include "g2o/solvers/eigen/linear_solver_eigen.h"
#include "g2o/stuff/misc.h"
#include "g2o/types/slam2d/edge_se2.h"

namespace g2o {

/**
 * \brief compute the initial guess of theta while travelling along the MST
 */
class ThetaTreeAction : public HyperDijkstra::TreeAction {
 public:
  explicit ThetaTreeAction(VectorX& theta)
<<<<<<< HEAD
      : HyperDijkstra::TreeAction(), thetaGuess_(theta) {}
  number_t perform(const std::shared_ptr<HyperGraph::Vertex>& v,
                   const std::shared_ptr<HyperGraph::Vertex>& vParent,
                   const std::shared_ptr<HyperGraph::Edge>& e) override {
=======
      : HyperDijkstra::TreeAction(), _thetaGuess(theta) {}
  virtual double perform(HyperGraph::Vertex* v, HyperGraph::Vertex* vParent,
                         HyperGraph::Edge* e) {
>>>>>>> 1b4c73fc
    if (!vParent) return 0.;
    auto* odom = static_cast<EdgeSE2*>(e.get());
    auto* from = static_cast<VertexSE2*>(vParent.get());
    auto* to = static_cast<VertexSE2*>(v.get());
    assert(to->hessianIndex() >= 0);
<<<<<<< HEAD
    number_t fromTheta =
        from->hessianIndex() < 0 ? 0. : thetaGuess_[from->hessianIndex()];
    bool direct = odom->vertices()[0].get() == from;
=======
    double fromTheta =
        from->hessianIndex() < 0 ? 0. : _thetaGuess[from->hessianIndex()];
    bool direct = odom->vertices()[0] == from;
>>>>>>> 1b4c73fc
    if (direct)
      thetaGuess_[to->hessianIndex()] =
          fromTheta + odom->measurement().rotation().angle();
    else
      thetaGuess_[to->hessianIndex()] =
          fromTheta - odom->measurement().rotation().angle();
    return 1.;
  }

 protected:
  VectorX& thetaGuess_;
};

SolverSLAM2DLinear::SolverSLAM2DLinear(std::unique_ptr<Solver> solver)
    : OptimizationAlgorithmGaussNewton(std::move(solver)) {}

OptimizationAlgorithm::SolverResult SolverSLAM2DLinear::solve(int iteration,
                                                              bool online) {
  if (iteration == 0) {
    const bool status = solveOrientation();
    if (!status) return OptimizationAlgorithm::kFail;
  }

  return OptimizationAlgorithmGaussNewton::solve(iteration, online);
}

bool SolverSLAM2DLinear::solveOrientation() {
  assert(optimizer_->indexMapping().size() + 1 ==
             optimizer_->vertices().size() &&
         "Needs to operate on full graph");
  assert(optimizer_->vertex(0)->fixed() && "Graph is not fixed by vertex 0");
  VectorX b;
  VectorX x;  // will be used for theta and x/y update
  b.setZero(optimizer_->indexMapping().size());
  x.setZero(optimizer_->indexMapping().size());

<<<<<<< HEAD
  using ScalarMatrix = Eigen::Matrix<number_t, 1, 1, Eigen::ColMajor>;
=======
  typedef Eigen::Matrix<double, 1, 1, Eigen::ColMajor> ScalarMatrix;
>>>>>>> 1b4c73fc

  std::vector<int> blockIndices(optimizer_->indexMapping().size());
  for (size_t i = 0; i < optimizer_->indexMapping().size(); ++i)
    blockIndices[i] = i + 1;

  SparseBlockMatrix<ScalarMatrix> H(blockIndices.data(), blockIndices.data(),
                                    optimizer_->indexMapping().size(),
                                    optimizer_->indexMapping().size());

  // building the structure, diagonal for each active vertex
  for (auto* v : optimizer_->indexMapping()) {
    const int poseIdx = v->hessianIndex();
    ScalarMatrix* m = H.block(poseIdx, poseIdx, true);
    m->setZero();
  }

  HyperGraph::VertexSet fixedSet;

  // off diagonal for each edge
  for (const auto& it : optimizer_->activeEdges()) {
#ifndef NDEBUG
    auto* e = dynamic_cast<EdgeSE2*>(it.get());
    assert(e && "Active edges contain non-odometry edge");  //
#else
    auto* e = static_cast<EdgeSE2*>(it.get());
#endif
    auto from = e->vertexXn<0>();
    auto to = e->vertexXn<1>();

    int ind1 = from->hessianIndex();
    int ind2 = to->hessianIndex();
    if (ind1 == -1 || ind2 == -1) {
      if (ind1 == -1) fixedSet.insert(from);  // collect the fixed vertices
      if (ind2 == -1) fixedSet.insert(to);
      continue;
    }

    const bool transposedBlock = ind1 > ind2;
    if (transposedBlock) {  // make sure, we allocate the upper triangle block
      std::swap(ind1, ind2);
    }

    ScalarMatrix* m = H.block(ind1, ind2, true);
    m->setZero();
  }

  // walk along the Minimal Spanning Tree to compute the guess for the robot
  // orientation
  assert(fixedSet.size() == 1);
  auto root = std::static_pointer_cast<VertexSE2>(*fixedSet.begin());
  VectorX thetaGuess;
  thetaGuess.setZero(optimizer_->indexMapping().size());
  UniformCostFunction uniformCost;
  auto pointerWrapper =
      std::shared_ptr<HyperGraph>(optimizer_, [](HyperGraph*) {});
  HyperDijkstra hyperDijkstra(pointerWrapper);
  hyperDijkstra.shortestPaths(root, uniformCost);

  HyperDijkstra::computeTree(hyperDijkstra.adjacencyMap());
  ThetaTreeAction thetaTreeAction(thetaGuess);
  HyperDijkstra::visitAdjacencyMap(hyperDijkstra.adjacencyMap(),
                                   thetaTreeAction);

  // construct for the orientation
  for (const auto& it : optimizer_->activeEdges()) {
    auto* e = static_cast<EdgeSE2*>(it.get());
    auto from = e->vertexXn<0>();
    auto to = e->vertexXn<1>();

<<<<<<< HEAD
    const number_t omega = e->information()(2, 2);

    const number_t fromThetaGuess =
        from->hessianIndex() < 0 ? 0. : thetaGuess[from->hessianIndex()];
    const number_t toThetaGuess =
        to->hessianIndex() < 0 ? 0. : thetaGuess[to->hessianIndex()];
    const number_t error = normalize_theta(
        -e->measurement().rotation().angle() + toThetaGuess - fromThetaGuess);
=======
    double omega = e->information()(2, 2);

    double fromThetaGuess =
        from->hessianIndex() < 0 ? 0. : thetaGuess[from->hessianIndex()];
    double toThetaGuess =
        to->hessianIndex() < 0 ? 0. : thetaGuess[to->hessianIndex()];
    double error = normalize_theta(-e->measurement().rotation().angle() +
                                   toThetaGuess - fromThetaGuess);
>>>>>>> 1b4c73fc

    const bool fromNotFixed = !(from->fixed());
    const bool toNotFixed = !(to->fixed());

    if (fromNotFixed || toNotFixed) {
<<<<<<< HEAD
      const number_t omega_r = -omega * error;
=======
      double omega_r = -omega * error;
>>>>>>> 1b4c73fc
      if (fromNotFixed) {
        b(from->hessianIndex()) -= omega_r;
        (*H.block(from->hessianIndex(), from->hessianIndex()))(0, 0) += omega;
        if (toNotFixed) {
          if (from->hessianIndex() > to->hessianIndex())
            (*H.block(to->hessianIndex(), from->hessianIndex()))(0, 0) -= omega;
          else
            (*H.block(from->hessianIndex(), to->hessianIndex()))(0, 0) -= omega;
        }
      }
      if (toNotFixed) {
        b(to->hessianIndex()) += omega_r;
        (*H.block(to->hessianIndex(), to->hessianIndex()))(0, 0) += omega;
      }
    }
  }

  // solve orientation
  using SystemSolver = LinearSolverEigen<ScalarMatrix>;
  SystemSolver linearSystemSolver;
  linearSystemSolver.init();
  const bool ok = linearSystemSolver.solve(H, x.data(), b.data());
  if (!ok) {
    std::cerr << __PRETTY_FUNCTION__ << "Failure while solving linear system"
              << std::endl;
    return false;
  }

  // update the orientation of the 2D poses and set translation to 0, GN shall
  // solve that
  root->setToOrigin();
  for (auto* vv : optimizer_->indexMapping()) {
    auto* v = static_cast<VertexSE2*>(vv);
    const int poseIdx = v->hessianIndex();
    const SE2 poseUpdate(0, 0,
                         normalize_theta(thetaGuess(poseIdx) + x(poseIdx)));
    v->setEstimate(poseUpdate);
  }

  return true;
}

}  // namespace g2o<|MERGE_RESOLUTION|>--- conflicted
+++ resolved
@@ -45,30 +45,18 @@
 class ThetaTreeAction : public HyperDijkstra::TreeAction {
  public:
   explicit ThetaTreeAction(VectorX& theta)
-<<<<<<< HEAD
       : HyperDijkstra::TreeAction(), thetaGuess_(theta) {}
-  number_t perform(const std::shared_ptr<HyperGraph::Vertex>& v,
+  double perform(const std::shared_ptr<HyperGraph::Vertex>& v,
                    const std::shared_ptr<HyperGraph::Vertex>& vParent,
-                   const std::shared_ptr<HyperGraph::Edge>& e) override {
-=======
-      : HyperDijkstra::TreeAction(), _thetaGuess(theta) {}
-  virtual double perform(HyperGraph::Vertex* v, HyperGraph::Vertex* vParent,
-                         HyperGraph::Edge* e) {
->>>>>>> 1b4c73fc
+                 const std::shared_ptr<HyperGraph::Edge>& e) override {
     if (!vParent) return 0.;
     auto* odom = static_cast<EdgeSE2*>(e.get());
     auto* from = static_cast<VertexSE2*>(vParent.get());
     auto* to = static_cast<VertexSE2*>(v.get());
     assert(to->hessianIndex() >= 0);
-<<<<<<< HEAD
-    number_t fromTheta =
+    double fromTheta =
         from->hessianIndex() < 0 ? 0. : thetaGuess_[from->hessianIndex()];
     bool direct = odom->vertices()[0].get() == from;
-=======
-    double fromTheta =
-        from->hessianIndex() < 0 ? 0. : _thetaGuess[from->hessianIndex()];
-    bool direct = odom->vertices()[0] == from;
->>>>>>> 1b4c73fc
     if (direct)
       thetaGuess_[to->hessianIndex()] =
           fromTheta + odom->measurement().rotation().angle();
@@ -105,11 +93,7 @@
   b.setZero(optimizer_->indexMapping().size());
   x.setZero(optimizer_->indexMapping().size());
 
-<<<<<<< HEAD
-  using ScalarMatrix = Eigen::Matrix<number_t, 1, 1, Eigen::ColMajor>;
-=======
-  typedef Eigen::Matrix<double, 1, 1, Eigen::ColMajor> ScalarMatrix;
->>>>>>> 1b4c73fc
+  using ScalarMatrix = Eigen::Matrix<double, 1, 1, Eigen::ColMajor>;
 
   std::vector<int> blockIndices(optimizer_->indexMapping().size());
   for (size_t i = 0; i < optimizer_->indexMapping().size(); ++i)
@@ -179,35 +163,20 @@
     auto from = e->vertexXn<0>();
     auto to = e->vertexXn<1>();
 
-<<<<<<< HEAD
-    const number_t omega = e->information()(2, 2);
-
-    const number_t fromThetaGuess =
+    const double omega = e->information()(2, 2);
+
+    const double fromThetaGuess =
         from->hessianIndex() < 0 ? 0. : thetaGuess[from->hessianIndex()];
-    const number_t toThetaGuess =
+    const double toThetaGuess =
         to->hessianIndex() < 0 ? 0. : thetaGuess[to->hessianIndex()];
-    const number_t error = normalize_theta(
+    const double error = normalize_theta(
         -e->measurement().rotation().angle() + toThetaGuess - fromThetaGuess);
-=======
-    double omega = e->information()(2, 2);
-
-    double fromThetaGuess =
-        from->hessianIndex() < 0 ? 0. : thetaGuess[from->hessianIndex()];
-    double toThetaGuess =
-        to->hessianIndex() < 0 ? 0. : thetaGuess[to->hessianIndex()];
-    double error = normalize_theta(-e->measurement().rotation().angle() +
-                                   toThetaGuess - fromThetaGuess);
->>>>>>> 1b4c73fc
 
     const bool fromNotFixed = !(from->fixed());
     const bool toNotFixed = !(to->fixed());
 
     if (fromNotFixed || toNotFixed) {
-<<<<<<< HEAD
-      const number_t omega_r = -omega * error;
-=======
-      double omega_r = -omega * error;
->>>>>>> 1b4c73fc
+      const double omega_r = -omega * error;
       if (fromNotFixed) {
         b(from->hessianIndex()) -= omega_r;
         (*H.block(from->hessianIndex(), from->hessianIndex()))(0, 0) += omega;
