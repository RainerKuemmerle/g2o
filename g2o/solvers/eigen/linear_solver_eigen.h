--- conflicted
+++ resolved
@@ -49,17 +49,10 @@
 template <typename MatrixType>
 class LinearSolverEigen : public LinearSolverCCS<MatrixType> {
  public:
-<<<<<<< HEAD
-  using SparseMatrix = Eigen::SparseMatrix<number_t, Eigen::ColMajor>;
-  using Triplet = Eigen::Triplet<number_t>;
+  using SparseMatrix = Eigen::SparseMatrix<double, Eigen::ColMajor>;
+  using Triplet = Eigen::Triplet<double>;
   using PermutationMatrix =
       Eigen::PermutationMatrix<Eigen::Dynamic, Eigen::Dynamic>;
-=======
-  typedef Eigen::SparseMatrix<double, Eigen::ColMajor> SparseMatrix;
-  typedef Eigen::Triplet<double> Triplet;
-  typedef Eigen::PermutationMatrix<Eigen::Dynamic, Eigen::Dynamic>
-      PermutationMatrix;
->>>>>>> 1b4c73fc
 
   using CholeskyDecompositionBase =
       Eigen::SimplicialLLT<SparseMatrix, Eigen::Upper>;
@@ -96,12 +89,8 @@
     return true;
   }
 
-<<<<<<< HEAD
-  bool solve(const SparseBlockMatrix<MatrixType>& A, number_t* x,
-             number_t* b) override {
-=======
-  bool solve(const SparseBlockMatrix<MatrixType>& A, double* x, double* b) {
->>>>>>> 1b4c73fc
+  bool solve(const SparseBlockMatrix<MatrixType>& A, double* x,
+             double* b) override {
     double t;
     bool cholState = computeCholesky(A, t);
     if (!cholState) return false;
@@ -154,11 +143,7 @@
    * the following iterations.
    */
   void computeSymbolicDecomposition(const SparseBlockMatrix<MatrixType>& A) {
-<<<<<<< HEAD
-    const number_t t = get_monotonic_time();
-=======
-    double t = get_monotonic_time();
->>>>>>> 1b4c73fc
+    const double t = get_monotonic_time();
     if (!this->blockOrdering()) {
       cholesky_.analyzePattern(sparseMatrix_);
     } else {
@@ -222,16 +207,9 @@
         const_cast<int*>(
             cholesky_.matrixL().nestedExpression().outerIndexPtr()),
         const_cast<int*>(
-<<<<<<< HEAD
             cholesky_.matrixL().nestedExpression().innerIndexPtr()),
-        const_cast<number_t*>(
-            cholesky_.matrixL().nestedExpression().valuePtr()),
+        const_cast<double*>(cholesky_.matrixL().nestedExpression().valuePtr()),
         const_cast<int*>(cholesky_.permutationP().indices().data()));
-=======
-            _cholesky.matrixL().nestedExpression().innerIndexPtr()),
-        const_cast<double*>(_cholesky.matrixL().nestedExpression().valuePtr()),
-        const_cast<int*>(_cholesky.permutationP().indices().data()));
->>>>>>> 1b4c73fc
     compute(mcc);  // call the desired computation on the mcc object
     // book keeping statistics
     G2OBatchStatistics* globalStats = G2OBatchStatistics::globalStats();
