// g2o - General Graph Optimization
// Copyright (C) 2011 H. Strasdat
// All rights reserved.
//
// Redistribution and use in source and binary forms, with or without
// modification, are permitted provided that the following conditions are
// met:
//
// * Redistributions of source code must retain the above copyright notice,
//   this list of conditions and the following disclaimer.
// * Redistributions in binary form must reproduce the above copyright
//   notice, this list of conditions and the following disclaimer in the
//   documentation and/or other materials provided with the distribution.
//
// THIS SOFTWARE IS PROVIDED BY THE COPYRIGHT HOLDERS AND CONTRIBUTORS "AS
// IS" AND ANY EXPRESS OR IMPLIED WARRANTIES, INCLUDING, BUT NOT LIMITED
// TO, THE IMPLIED WARRANTIES OF MERCHANTABILITY AND FITNESS FOR A
// PARTICULAR PURPOSE ARE DISCLAIMED. IN NO EVENT SHALL THE COPYRIGHT
// HOLDER OR CONTRIBUTORS BE LIABLE FOR ANY DIRECT, INDIRECT, INCIDENTAL,
// SPECIAL, EXEMPLARY, OR CONSEQUENTIAL DAMAGES (INCLUDING, BUT NOT LIMITED
// TO, PROCUREMENT OF SUBSTITUTE GOODS OR SERVICES; LOSS OF USE, DATA, OR
// PROFITS; OR BUSINESS INTERRUPTION) HOWEVER CAUSED AND ON ANY THEORY OF
// LIABILITY, WHETHER IN CONTRACT, STRICT LIABILITY, OR TORT (INCLUDING
// NEGLIGENCE OR OTHERWISE) ARISING IN ANY WAY OUT OF THE USE OF THIS
// SOFTWARE, EVEN IF ADVISED OF THE POSSIBILITY OF SUCH DAMAGE.

<<<<<<< HEAD
#include <cstdint>
=======
#include <stdint.h>

#include <cassert>
>>>>>>> 0a40e302
#include <iostream>
#include <unordered_set>

#include "g2o/core/optimization_algorithm_factory.h"
#include "g2o/core/robust_kernel_impl.h"
#include "g2o/core/sparse_optimizer.h"
#include "g2o/solvers/structure_only/structure_only_solver.h"
#include "g2o/stuff/sampler.h"
#include "g2o/types/sba/types_six_dof_expmap.h"

#if defined G2O_HAVE_CHOLMOD
G2O_USE_OPTIMIZATION_LIBRARY(cholmod);
#else
G2O_USE_OPTIMIZATION_LIBRARY(eigen);
#endif

G2O_USE_OPTIMIZATION_LIBRARY(dense);

using std::cout;
using std::endl;

class Sample {
 public:
  static int uniform(int from, int to) {
    return static_cast<int>(g2o::Sampler::uniformRand(from, to));
  }
};

int main(int argc, const char* argv[]) {
  if (argc < 2) {
    cout << endl;
    cout << "Please type: " << endl;
    cout << "ba_demo [PIXEL_NOISE] [OUTLIER RATIO] [ROBUST_KERNEL] "
            "[STRUCTURE_ONLY] [DENSE]"
         << endl;
    cout << endl;
    cout << "PIXEL_NOISE: noise in image space (E.g.: 1)" << endl;
    cout << "OUTLIER_RATIO: probability of spurious observation  (default: 0.0)"
         << endl;
    cout << "ROBUST_KERNEL: use robust kernel (0 or 1; default: 0==false)"
         << endl;
    cout << "STRUCTURE_ONLY: performed structure-only BA to get better point "
            "initializations (0 or "
            "1; default: 0==false)"
         << endl;
    cout << "DENSE: Use dense solver (0 or 1; default: 0==false)" << endl;
    cout << endl;
    cout << "Note, if OUTLIER_RATIO is above 0, ROBUST_KERNEL should be set to "
            "1==true."
         << endl;
    cout << endl;
    exit(0);
  }

  double PIXEL_NOISE = atof(argv[1]);
  double OUTLIER_RATIO = 0.0;

  if (argc > 2) {
    OUTLIER_RATIO = atof(argv[2]);
  }

  bool ROBUST_KERNEL = false;
  if (argc > 3) {
    ROBUST_KERNEL = atoi(argv[3]) != 0;
  }
  bool STRUCTURE_ONLY = false;
  if (argc > 4) {
    STRUCTURE_ONLY = atoi(argv[4]) != 0;
  }

  bool DENSE = false;
  if (argc > 5) {
    DENSE = atoi(argv[5]) != 0;
  }

  cout << "PIXEL_NOISE: " << PIXEL_NOISE << endl;
  cout << "OUTLIER_RATIO: " << OUTLIER_RATIO << endl;
  cout << "ROBUST_KERNEL: " << ROBUST_KERNEL << endl;
  cout << "STRUCTURE_ONLY: " << STRUCTURE_ONLY << endl;
  cout << "DENSE: " << DENSE << endl;

  g2o::SparseOptimizer optimizer;
  optimizer.setVerbose(false);
  std::string solverName = "lm_fix6_3";
  if (DENSE) {
    solverName = "lm_dense6_3";
  } else {
#ifdef G2O_HAVE_CHOLMOD
    solverName = "lm_fix6_3_cholmod";
#else
    solverName = "lm_fix6_3";
#endif
  }

  g2o::OptimizationAlgorithmProperty solverProperty;
  optimizer.setAlgorithm(
      g2o::OptimizationAlgorithmFactory::instance()->construct(solverName,
                                                               solverProperty));

  std::vector<g2o::Vector3> true_points;
  for (size_t i = 0; i < 500; ++i) {
    true_points.emplace_back((g2o::Sampler::uniformRand(0., 1.) - 0.5) * 3,
                             g2o::Sampler::uniformRand(0., 1.) - 0.5,
                             g2o::Sampler::uniformRand(0., 1.) + 3);
  }

  double focal_length = 1000.;
  g2o::Vector2 principal_point(320., 240.);

  std::vector<g2o::SE3Quat, Eigen::aligned_allocator<g2o::SE3Quat> > true_poses;
  auto cam_params = std::make_shared<g2o::CameraParameters>(
      focal_length, principal_point, 0.);
  cam_params->setId(0);

  if (!optimizer.addParameter(cam_params)) {
    assert(false);
  }

  int vertex_id = 0;
  for (size_t i = 0; i < 15; ++i) {
    g2o::Vector3 trans(i * 0.04 - 1., 0, 0);

    Eigen::Quaterniond q;
    q.setIdentity();
    g2o::SE3Quat pose(q, trans);
    auto v_se3 = std::make_shared<g2o::VertexSE3Expmap>();
    v_se3->setId(vertex_id);
    if (i < 2) {
      v_se3->setFixed(true);
    }
    v_se3->setEstimate(pose);
    optimizer.addVertex(v_se3);
    true_poses.push_back(pose);
    vertex_id++;
  }
  int point_id = vertex_id;
  double sum_diff2 = 0;

  cout << endl;
  std::unordered_map<int, int> pointid_2_trueid;
  std::unordered_set<int> inliers;

  for (size_t i = 0; i < true_points.size(); ++i) {
    auto v_p = std::make_shared<g2o::VertexPointXYZ>();
    v_p->setId(point_id);
    v_p->setMarginalized(true);
    v_p->setEstimate(true_points.at(i) +
                     g2o::Vector3(g2o::Sampler::gaussRand(0., 1),
                                  g2o::Sampler::gaussRand(0., 1),
                                  g2o::Sampler::gaussRand(0., 1)));
    int num_obs = 0;
    for (auto& true_pose : true_poses) {
      g2o::Vector2 z = cam_params->cam_map(true_pose.map(true_points.at(i)));
      if (z[0] >= 0 && z[1] >= 0 && z[0] < 640 && z[1] < 480) {
        ++num_obs;
      }
    }
    if (num_obs >= 2) {
      optimizer.addVertex(v_p);
      bool inlier = true;
      for (size_t j = 0; j < true_poses.size(); ++j) {
        g2o::Vector2 z =
            cam_params->cam_map(true_poses.at(j).map(true_points.at(i)));

        if (z[0] >= 0 && z[1] >= 0 && z[0] < 640 && z[1] < 480) {
          double sam = g2o::Sampler::uniformRand(0., 1.);
          if (sam < OUTLIER_RATIO) {
            z = g2o::Vector2(Sample::uniform(0, 640), Sample::uniform(0, 480));
            inlier = false;
          }
          z += g2o::Vector2(g2o::Sampler::gaussRand(0., PIXEL_NOISE),
                            g2o::Sampler::gaussRand(0., PIXEL_NOISE));
          auto e = std::make_shared<g2o::EdgeProjectXYZ2UV>();
          e->setVertex(0, v_p);
          e->setVertex(1, optimizer.vertices().find(j)->second);
          e->setMeasurement(z);
          e->information() = g2o::Matrix2::Identity();
          if (ROBUST_KERNEL) {
            e->setRobustKernel(std::make_shared<g2o::RobustKernelHuber>());
          }
          e->setParameterId(0, 0);
          optimizer.addEdge(e);
        }
      }

      if (inlier) {
        inliers.insert(point_id);
        g2o::Vector3 diff = v_p->estimate() - true_points[i];

        sum_diff2 += diff.dot(diff);
      }
      pointid_2_trueid.insert(std::make_pair(point_id, i));
      ++point_id;
    }
  }
  cout << endl;
  optimizer.initializeOptimization();
  optimizer.setVerbose(true);
  if (STRUCTURE_ONLY) {
    g2o::StructureOnlySolver<3> structure_only_ba;
    cout << "Performing structure-only BA:" << endl;
    g2o::OptimizableGraph::VertexContainer points;
    for (const auto& it : optimizer.vertices()) {
      auto v =
          std::static_pointer_cast<g2o::OptimizableGraph::Vertex>(it.second);
      if (v->dimension() == 3) points.push_back(v);
    }
    structure_only_ba.calc(points, 10);
  }
  // optimizer.save("test.g2o");
  cout << endl;
  cout << "Performing full BA:" << endl;
  optimizer.optimize(10);
  cout << endl;
  cout << "Point error before optimisation (inliers only): "
       << sqrt(sum_diff2 / inliers.size()) << endl;
  sum_diff2 = 0;
  for (auto& it : pointid_2_trueid) {
    auto v_it = optimizer.vertices().find(it.first);
    if (v_it == optimizer.vertices().end()) {
      std::cerr << "Vertex " << it.first << " not in graph!" << endl;
      exit(-1);
    }
    auto* v_p = dynamic_cast<g2o::VertexPointXYZ*>(v_it->second.get());
    if (v_p == nullptr) {
      std::cerr << "Vertex " << it.first << "is not a PointXYZ!" << endl;
      exit(-1);
    }
    g2o::Vector3 diff = v_p->estimate() - true_points[it.second];
    if (inliers.find(it.first) == inliers.end()) continue;
    sum_diff2 += diff.dot(diff);
  }
  cout << "Point error after optimisation (inliers only): "
       << sqrt(sum_diff2 / inliers.size()) << endl;
  cout << endl;
}<|MERGE_RESOLUTION|>--- conflicted
+++ resolved
@@ -24,13 +24,8 @@
 // NEGLIGENCE OR OTHERWISE) ARISING IN ANY WAY OUT OF THE USE OF THIS
 // SOFTWARE, EVEN IF ADVISED OF THE POSSIBILITY OF SUCH DAMAGE.
 
-<<<<<<< HEAD
+#include <cassert>
 #include <cstdint>
-=======
-#include <stdint.h>
-
-#include <cassert>
->>>>>>> 0a40e302
 #include <iostream>
 #include <unordered_set>
 
