// A Bison parser, made by GNU Bison 3.7.6.

// Skeleton implementation for Bison LALR(1) parsers in C++

// Copyright (C) 2002-2015, 2018-2021 Free Software Foundation, Inc.

// This program is free software: you can redistribute it and/or modify
// it under the terms of the GNU General Public License as published by
// the Free Software Foundation, either version 3 of the License, or
// (at your option) any later version.

// This program is distributed in the hope that it will be useful,
// but WITHOUT ANY WARRANTY; without even the implied warranty of
// MERCHANTABILITY or FITNESS FOR A PARTICULAR PURPOSE.  See the
// GNU General Public License for more details.

// You should have received a copy of the GNU General Public License
// along with this program.  If not, see <https://www.gnu.org/licenses/>.

// As a special exception, you may create a larger work that contains
// part or all of the Bison parser skeleton and distribute that work
// under terms of your choice, so long as that work isn't itself a
// parser generator using the skeleton or a modified version thereof
// as a parser skeleton.  Alternatively, if you modify or redistribute
// the parser skeleton itself, you may (at your option) remove this
// special exception, which will cause the skeleton and the resulting
// Bison output files to be licensed under the GNU General Public
// License without this special exception.

// This special exception was added by the Free Software Foundation in
// version 2.2 of Bison.

// DO NOT RELY ON FEATURES THAT ARE NOT DOCUMENTED in the manual,
// especially those whose name start with YY_ or yy_.  They are
// private implementation details that can be changed or removed.

// Take the name prefix into account.
#define yylex slam_parserlex

// First part of user prologue.
#line 1 "parser.yy"
/*** C/C++ Declarations ***/

#include <stdio.h>

#include <string>
#include <vector>

#include "commands.h"

#line 53 "bison_parser.cpp"

#include "bison_parser.h"

// Second part of user prologue.
#line 85 "parser.yy"

#include "driver.h"
#include "scanner.h"
#include "slam_context.h"

/* this "connects" the bison parser in the driver to the flex scanner class
 * object. it defines the yylex() function call to pull the next token from the
 * current lexer object of the driver context. */
#undef yylex
#define yylex driver.lexer->lex

#line 73 "bison_parser.cpp"

#ifndef YY_
#if defined YYENABLE_NLS && YYENABLE_NLS
#if ENABLE_NLS
#include <libintl.h>  // FIXME: INFRINGES ON USER NAME SPACE.
#define YY_(msgid) dgettext("bison-runtime", msgid)
#endif
#endif
#ifndef YY_
#define YY_(msgid) msgid
#endif
#endif

// Whether we are compiled with exception support.
#ifndef YY_EXCEPTIONS
#if defined __GNUC__ && !defined __EXCEPTIONS
#define YY_EXCEPTIONS 0
#else
#define YY_EXCEPTIONS 1
#endif
#endif

#define YYRHSLOC(Rhs, K) ((Rhs)[K].location)
/* YYLLOC_DEFAULT -- Set CURRENT to span from RHS[1] to RHS[N].
   If N is 0, then set CURRENT to the empty location which ends
   the previous symbol: RHS[0] (always defined).  */

#ifndef YYLLOC_DEFAULT
#define YYLLOC_DEFAULT(Current, Rhs, N)                       \
  do                                                          \
    if (N) {                                                  \
      (Current).begin = YYRHSLOC(Rhs, 1).begin;               \
      (Current).end = YYRHSLOC(Rhs, N).end;                   \
    } else {                                                  \
      (Current).begin = (Current).end = YYRHSLOC(Rhs, 0).end; \
    }                                                         \
  while (false)
#endif

// Enable debugging if requested.
#if SLAM_PARSERDEBUG

// A pseudo ostream that takes yydebug_ into account.
#define YYCDEBUG \
  if (yydebug_) (*yycdebug_)

#define YY_SYMBOL_PRINT(Title, Symbol) \
  do {                                 \
    if (yydebug_) {                    \
      *yycdebug_ << Title << ' ';      \
      yy_print_(*yycdebug_, Symbol);   \
      *yycdebug_ << '\n';              \
    }                                  \
  } while (false)

#define YY_REDUCE_PRINT(Rule)             \
  do {                                    \
    if (yydebug_) yy_reduce_print_(Rule); \
  } while (false)

#define YY_STACK_PRINT()             \
  do {                               \
    if (yydebug_) yy_stack_print_(); \
  } while (false)

#else  // !SLAM_PARSERDEBUG

#define YYCDEBUG \
  if (false) std::cerr
#define YY_SYMBOL_PRINT(Title, Symbol) YY_USE(Symbol)
#define YY_REDUCE_PRINT(Rule) static_cast<void>(0)
#define YY_STACK_PRINT() static_cast<void>(0)

#endif  // !SLAM_PARSERDEBUG

#define yyerrok (yyerrstatus_ = 0)
#define yyclearin (yyla.clear())

#define YYACCEPT goto yyacceptlab
#define YYABORT goto yyabortlab
#define YYERROR goto yyerrorlab
#define YYRECOVERING() (!!yyerrstatus_)

namespace slam_parser {
#line 166 "bison_parser.cpp"

/// Build a parser object.
Parser::Parser(class Driver& driver_yyarg)
#if SLAM_PARSERDEBUG
    : yydebug_(false),
      yycdebug_(&std::cerr),
#else
    :
#endif
      driver(driver_yyarg) {
}

Parser::~Parser() {}

Parser::syntax_error::~syntax_error() YY_NOEXCEPT YY_NOTHROW {}

/*---------------.
| symbol kinds.  |
`---------------*/

// basic_symbol.
template <typename Base>
Parser::basic_symbol<Base>::basic_symbol(const basic_symbol& that)
    : Base(that), value(that.value), location(that.location) {}

/// Constructor for valueless symbols.
template <typename Base>
Parser::basic_symbol<Base>::basic_symbol(typename Base::kind_type t,
                                         YY_MOVE_REF(location_type) l)
    : Base(t), value(), location(l) {}

template <typename Base>
Parser::basic_symbol<Base>::basic_symbol(typename Base::kind_type t,
                                         YY_RVREF(semantic_type) v,
                                         YY_RVREF(location_type) l)
    : Base(t), value(YY_MOVE(v)), location(YY_MOVE(l)) {}

template <typename Base>
Parser::symbol_kind_type Parser::basic_symbol<Base>::type_get() const
    YY_NOEXCEPT {
  return this->kind();
}

template <typename Base>
bool Parser::basic_symbol<Base>::empty() const YY_NOEXCEPT {
  return this->kind() == symbol_kind::S_YYEMPTY;
}

template <typename Base>
void Parser::basic_symbol<Base>::move(basic_symbol& s) {
  super_type::move(s);
  value = YY_MOVE(s.value);
  location = YY_MOVE(s.location);
}

// by_kind.
Parser::by_kind::by_kind() : kind_(symbol_kind::S_YYEMPTY) {}

#if 201103L <= YY_CPLUSPLUS
Parser::by_kind::by_kind(by_kind&& that) : kind_(that.kind_) { that.clear(); }
#endif

Parser::by_kind::by_kind(const by_kind& that) : kind_(that.kind_) {}

Parser::by_kind::by_kind(token_kind_type t) : kind_(yytranslate_(t)) {}

void Parser::by_kind::clear() YY_NOEXCEPT { kind_ = symbol_kind::S_YYEMPTY; }

void Parser::by_kind::move(by_kind& that) {
  kind_ = that.kind_;
  that.clear();
}

Parser::symbol_kind_type Parser::by_kind::kind() const YY_NOEXCEPT {
  return kind_;
}

Parser::symbol_kind_type Parser::by_kind::type_get() const YY_NOEXCEPT {
  return this->kind();
}

// by_state.
Parser::by_state::by_state() YY_NOEXCEPT : state(empty_state) {}

Parser::by_state::by_state(const by_state& that) YY_NOEXCEPT
    : state(that.state) {}

void Parser::by_state::clear() YY_NOEXCEPT { state = empty_state; }

void Parser::by_state::move(by_state& that) {
  state = that.state;
  that.clear();
}

Parser::by_state::by_state(state_type s) YY_NOEXCEPT : state(s) {}

Parser::symbol_kind_type Parser::by_state::kind() const YY_NOEXCEPT {
  if (state == empty_state)
    return symbol_kind::S_YYEMPTY;
  else
    return YY_CAST(symbol_kind_type, yystos_[+state]);
}

Parser::stack_symbol_type::stack_symbol_type() {}

Parser::stack_symbol_type::stack_symbol_type(YY_RVREF(stack_symbol_type) that)
    : super_type(YY_MOVE(that.state), YY_MOVE(that.value),
                 YY_MOVE(that.location)) {
#if 201103L <= YY_CPLUSPLUS
  // that is emptied.
  that.state = empty_state;
#endif
}

Parser::stack_symbol_type::stack_symbol_type(state_type s,
                                             YY_MOVE_REF(symbol_type) that)
    : super_type(s, YY_MOVE(that.value), YY_MOVE(that.location)) {
  // that is emptied.
  that.kind_ = symbol_kind::S_YYEMPTY;
}

#if YY_CPLUSPLUS < 201103L
Parser::stack_symbol_type& Parser::stack_symbol_type::operator=(
    const stack_symbol_type& that) {
  state = that.state;
  value = that.value;
  location = that.location;
  return *this;
}

Parser::stack_symbol_type& Parser::stack_symbol_type::operator=(
    stack_symbol_type& that) {
  state = that.state;
  value = that.value;
  location = that.location;
  // that is emptied.
  that.state = empty_state;
  return *this;
}
#endif

template <typename Base>
void Parser::yy_destroy_(const char* yymsg, basic_symbol<Base>& yysym) const {
  if (yymsg) YY_SYMBOL_PRINT(yymsg, yysym);

  // User destructor.
  switch (yysym.kind()) {
    case symbol_kind::S_STRING:  // "string"
#line 79 "parser.yy"
    {
      delete (yysym.value.stringVal);
    }
#line 372 "bison_parser.cpp"
    break;

    case symbol_kind::S_add_se2:  // add_se2
#line 80 "parser.yy"
    {
      delete (yysym.value.commandNode);
    }
#line 378 "bison_parser.cpp"
    break;

    case symbol_kind::S_add_se3:  // add_se3
#line 80 "parser.yy"
    {
      delete (yysym.value.commandNode);
    }
#line 384 "bison_parser.cpp"
    break;

    case symbol_kind::S_fix_node:  // fix_node
#line 80 "parser.yy"
    {
      delete (yysym.value.commandNode);
    }
#line 390 "bison_parser.cpp"
    break;

    case symbol_kind::S_solve_state:  // solve_state
#line 80 "parser.yy"
    {
      delete (yysym.value.commandNode);
    }
#line 396 "bison_parser.cpp"
    break;

    case symbol_kind::S_query_state:  // query_state
#line 80 "parser.yy"
    {
      delete (yysym.value.commandNode);
    }
#line 402 "bison_parser.cpp"
    break;

    case symbol_kind::S_command:  // command
#line 80 "parser.yy"
    {
      delete (yysym.value.commandNode);
    }
#line 408 "bison_parser.cpp"
    break;

    default:
      break;
  }
}

#if SLAM_PARSERDEBUG
template <typename Base>
void Parser::yy_print_(std::ostream& yyo,
                       const basic_symbol<Base>& yysym) const {
  std::ostream& yyoutput = yyo;
  YY_USE(yyoutput);
  if (yysym.empty())
    yyo << "empty symbol";
  else {
    symbol_kind_type yykind = yysym.kind();
    yyo << (yykind < YYNTOKENS ? "token" : "nterm") << ' ' << yysym.name()
        << " (" << yysym.location << ": ";
    YY_USE(yykind);
    yyo << ')';
  }
}
#endif

void Parser::yypush_(const char* m, YY_MOVE_REF(stack_symbol_type) sym) {
  if (m) YY_SYMBOL_PRINT(m, sym);
  yystack_.push(YY_MOVE(sym));
}

void Parser::yypush_(const char* m, state_type s,
                     YY_MOVE_REF(symbol_type) sym) {
#if 201103L <= YY_CPLUSPLUS
  yypush_(m, stack_symbol_type(s, std::move(sym)));
#else
  stack_symbol_type ss(s, sym);
  yypush_(m, ss);
#endif
}

void Parser::yypop_(int n) { yystack_.pop(n); }

#if SLAM_PARSERDEBUG
std::ostream& Parser::debug_stream() const { return *yycdebug_; }

void Parser::set_debug_stream(std::ostream& o) { yycdebug_ = &o; }

Parser::debug_level_type Parser::debug_level() const { return yydebug_; }

void Parser::set_debug_level(debug_level_type l) { yydebug_ = l; }
#endif  // SLAM_PARSERDEBUG

Parser::state_type Parser::yy_lr_goto_state_(state_type yystate, int yysym) {
  int yyr = yypgoto_[yysym - YYNTOKENS] + yystate;
  if (0 <= yyr && yyr <= yylast_ && yycheck_[yyr] == yystate)
    return yytable_[yyr];
  else
    return yydefgoto_[yysym - YYNTOKENS];
}

bool Parser::yy_pact_value_is_default_(int yyvalue) {
  return yyvalue == yypact_ninf_;
}

bool Parser::yy_table_value_is_error_(int yyvalue) {
  return yyvalue == yytable_ninf_;
}

int Parser::operator()() { return parse(); }

int Parser::parse() {
  int yyn;
  /// Length of the RHS of the rule being reduced.
  int yylen = 0;

  // Error handling.
  int yynerrs_ = 0;
  int yyerrstatus_ = 0;

  /// The lookahead symbol.
  symbol_type yyla;

  /// The locations where the error started and ended.
  stack_symbol_type yyerror_range[3];

  /// The return value of parse ().
  int yyresult;

#if YY_EXCEPTIONS
  try
#endif  // YY_EXCEPTIONS
  {
    YYCDEBUG << "Starting parse\n";

    // User initialization code.
#line 38 "parser.yy"
    {
      // initialize the initial location object
      yyla.location.begin.filename = yyla.location.end.filename =
          &driver.streamname;
    }

#line 551 "bison_parser.cpp"

    /* Initialize the stack.  The initial state will be set in
       yynewstate, since the latter expects the semantical and the
       location values to have been already stored, initialize these
       stacks with a primary value.  */
    yystack_.clear();
    yypush_(YY_NULLPTR, 0, YY_MOVE(yyla));

  /*-----------------------------------------------.
  | yynewstate -- push a new symbol on the stack.  |
  `-----------------------------------------------*/
  yynewstate:
    YYCDEBUG << "Entering state " << int(yystack_[0].state) << '\n';
    YY_STACK_PRINT();

    // Accept?
    if (yystack_[0].state == yyfinal_) YYACCEPT;

    goto yybackup;

  /*-----------.
  | yybackup.  |
  `-----------*/
  yybackup:
    // Try to take a decision without lookahead.
    yyn = yypact_[+yystack_[0].state];
    if (yy_pact_value_is_default_(yyn)) goto yydefault;

    // Read a lookahead token.
    if (yyla.empty()) {
      YYCDEBUG << "Reading a token\n";
#if YY_EXCEPTIONS
      try
#endif  // YY_EXCEPTIONS
      {
        yyla.kind_ = yytranslate_(yylex(&yyla.value, &yyla.location));
      }
#if YY_EXCEPTIONS
      catch (const syntax_error& yyexc) {
        YYCDEBUG << "Caught exception: " << yyexc.what() << '\n';
        error(yyexc);
        goto yyerrlab1;
      }
#endif  // YY_EXCEPTIONS
    }
    YY_SYMBOL_PRINT("Next token is", yyla);

    if (yyla.kind() == symbol_kind::S_YYerror) {
      // The scanner already issued an error message, process directly
      // to error recovery.  But do not keep the error token as
      // lookahead, it is too special and may lead us to an endless
      // loop in error recovery. */
      yyla.kind_ = symbol_kind::S_YYUNDEF;
      goto yyerrlab1;
    }

    /* If the proper action on seeing token YYLA.TYPE is to reduce or
       to detect an error, take that action.  */
    yyn += yyla.kind();
    if (yyn < 0 || yylast_ < yyn || yycheck_[yyn] != yyla.kind()) {
      goto yydefault;
    }

    // Reduce or error.
    yyn = yytable_[yyn];
    if (yyn <= 0) {
      if (yy_table_value_is_error_(yyn)) goto yyerrlab;
      yyn = -yyn;
      goto yyreduce;
    }

    // Count tokens shifted since error; after three, turn off error status.
    if (yyerrstatus_) --yyerrstatus_;

    // Shift the lookahead token.
    yypush_("Shifting", state_type(yyn), YY_MOVE(yyla));
    goto yynewstate;

  /*-----------------------------------------------------------.
  | yydefault -- do the default action for the current state.  |
  `-----------------------------------------------------------*/
  yydefault:
    yyn = yydefact_[+yystack_[0].state];
    if (yyn == 0) goto yyerrlab;
    goto yyreduce;

  /*-----------------------------.
  | yyreduce -- do a reduction.  |
  `-----------------------------*/
  yyreduce:
    yylen = yyr2_[yyn];
    {
      stack_symbol_type yylhs;
      yylhs.state = yy_lr_goto_state_(yystack_[yylen].state, yyr1_[yyn]);
      /* If YYLEN is nonzero, implement the default value of the
         action: '$$ = $1'.  Otherwise, use the top of the stack.

         Otherwise, the following line sets YYLHS.VALUE to garbage.
         This behavior is undocumented and Bison users should not rely
         upon it.  */
      if (yylen)
        yylhs.value = yystack_[yylen - 1].value;
      else
        yylhs.value = yystack_[0].value;

      // Default location.
      {
        stack_type::slice range(yystack_, yylen);
        YYLLOC_DEFAULT(yylhs.location, range, yylen);
        yyerror_range[1].location = yylhs.location;
      }

      // Perform the reduction.
      YY_REDUCE_PRINT(yyn);
#if YY_EXCEPTIONS
      try
#endif  // YY_EXCEPTIONS
      {
        switch (yyn) {
          case 2:  // int_list: "integer"
#line 104 "parser.yy"
          {
            (yylhs.value.intList) = new std::vector<int>;
            (yylhs.value.intList)->push_back((yystack_[0].value.integerVal));
          }
#line 692 "bison_parser.cpp"
          break;

          case 3:  // int_list: int_list "integer"
#line 109 "parser.yy"
          {
            (yystack_[1].value.intList)
                ->push_back((yystack_[0].value.integerVal));
            (yylhs.value.intList) = (yystack_[1].value.intList);
          }
#line 701 "bison_parser.cpp"
          break;

          case 4:  // NUMBER: "integer"
#line 115 "parser.yy"
          {
            (yylhs.value.doubleVal) = (yystack_[0].value.integerVal);
          }
#line 709 "bison_parser.cpp"
          break;

          case 5:  // NUMBER: "double"
#line 119 "parser.yy"
          {
            (yylhs.value.doubleVal) = (yystack_[0].value.doubleVal);
          }
#line 717 "bison_parser.cpp"
          break;

          case 6:  // add_se2: "ADD" "Vertex SE2" "integer"
#line 124 "parser.yy"
          {
            (yylhs.value.commandNode) =
                new AddNode(*(yystack_[1].value.stringVal),
                            (yystack_[0].value.integerVal), 3);
            delete (yystack_[1].value.stringVal);
          }
#line 726 "bison_parser.cpp"
          break;

          case 7:  // add_se2: "ADD" "Vertex SE2" "integer" NUMBER NUMBER NUMBER
#line 129 "parser.yy"
          {
            std::vector<double> values;
            values.push_back((yystack_[2].value.doubleVal));
            values.push_back((yystack_[1].value.doubleVal));
            values.push_back((yystack_[0].value.doubleVal));
            (yylhs.value.commandNode) =
                new AddNode(*(yystack_[4].value.stringVal),
                            (yystack_[3].value.integerVal), 3, values);
            delete (yystack_[4].value.stringVal);
          }
#line 739 "bison_parser.cpp"
          break;

          case 8:  // add_se2: "ADD" "Edge SE2" "integer" "integer" "integer"
                   // NUMBER NUMBER NUMBER NUMBER NUMBER NUMBER NUMBER NUMBER
                   // NUMBER
#line 138 "parser.yy"
          {
            std::vector<double> values;
            values.push_back((yystack_[8].value.doubleVal));
            values.push_back((yystack_[7].value.doubleVal));
            values.push_back((yystack_[6].value.doubleVal));
            std::vector<double> information;
            information.push_back((yystack_[5].value.doubleVal));
            information.push_back((yystack_[4].value.doubleVal));
            information.push_back((yystack_[3].value.doubleVal));
            information.push_back((yystack_[2].value.doubleVal));
            information.push_back((yystack_[1].value.doubleVal));
            information.push_back((yystack_[0].value.doubleVal));
            (yylhs.value.commandNode) = new AddEdge(
                *(yystack_[12].value.stringVal),
                (yystack_[11].value.integerVal), values.size(),
                (yystack_[10].value.integerVal), (yystack_[9].value.integerVal),
                values, information);
            delete (yystack_[12].value.stringVal);
          }
#line 759 "bison_parser.cpp"
          break;

          case 9:  // add_se3: "ADD" "Vertex SE3" "integer"
#line 155 "parser.yy"
          {
            (yylhs.value.commandNode) =
                new AddNode(*(yystack_[1].value.stringVal),
                            (yystack_[0].value.integerVal), 6);
            delete (yystack_[1].value.stringVal);
          }
#line 768 "bison_parser.cpp"
          break;

          case 10:  // add_se3: "ADD" "Vertex SE3" "integer" NUMBER NUMBER
                    // NUMBER NUMBER NUMBER NUMBER
#line 160 "parser.yy"
          {
            (yylhs.value.commandNode) =
                new AddNode(*(yystack_[7].value.stringVal),
                            (yystack_[6].value.integerVal), 6);
            delete (yystack_[7].value.stringVal);
          }
#line 777 "bison_parser.cpp"
          break;

          case 11:  // add_se3: "ADD" "Edge SE3" "integer" "integer" "integer"
                    // NUMBER NUMBER NUMBER NUMBER NUMBER NUMBER NUMBER NUMBER
                    // NUMBER NUMBER NUMBER NUMBER NUMBER NUMBER NUMBER NUMBER
                    // NUMBER NUMBER NUMBER NUMBER NUMBER NUMBER NUMBER NUMBER
                    // NUMBER NUMBER NUMBER
#line 165 "parser.yy"
          {
            std::vector<double> values;
            values.push_back((yystack_[26].value.doubleVal));
            values.push_back((yystack_[25].value.doubleVal));
            values.push_back((yystack_[24].value.doubleVal));
            values.push_back((yystack_[23].value.doubleVal));
            values.push_back((yystack_[22].value.doubleVal));
            values.push_back((yystack_[21].value.doubleVal));
            std::vector<double> information;
            information.push_back((yystack_[20].value.doubleVal));
            information.push_back((yystack_[19].value.doubleVal));
            information.push_back((yystack_[18].value.doubleVal));
            information.push_back((yystack_[17].value.doubleVal));
            information.push_back((yystack_[16].value.doubleVal));
            information.push_back((yystack_[15].value.doubleVal));
            information.push_back((yystack_[14].value.doubleVal));
            information.push_back((yystack_[13].value.doubleVal));
            information.push_back((yystack_[12].value.doubleVal));
            information.push_back((yystack_[11].value.doubleVal));
            information.push_back((yystack_[10].value.doubleVal));
            information.push_back((yystack_[9].value.doubleVal));
            information.push_back((yystack_[8].value.doubleVal));
            information.push_back((yystack_[7].value.doubleVal));
            information.push_back((yystack_[6].value.doubleVal));
            information.push_back((yystack_[5].value.doubleVal));
            information.push_back((yystack_[4].value.doubleVal));
            information.push_back((yystack_[3].value.doubleVal));
            information.push_back((yystack_[2].value.doubleVal));
            information.push_back((yystack_[1].value.doubleVal));
            information.push_back((yystack_[0].value.doubleVal));
            (yylhs.value.commandNode) = new AddEdge(
                *(yystack_[30].value.stringVal),
                (yystack_[29].value.integerVal), values.size(),
                (yystack_[28].value.integerVal),
                (yystack_[27].value.integerVal), values, information);
            delete (yystack_[30].value.stringVal);
          }
#line 815 "bison_parser.cpp"
          break;

          case 12:  // fix_node: "Fix" "integer"
#line 200 "parser.yy"
          {
            std::vector<int> values;
            values.push_back((yystack_[0].value.integerVal));
            (yylhs.value.commandNode) = new FixNode("FIX", values);
          }
#line 825 "bison_parser.cpp"
          break;

          case 13:  // solve_state: "Solve State"
#line 207 "parser.yy"
          {
            (yylhs.value.commandNode) = new SolveSate("SOLVE_STATE");
          }
#line 833 "bison_parser.cpp"
          break;

          case 14:  // query_state: "Query State"
#line 212 "parser.yy"
          {
            (yylhs.value.commandNode) = new QueryState("QUERY_STATE");
          }
#line 841 "bison_parser.cpp"
          break;

          case 15:  // query_state: "Query State" int_list
#line 216 "parser.yy"
          {
            (yylhs.value.commandNode) =
                new QueryState("QUERY_STATE", *(yystack_[0].value.intList));
            delete (yystack_[0].value.intList);
          }
#line 850 "bison_parser.cpp"
          break;

          case 16:  // command: add_se2
#line 222 "parser.yy"
          {
            (yylhs.value.commandNode) = (yystack_[0].value.commandNode);
          }
#line 858 "bison_parser.cpp"
          break;

          case 17:  // command: add_se3
#line 226 "parser.yy"
          {
            (yylhs.value.commandNode) = (yystack_[0].value.commandNode);
          }
#line 866 "bison_parser.cpp"
          break;

          case 18:  // command: fix_node
#line 230 "parser.yy"
          {
            (yylhs.value.commandNode) = (yystack_[0].value.commandNode);
          }
#line 874 "bison_parser.cpp"
          break;

          case 19:  // command: solve_state
#line 234 "parser.yy"
          {
            (yylhs.value.commandNode) = (yystack_[0].value.commandNode);
          }
#line 882 "bison_parser.cpp"
          break;

          case 20:  // command: query_state
#line 238 "parser.yy"
          {
            (yylhs.value.commandNode) = (yystack_[0].value.commandNode);
          }
#line 890 "bison_parser.cpp"
          break;

          case 23:  // start: start command ';'
#line 245 "parser.yy"
          {
            driver.slamContext.process((yystack_[1].value.commandNode));
            delete (yystack_[1].value.commandNode);
          }
#line 899 "bison_parser.cpp"
          break;

#line 903 "bison_parser.cpp"

          default:
            break;
        }
      }
#if YY_EXCEPTIONS
      catch (const syntax_error& yyexc) {
        YYCDEBUG << "Caught exception: " << yyexc.what() << '\n';
        error(yyexc);
        YYERROR;
      }
#endif  // YY_EXCEPTIONS
      YY_SYMBOL_PRINT("-> $$ =", yylhs);
      yypop_(yylen);
      yylen = 0;

      // Shift the result of the reduction.
      yypush_(YY_NULLPTR, YY_MOVE(yylhs));
    }
    goto yynewstate;

  /*--------------------------------------.
  | yyerrlab -- here on detecting error.  |
  `--------------------------------------*/
  yyerrlab:
    // If not already recovering from an error, report this error.
    if (!yyerrstatus_) {
      ++yynerrs_;
      context yyctx(*this, yyla);
      std::string msg = yysyntax_error_(yyctx);
      error(yyla.location, YY_MOVE(msg));
    }

    yyerror_range[1].location = yyla.location;
    if (yyerrstatus_ == 3) {
      /* If just tried and failed to reuse lookahead token after an
         error, discard it.  */

      // Return failure if at end of input.
      if (yyla.kind() == symbol_kind::S_YYEOF)
        YYABORT;
      else if (!yyla.empty()) {
        yy_destroy_("Error: discarding", yyla);
        yyla.clear();
      }
    }

    // Else will try to reuse lookahead token after shifting the error token.
    goto yyerrlab1;

  /*---------------------------------------------------.
  | yyerrorlab -- error raised explicitly by YYERROR.  |
  `---------------------------------------------------*/
  yyerrorlab:
    /* Pacify compilers when the user code never invokes YYERROR and
       the label yyerrorlab therefore never appears in user code.  */
    if (false) YYERROR;

    /* Do not reclaim the symbols of the rule whose action triggered
       this YYERROR.  */
    yypop_(yylen);
    yylen = 0;
    YY_STACK_PRINT();
    goto yyerrlab1;

  /*-------------------------------------------------------------.
  | yyerrlab1 -- common code for both syntax error and YYERROR.  |
  `-------------------------------------------------------------*/
  yyerrlab1:
    yyerrstatus_ = 3;  // Each real token shifted decrements this.
    // Pop stack until we find a state that shifts the error token.
    for (;;) {
      yyn = yypact_[+yystack_[0].state];
      if (!yy_pact_value_is_default_(yyn)) {
        yyn += symbol_kind::S_YYerror;
        if (0 <= yyn && yyn <= yylast_ &&
            yycheck_[yyn] == symbol_kind::S_YYerror) {
          yyn = yytable_[yyn];
          if (0 < yyn) break;
        }
      }

      // Pop the current state because it cannot handle the error token.
      if (yystack_.size() == 1) YYABORT;

      yyerror_range[1].location = yystack_[0].location;
      yy_destroy_("Error: popping", yystack_[0]);
      yypop_();
      YY_STACK_PRINT();
    }
    {
      stack_symbol_type error_token;

      yyerror_range[2].location = yyla.location;
      YYLLOC_DEFAULT(error_token.location, yyerror_range, 2);

      // Shift the error token.
      error_token.state = state_type(yyn);
      yypush_("Shifting", YY_MOVE(error_token));
    }
    goto yynewstate;

  /*-------------------------------------.
  | yyacceptlab -- YYACCEPT comes here.  |
  `-------------------------------------*/
  yyacceptlab:
    yyresult = 0;
    goto yyreturn;

  /*-----------------------------------.
  | yyabortlab -- YYABORT comes here.  |
  `-----------------------------------*/
  yyabortlab:
    yyresult = 1;
    goto yyreturn;

  /*-----------------------------------------------------.
  | yyreturn -- parsing is finished, return the result.  |
  `-----------------------------------------------------*/
  yyreturn:
    if (!yyla.empty()) yy_destroy_("Cleanup: discarding lookahead", yyla);

    /* Do not reclaim the symbols of the rule whose action triggered
       this YYABORT or YYACCEPT.  */
    yypop_(yylen);
    YY_STACK_PRINT();
    while (1 < yystack_.size()) {
      yy_destroy_("Cleanup: popping", yystack_[0]);
      yypop_();
    }

    return yyresult;
  }
#if YY_EXCEPTIONS
  catch (...) {
    YYCDEBUG << "Exception caught: cleaning lookahead and stack\n";
    // Do not try to display the values of the reclaimed symbols,
    // as their printers might throw an exception.
    if (!yyla.empty()) yy_destroy_(YY_NULLPTR, yyla);

    while (1 < yystack_.size()) {
      yy_destroy_(YY_NULLPTR, yystack_[0]);
      yypop_();
    }
    throw;
  }
#endif  // YY_EXCEPTIONS
}

void Parser::error(const syntax_error& yyexc) {
  error(yyexc.location, yyexc.what());
}

/* Return YYSTR after stripping away unnecessary quotes and
   backslashes, so that it's suitable for yyerror.  The heuristic is
   that double-quoting is unnecessary unless the string contains an
   apostrophe, a comma, or backslash (other than backslash-backslash).
   YYSTR is taken from yytname.  */
std::string Parser::yytnamerr_(const char* yystr) {
  if (*yystr == '"') {
    std::string yyr;
    char const* yyp = yystr;

    for (;;) switch (*++yyp) {
        case '\'':
        case ',':
          goto do_not_strip_quotes;

        case '\\':
          if (*++yyp != '\\')
            goto do_not_strip_quotes;
          else
            goto append;

        append:
        default:
          yyr += *yyp;
          break;

        case '"':
          return yyr;
      }
  do_not_strip_quotes:;
  }

  return yystr;
}

std::string Parser::symbol_name(symbol_kind_type yysymbol) {
  return yytnamerr_(yytname_[yysymbol]);
}

// Parser::context.
Parser::context::context(const Parser& yyparser, const symbol_type& yyla)
    : yyparser_(yyparser), yyla_(yyla) {}

int Parser::context::expected_tokens(symbol_kind_type yyarg[],
                                     int yyargn) const {
  // Actual number of expected tokens
  int yycount = 0;

  int yyn = yypact_[+yyparser_.yystack_[0].state];
  if (!yy_pact_value_is_default_(yyn)) {
    /* Start YYX at -YYN if negative to avoid negative indexes in
       YYCHECK.  In other words, skip the first -YYN actions for
       this state because they are default actions.  */
    int yyxbegin = yyn < 0 ? -yyn : 0;
    // Stay within bounds of both yycheck and yytname.
    int yychecklim = yylast_ - yyn + 1;
    int yyxend = yychecklim < YYNTOKENS ? yychecklim : YYNTOKENS;
    for (int yyx = yyxbegin; yyx < yyxend; ++yyx)
      if (yycheck_[yyx + yyn] == yyx && yyx != symbol_kind::S_YYerror &&
          !yy_table_value_is_error_(yytable_[yyx + yyn])) {
        if (!yyarg)
          ++yycount;
        else if (yycount == yyargn)
          return 0;
        else
          yyarg[yycount++] = YY_CAST(symbol_kind_type, yyx);
      }
  }

  if (yyarg && yycount == 0 && 0 < yyargn) yyarg[0] = symbol_kind::S_YYEMPTY;
  return yycount;
}

int Parser::yy_syntax_error_arguments_(const context& yyctx,
                                       symbol_kind_type yyarg[],
                                       int yyargn) const {
  /* There are many possibilities here to consider:
     - If this state is a consistent state with a default action, then
       the only way this function was invoked is if the default action
       is an error action.  In that case, don't check for expected
       tokens because there are none.
     - The only way there can be no lookahead present (in yyla) is
       if this state is a consistent state with a default action.
       Thus, detecting the absence of a lookahead is sufficient to
       determine that there is no unexpected or expected token to
       report.  In that case, just report a simple "syntax error".
     - Don't assume there isn't a lookahead just because this state is
       a consistent state with a default action.  There might have
       been a previous inconsistent state, consistent state with a
       non-default action, or user semantic action that manipulated
       yyla.  (However, yyla is currently not documented for users.)
     - Of course, the expected token list depends on states to have
       correct lookahead information, and it depends on the parser not
       to perform extra reductions after fetching a lookahead from the
       scanner and before detecting a syntax error.  Thus, state merging
       (from LALR or IELR) and default reductions corrupt the expected
       token list.  However, the list is correct for canonical LR with
       one exception: it will still contain any token that will not be
       accepted due to an error action in a later state.
  */

  if (!yyctx.lookahead().empty()) {
    if (yyarg) yyarg[0] = yyctx.token();
    int yyn = yyctx.expected_tokens(yyarg ? yyarg + 1 : yyarg, yyargn - 1);
    return yyn + 1;
  }
  return 0;
}

// Generate an error message.
std::string Parser::yysyntax_error_(const context& yyctx) const {
  // Its maximum.
  enum { YYARGS_MAX = 5 };
  // Arguments of yyformat.
  symbol_kind_type yyarg[YYARGS_MAX];
  int yycount = yy_syntax_error_arguments_(yyctx, yyarg, YYARGS_MAX);

  char const* yyformat = YY_NULLPTR;
  switch (yycount) {
#define YYCASE_(N, S) \
  case N:             \
    yyformat = S;     \
    break
    default:  // Avoid compiler warnings.
      YYCASE_(0, YY_("syntax error"));
      YYCASE_(1, YY_("syntax error, unexpected %s"));
      YYCASE_(2, YY_("syntax error, unexpected %s, expecting %s"));
      YYCASE_(3, YY_("syntax error, unexpected %s, expecting %s or %s"));
      YYCASE_(4, YY_("syntax error, unexpected %s, expecting %s or %s or %s"));
      YYCASE_(
          5,
          YY_("syntax error, unexpected %s, expecting %s or %s or %s or %s"));
#undef YYCASE_
  }

  std::string yyres;
  // Argument number.
  std::ptrdiff_t yyi = 0;
  for (char const* yyp = yyformat; *yyp; ++yyp)
    if (yyp[0] == '%' && yyp[1] == 's' && yyi < yycount) {
      yyres += symbol_name(yyarg[yyi++]);
      ++yyp;
    } else
      yyres += *yyp;
  return yyres;
}

const signed char Parser::yypact_ninf_ = -24;

const signed char Parser::yytable_ninf_ = -1;

const signed char Parser::yypact_[] = {
    -24, 54, -24, -24, -7, 1,   -24, 10, -24, -24, -24, -24, -24, 9,  31, 51,
    52,  55, -24, -24, 56, -24, 4,   4,  58,  59,  -24, -24, -24, 4,  4,  60,
    61,  4,  4,   4,   4,  -24, 4,   4,  4,   4,   4,   4,   4,   4,  4,  -24,
    4,   4,  4,   4,   4,  4,   4,   4,  4,   4,   -24, 4,   4,   4,  4,  4,
    4,   4,  4,   4,   4,  4,   4,   4,  4,   4,   4,   4,   4,   -24};

const signed char Parser::yydefact_[] = {
    21, 0,  1, 22, 0, 0, 13, 14, 16, 17, 18, 19, 20, 0, 0, 0, 0, 0, 12, 2,
    15, 23, 6, 9,  0, 0, 3,  4,  5,  0,  0,  0,  0,  0, 0, 0, 0, 7, 0,  0,
    0,  0,  0, 0,  0, 0, 0,  10, 0,  0,  0,  0,  0,  0, 0, 0, 0, 0, 8,  0,
    0,  0,  0, 0,  0, 0, 0,  0,  0,  0,  0,  0,  0,  0, 0, 0, 0, 11};

const signed char Parser::yypgoto_[] = {-24, -24, -23, -24, -24,
                                        -24, -24, -24, -24, -24};

const signed char Parser::yydefgoto_[] = {0, 20, 29, 8, 9, 10, 11, 12, 13, 1};

const signed char Parser::yytable_[] = {
    30, 14, 15, 16, 17, 18, 33, 34, 27, 28, 37, 38, 39, 40, 19, 41, 42, 43,
    44, 45, 46, 47, 48, 49, 21, 50, 51, 52, 53, 54, 55, 56, 57, 58, 59, 22,
    60, 61, 62, 63, 64, 65, 66, 67, 68, 69, 70, 71, 72, 73, 74, 75, 76, 77,
    2,  23, 24, 3,  0,  25, 26, 4,  31, 32, 35, 36, 5,  6,  7};

const signed char Parser::yycheck_[] = {
    23, 8,  9,  10, 11, 4,  29, 30, 4,  5,  33, 34, 35, 36, 4,  38, 39, 40,
    41, 42, 43, 44, 45, 46, 15, 48, 49, 50, 51, 52, 53, 54, 55, 56, 57, 4,
    59, 60, 61, 62, 63, 64, 65, 66, 67, 68, 69, 70, 71, 72, 73, 74, 75, 76,
    0,  4,  4,  3,  -1, 4,  4,  7,  4,  4,  4,  4,  12, 13, 14};

const signed char Parser::yystos_[] = {
    0,  25, 0,  3,  7,  12, 13, 14, 19, 20, 21, 22, 23, 24, 8,  9,
    10, 11, 4,  4,  17, 15, 4,  4,  4,  4,  4,  4,  5,  18, 18, 4,
    4,  18, 18, 4,  4,  18, 18, 18, 18, 18, 18, 18, 18, 18, 18, 18,
    18, 18, 18, 18, 18, 18, 18, 18, 18, 18, 18, 18, 18, 18, 18, 18,
    18, 18, 18, 18, 18, 18, 18, 18, 18, 18, 18, 18, 18, 18};

const signed char Parser::yyr1_[] = {0,  16, 17, 17, 18, 18, 19, 19,
                                     19, 20, 20, 20, 21, 22, 23, 23,
                                     24, 24, 24, 24, 24, 25, 25, 25};

const signed char Parser::yyr2_[] = {0, 2, 1, 2, 1, 1, 3, 6, 14, 3, 9, 32,
                                     2, 1, 1, 2, 1, 1, 1, 1, 1,  0, 2, 3};

#if SLAM_PARSERDEBUG || 1
// YYTNAME[SYMBOL-NUM] -- String name of the symbol SYMBOL-NUM.
// First, the terminals, then, starting at \a YYNTOKENS, nonterminals.
const char* const Parser::yytname_[] = {"\"end of file\"",
                                        "error",
                                        "\"invalid token\"",
                                        "\"end of line\"",
                                        "\"integer\"",
                                        "\"double\"",
                                        "\"string\"",
                                        "\"ADD\"",
                                        "\"Vertex SE2\"",
                                        "\"Vertex SE3\"",
                                        "\"Edge SE2\"",
                                        "\"Edge SE3\"",
                                        "\"Fix\"",
                                        "\"Solve State\"",
                                        "\"Query State\"",
                                        "';'",
                                        "$accept",
                                        "int_list",
                                        "NUMBER",
                                        "add_se2",
                                        "add_se3",
                                        "fix_node",
                                        "solve_state",
                                        "query_state",
                                        "command",
                                        "start",
                                        YY_NULLPTR};
#endif

<<<<<<< HEAD
#if SLAM_PARSERDEBUG
=======
#if YYDEBUG
/* YYRHS -- A `-1'-separated list of the rules' RHS.  */
const Parser::rhs_doubleype Parser::yyrhs_[] = {
    25, 0,  -1, 4,  -1, 17, 4,  -1, 4,  -1, 5,  -1, 7,  8,  4,  -1, 7,  8,  4,
    18, 18, 18, -1, 7,  10, 4,  4,  4,  18, 18, 18, 18, 18, 18, 18, 18, 18, -1,
    7,  9,  4,  -1, 7,  9,  4,  18, 18, 18, 18, 18, 18, -1, 7,  11, 4,  4,  4,
    18, 18, 18, 18, 18, 18, 18, 18, 18, 18, 18, 18, 18, 18, 18, 18, 18, 18, 18,
    18, 18, 18, 18, 18, 18, 18, 18, -1, 12, 4,  -1, 13, -1, 14, -1, 14, 17, -1,
    19, -1, 20, -1, 21, -1, 22, -1, 23, -1, -1, 25, 3,  -1, 25, 24, 15, -1};

/* YYPRHS[YYN] -- Index of the first RHS symbol of rule number YYN in
   YYRHS.  */
const unsigned char Parser::yyprhs_[] = {0,  0,  3,  5,   8,   10,  12,  16,
                                         23, 38, 42, 52,  85,  88,  90,  92,
                                         95, 97, 99, 101, 103, 105, 106, 109};

/* YYRLINE[YYN] -- Source line where rule number YYN was defined.  */
>>>>>>> 1b4c73fc
const unsigned char Parser::yyrline_[] = {
    0,   103, 103, 108, 114, 118, 123, 128, 137, 154, 159, 164,
    199, 206, 211, 215, 221, 225, 229, 233, 237, 242, 243, 244};

void Parser::yy_stack_print_() const {
  *yycdebug_ << "Stack now";
  for (stack_type::const_iterator i = yystack_.begin(), i_end = yystack_.end();
       i != i_end; ++i)
    *yycdebug_ << ' ' << int(i->state);
  *yycdebug_ << '\n';
}

void Parser::yy_reduce_print_(int yyrule) const {
  int yylno = yyrline_[yyrule];
  int yynrhs = yyr2_[yyrule];
  // Print the symbols being reduced, and their result.
  *yycdebug_ << "Reducing stack by rule " << yyrule - 1 << " (line " << yylno
             << "):\n";
  // The symbols being reduced.
  for (int yyi = 0; yyi < yynrhs; yyi++)
    YY_SYMBOL_PRINT("   $" << yyi + 1 << " =", yystack_[(yynrhs) - (yyi + 1)]);
}
#endif  // SLAM_PARSERDEBUG

<<<<<<< HEAD
Parser::symbol_kind_type Parser::yytranslate_(int t) {
  // YYTRANSLATE[TOKEN-NUM] -- Symbol number corresponding to
  // TOKEN-NUM as returned by yylex.
  static const signed char translate_table[] = {
=======
/* YYTRANSLATE(YYLEX) -- Bison symbol number corresponding to YYLEX.  */
Parser::token_doubleype Parser::yytranslate_(int t) {
  static const token_doubleype translate_table[] = {
>>>>>>> 1b4c73fc
      0, 2, 2, 2, 2, 2, 2, 2, 2, 2, 2, 2, 2,  2,  2,  2,  2, 2, 2, 2, 2, 2, 2,
      2, 2, 2, 2, 2, 2, 2, 2, 2, 2, 2, 2, 2,  2,  2,  2,  2, 2, 2, 2, 2, 2, 2,
      2, 2, 2, 2, 2, 2, 2, 2, 2, 2, 2, 2, 2,  15, 2,  2,  2, 2, 2, 2, 2, 2, 2,
      2, 2, 2, 2, 2, 2, 2, 2, 2, 2, 2, 2, 2,  2,  2,  2,  2, 2, 2, 2, 2, 2, 2,
      2, 2, 2, 2, 2, 2, 2, 2, 2, 2, 2, 2, 2,  2,  2,  2,  2, 2, 2, 2, 2, 2, 2,
      2, 2, 2, 2, 2, 2, 2, 2, 2, 2, 2, 2, 2,  2,  2,  2,  2, 2, 2, 2, 2, 2, 2,
      2, 2, 2, 2, 2, 2, 2, 2, 2, 2, 2, 2, 2,  2,  2,  2,  2, 2, 2, 2, 2, 2, 2,
      2, 2, 2, 2, 2, 2, 2, 2, 2, 2, 2, 2, 2,  2,  2,  2,  2, 2, 2, 2, 2, 2, 2,
      2, 2, 2, 2, 2, 2, 2, 2, 2, 2, 2, 2, 2,  2,  2,  2,  2, 2, 2, 2, 2, 2, 2,
      2, 2, 2, 2, 2, 2, 2, 2, 2, 2, 2, 2, 2,  2,  2,  2,  2, 2, 2, 2, 2, 2, 2,
      2, 2, 2, 2, 2, 2, 2, 2, 2, 2, 2, 2, 2,  2,  2,  2,  2, 2, 2, 2, 2, 2, 2,
      2, 2, 2, 1, 2, 3, 4, 5, 6, 7, 8, 9, 10, 11, 12, 13, 14};
  // Last valid token kind.
  const int code_max = 269;

  if (t <= 0)
    return symbol_kind::S_YYEOF;
  else if (t <= code_max)
    return YY_CAST(symbol_kind_type, translate_table[t]);
  else
    return symbol_kind::S_YYUNDEF;
}

<<<<<<< HEAD
}  // namespace slam_parser
#line 1449 "bison_parser.cpp"
=======
const int Parser::yyeof_ = 0;
const int Parser::yylast_ = 68;
const int Parser::yynnts_ = 10;
const int Parser::yyempty_ = -2;
const int Parser::yyfinal_ = 2;
const int Parser::yyterror_ = 1;
const int Parser::yyerrcode_ = 256;
const int Parser::yyntokens_ = 16;

const unsigned int Parser::yyuser_token_number_max_ = 269;
const Parser::token_doubleype Parser::yyundef_token_ = 2;

/* Line 1054 of lalr1.cc  */
#line 1 "[Bison:b4_percent_define_default]"

}  // namespace SlamParser

/* Line 1054 of lalr1.cc  */
#line 1214 "bison_parser.cpp"
>>>>>>> 1b4c73fc

#line 252 "parser.yy"
/*** Additional Code ***/

void slam_parser::Parser::error(const Parser::location_type& l,
                                const std::string& m) {
  driver.error(l, m);
}<|MERGE_RESOLUTION|>--- conflicted
+++ resolved
@@ -1,4 +1,4 @@
-// A Bison parser, made by GNU Bison 3.7.6.
+// A Bison parser, made by GNU Bison 3.8.2.
 
 // Skeleton implementation for Bison LALR(1) parsers in C++
 
@@ -34,26 +34,29 @@
 // especially those whose name start with YY_ or yy_.  They are
 // private implementation details that can be changed or removed.
 
+
 // Take the name prefix into account.
-#define yylex slam_parserlex
+#define yylex   slam_parserlex
 
 // First part of user prologue.
 #line 1 "parser.yy"
-/*** C/C++ Declarations ***/
+ /*** C/C++ Declarations ***/
 
 #include <stdio.h>
-
 #include <string>
 #include <vector>
 
 #include "commands.h"
 
+
 #line 53 "bison_parser.cpp"
+
 
 #include "bison_parser.h"
 
 // Second part of user prologue.
 #line 85 "parser.yy"
+
 
 #include "driver.h"
 #include "scanner.h"
@@ -65,27 +68,31 @@
 #undef yylex
 #define yylex driver.lexer->lex
 
+
 #line 73 "bison_parser.cpp"
 
+
+
 #ifndef YY_
-#if defined YYENABLE_NLS && YYENABLE_NLS
-#if ENABLE_NLS
-#include <libintl.h>  // FIXME: INFRINGES ON USER NAME SPACE.
-#define YY_(msgid) dgettext("bison-runtime", msgid)
+# if defined YYENABLE_NLS && YYENABLE_NLS
+#  if ENABLE_NLS
+#   include <libintl.h> // FIXME: INFRINGES ON USER NAME SPACE.
+#   define YY_(msgid) dgettext ("bison-runtime", msgid)
+#  endif
+# endif
+# ifndef YY_
+#  define YY_(msgid) msgid
+# endif
 #endif
-#endif
-#ifndef YY_
-#define YY_(msgid) msgid
-#endif
-#endif
+
 
 // Whether we are compiled with exception support.
 #ifndef YY_EXCEPTIONS
-#if defined __GNUC__ && !defined __EXCEPTIONS
-#define YY_EXCEPTIONS 0
-#else
-#define YY_EXCEPTIONS 1
-#endif
+# if defined __GNUC__ && !defined __EXCEPTIONS
+#  define YY_EXCEPTIONS 0
+# else
+#  define YY_EXCEPTIONS 1
+# endif
 #endif
 
 #define YYRHSLOC(Rhs, K) ((Rhs)[K].location)
@@ -93,387 +100,482 @@
    If N is 0, then set CURRENT to the empty location which ends
    the previous symbol: RHS[0] (always defined).  */
 
-#ifndef YYLLOC_DEFAULT
-#define YYLLOC_DEFAULT(Current, Rhs, N)                       \
-  do                                                          \
-    if (N) {                                                  \
-      (Current).begin = YYRHSLOC(Rhs, 1).begin;               \
-      (Current).end = YYRHSLOC(Rhs, N).end;                   \
-    } else {                                                  \
-      (Current).begin = (Current).end = YYRHSLOC(Rhs, 0).end; \
-    }                                                         \
-  while (false)
-#endif
+# ifndef YYLLOC_DEFAULT
+#  define YYLLOC_DEFAULT(Current, Rhs, N)                               \
+    do                                                                  \
+      if (N)                                                            \
+        {                                                               \
+          (Current).begin  = YYRHSLOC (Rhs, 1).begin;                   \
+          (Current).end    = YYRHSLOC (Rhs, N).end;                     \
+        }                                                               \
+      else                                                              \
+        {                                                               \
+          (Current).begin = (Current).end = YYRHSLOC (Rhs, 0).end;      \
+        }                                                               \
+    while (false)
+# endif
+
 
 // Enable debugging if requested.
 #if SLAM_PARSERDEBUG
 
 // A pseudo ostream that takes yydebug_ into account.
-#define YYCDEBUG \
-  if (yydebug_) (*yycdebug_)
-
-#define YY_SYMBOL_PRINT(Title, Symbol) \
-  do {                                 \
-    if (yydebug_) {                    \
-      *yycdebug_ << Title << ' ';      \
-      yy_print_(*yycdebug_, Symbol);   \
-      *yycdebug_ << '\n';              \
-    }                                  \
+# define YYCDEBUG if (yydebug_) (*yycdebug_)
+
+# define YY_SYMBOL_PRINT(Title, Symbol)         \
+  do {                                          \
+    if (yydebug_)                               \
+    {                                           \
+      *yycdebug_ << Title << ' ';               \
+      yy_print_ (*yycdebug_, Symbol);           \
+      *yycdebug_ << '\n';                       \
+    }                                           \
   } while (false)
 
-#define YY_REDUCE_PRINT(Rule)             \
-  do {                                    \
-    if (yydebug_) yy_reduce_print_(Rule); \
+# define YY_REDUCE_PRINT(Rule)          \
+  do {                                  \
+    if (yydebug_)                       \
+      yy_reduce_print_ (Rule);          \
   } while (false)
 
-#define YY_STACK_PRINT()             \
-  do {                               \
-    if (yydebug_) yy_stack_print_(); \
+# define YY_STACK_PRINT()               \
+  do {                                  \
+    if (yydebug_)                       \
+      yy_stack_print_ ();                \
   } while (false)
 
-#else  // !SLAM_PARSERDEBUG
-
-#define YYCDEBUG \
-  if (false) std::cerr
-#define YY_SYMBOL_PRINT(Title, Symbol) YY_USE(Symbol)
-#define YY_REDUCE_PRINT(Rule) static_cast<void>(0)
-#define YY_STACK_PRINT() static_cast<void>(0)
-
-#endif  // !SLAM_PARSERDEBUG
-
-#define yyerrok (yyerrstatus_ = 0)
-#define yyclearin (yyla.clear())
-
-#define YYACCEPT goto yyacceptlab
-#define YYABORT goto yyabortlab
-#define YYERROR goto yyerrorlab
-#define YYRECOVERING() (!!yyerrstatus_)
+#else // !SLAM_PARSERDEBUG
+
+# define YYCDEBUG if (false) std::cerr
+# define YY_SYMBOL_PRINT(Title, Symbol)  YY_USE (Symbol)
+# define YY_REDUCE_PRINT(Rule)           static_cast<void> (0)
+# define YY_STACK_PRINT()                static_cast<void> (0)
+
+#endif // !SLAM_PARSERDEBUG
+
+#define yyerrok         (yyerrstatus_ = 0)
+#define yyclearin       (yyla.clear ())
+
+#define YYACCEPT        goto yyacceptlab
+#define YYABORT         goto yyabortlab
+#define YYERROR         goto yyerrorlab
+#define YYRECOVERING()  (!!yyerrstatus_)
 
 namespace slam_parser {
 #line 166 "bison_parser.cpp"
 
-/// Build a parser object.
-Parser::Parser(class Driver& driver_yyarg)
+  /// Build a parser object.
+  Parser::Parser (class Driver& driver_yyarg)
 #if SLAM_PARSERDEBUG
-    : yydebug_(false),
-      yycdebug_(&std::cerr),
+    : yydebug_ (false),
+      yycdebug_ (&std::cerr),
 #else
     :
 #endif
-      driver(driver_yyarg) {
-}
-
-Parser::~Parser() {}
-
-Parser::syntax_error::~syntax_error() YY_NOEXCEPT YY_NOTHROW {}
-
-/*---------------.
-| symbol kinds.  |
-`---------------*/
-
-// basic_symbol.
-template <typename Base>
-Parser::basic_symbol<Base>::basic_symbol(const basic_symbol& that)
-    : Base(that), value(that.value), location(that.location) {}
-
-/// Constructor for valueless symbols.
-template <typename Base>
-Parser::basic_symbol<Base>::basic_symbol(typename Base::kind_type t,
-                                         YY_MOVE_REF(location_type) l)
-    : Base(t), value(), location(l) {}
-
-template <typename Base>
-Parser::basic_symbol<Base>::basic_symbol(typename Base::kind_type t,
-                                         YY_RVREF(semantic_type) v,
-                                         YY_RVREF(location_type) l)
-    : Base(t), value(YY_MOVE(v)), location(YY_MOVE(l)) {}
-
-template <typename Base>
-Parser::symbol_kind_type Parser::basic_symbol<Base>::type_get() const
-    YY_NOEXCEPT {
-  return this->kind();
-}
-
-template <typename Base>
-bool Parser::basic_symbol<Base>::empty() const YY_NOEXCEPT {
-  return this->kind() == symbol_kind::S_YYEMPTY;
-}
-
-template <typename Base>
-void Parser::basic_symbol<Base>::move(basic_symbol& s) {
-  super_type::move(s);
-  value = YY_MOVE(s.value);
-  location = YY_MOVE(s.location);
-}
-
-// by_kind.
-Parser::by_kind::by_kind() : kind_(symbol_kind::S_YYEMPTY) {}
+      driver (driver_yyarg)
+  {}
+
+  Parser::~Parser ()
+  {}
+
+  Parser::syntax_error::~syntax_error () YY_NOEXCEPT YY_NOTHROW
+  {}
+
+  /*---------.
+  | symbol.  |
+  `---------*/
+
+  // basic_symbol.
+  template <typename Base>
+  Parser::basic_symbol<Base>::basic_symbol (const basic_symbol& that)
+    : Base (that)
+    , value (that.value)
+    , location (that.location)
+  {}
+
+
+  /// Constructor for valueless symbols.
+  template <typename Base>
+  Parser::basic_symbol<Base>::basic_symbol (typename Base::kind_type t, YY_MOVE_REF (location_type) l)
+    : Base (t)
+    , value ()
+    , location (l)
+  {}
+
+  template <typename Base>
+  Parser::basic_symbol<Base>::basic_symbol (typename Base::kind_type t, YY_RVREF (value_type) v, YY_RVREF (location_type) l)
+    : Base (t)
+    , value (YY_MOVE (v))
+    , location (YY_MOVE (l))
+  {}
+
+
+  template <typename Base>
+  Parser::symbol_kind_type
+  Parser::basic_symbol<Base>::type_get () const YY_NOEXCEPT
+  {
+    return this->kind ();
+  }
+
+
+  template <typename Base>
+  bool
+  Parser::basic_symbol<Base>::empty () const YY_NOEXCEPT
+  {
+    return this->kind () == symbol_kind::S_YYEMPTY;
+  }
+
+  template <typename Base>
+  void
+  Parser::basic_symbol<Base>::move (basic_symbol& s)
+  {
+    super_type::move (s);
+    value = YY_MOVE (s.value);
+    location = YY_MOVE (s.location);
+  }
+
+  // by_kind.
+  Parser::by_kind::by_kind () YY_NOEXCEPT
+    : kind_ (symbol_kind::S_YYEMPTY)
+  {}
 
 #if 201103L <= YY_CPLUSPLUS
-Parser::by_kind::by_kind(by_kind&& that) : kind_(that.kind_) { that.clear(); }
+  Parser::by_kind::by_kind (by_kind&& that) YY_NOEXCEPT
+    : kind_ (that.kind_)
+  {
+    that.clear ();
+  }
 #endif
 
-Parser::by_kind::by_kind(const by_kind& that) : kind_(that.kind_) {}
-
-Parser::by_kind::by_kind(token_kind_type t) : kind_(yytranslate_(t)) {}
-
-void Parser::by_kind::clear() YY_NOEXCEPT { kind_ = symbol_kind::S_YYEMPTY; }
-
-void Parser::by_kind::move(by_kind& that) {
-  kind_ = that.kind_;
-  that.clear();
-}
-
-Parser::symbol_kind_type Parser::by_kind::kind() const YY_NOEXCEPT {
-  return kind_;
-}
-
-Parser::symbol_kind_type Parser::by_kind::type_get() const YY_NOEXCEPT {
-  return this->kind();
-}
-
-// by_state.
-Parser::by_state::by_state() YY_NOEXCEPT : state(empty_state) {}
-
-Parser::by_state::by_state(const by_state& that) YY_NOEXCEPT
-    : state(that.state) {}
-
-void Parser::by_state::clear() YY_NOEXCEPT { state = empty_state; }
-
-void Parser::by_state::move(by_state& that) {
-  state = that.state;
-  that.clear();
-}
-
-Parser::by_state::by_state(state_type s) YY_NOEXCEPT : state(s) {}
-
-Parser::symbol_kind_type Parser::by_state::kind() const YY_NOEXCEPT {
-  if (state == empty_state)
-    return symbol_kind::S_YYEMPTY;
-  else
-    return YY_CAST(symbol_kind_type, yystos_[+state]);
-}
-
-Parser::stack_symbol_type::stack_symbol_type() {}
-
-Parser::stack_symbol_type::stack_symbol_type(YY_RVREF(stack_symbol_type) that)
-    : super_type(YY_MOVE(that.state), YY_MOVE(that.value),
-                 YY_MOVE(that.location)) {
+  Parser::by_kind::by_kind (const by_kind& that) YY_NOEXCEPT
+    : kind_ (that.kind_)
+  {}
+
+  Parser::by_kind::by_kind (token_kind_type t) YY_NOEXCEPT
+    : kind_ (yytranslate_ (t))
+  {}
+
+
+
+  void
+  Parser::by_kind::clear () YY_NOEXCEPT
+  {
+    kind_ = symbol_kind::S_YYEMPTY;
+  }
+
+  void
+  Parser::by_kind::move (by_kind& that)
+  {
+    kind_ = that.kind_;
+    that.clear ();
+  }
+
+  Parser::symbol_kind_type
+  Parser::by_kind::kind () const YY_NOEXCEPT
+  {
+    return kind_;
+  }
+
+
+  Parser::symbol_kind_type
+  Parser::by_kind::type_get () const YY_NOEXCEPT
+  {
+    return this->kind ();
+  }
+
+
+
+  // by_state.
+  Parser::by_state::by_state () YY_NOEXCEPT
+    : state (empty_state)
+  {}
+
+  Parser::by_state::by_state (const by_state& that) YY_NOEXCEPT
+    : state (that.state)
+  {}
+
+  void
+  Parser::by_state::clear () YY_NOEXCEPT
+  {
+    state = empty_state;
+  }
+
+  void
+  Parser::by_state::move (by_state& that)
+  {
+    state = that.state;
+    that.clear ();
+  }
+
+  Parser::by_state::by_state (state_type s) YY_NOEXCEPT
+    : state (s)
+  {}
+
+  Parser::symbol_kind_type
+  Parser::by_state::kind () const YY_NOEXCEPT
+  {
+    if (state == empty_state)
+      return symbol_kind::S_YYEMPTY;
+    else
+      return YY_CAST (symbol_kind_type, yystos_[+state]);
+  }
+
+  Parser::stack_symbol_type::stack_symbol_type ()
+  {}
+
+  Parser::stack_symbol_type::stack_symbol_type (YY_RVREF (stack_symbol_type) that)
+    : super_type (YY_MOVE (that.state), YY_MOVE (that.value), YY_MOVE (that.location))
+  {
 #if 201103L <= YY_CPLUSPLUS
-  // that is emptied.
-  that.state = empty_state;
+    // that is emptied.
+    that.state = empty_state;
 #endif
-}
-
-Parser::stack_symbol_type::stack_symbol_type(state_type s,
-                                             YY_MOVE_REF(symbol_type) that)
-    : super_type(s, YY_MOVE(that.value), YY_MOVE(that.location)) {
-  // that is emptied.
-  that.kind_ = symbol_kind::S_YYEMPTY;
-}
+  }
+
+  Parser::stack_symbol_type::stack_symbol_type (state_type s, YY_MOVE_REF (symbol_type) that)
+    : super_type (s, YY_MOVE (that.value), YY_MOVE (that.location))
+  {
+    // that is emptied.
+    that.kind_ = symbol_kind::S_YYEMPTY;
+  }
 
 #if YY_CPLUSPLUS < 201103L
-Parser::stack_symbol_type& Parser::stack_symbol_type::operator=(
-    const stack_symbol_type& that) {
-  state = that.state;
-  value = that.value;
-  location = that.location;
-  return *this;
-}
-
-Parser::stack_symbol_type& Parser::stack_symbol_type::operator=(
-    stack_symbol_type& that) {
-  state = that.state;
-  value = that.value;
-  location = that.location;
-  // that is emptied.
-  that.state = empty_state;
-  return *this;
-}
+  Parser::stack_symbol_type&
+  Parser::stack_symbol_type::operator= (const stack_symbol_type& that)
+  {
+    state = that.state;
+    value = that.value;
+    location = that.location;
+    return *this;
+  }
+
+  Parser::stack_symbol_type&
+  Parser::stack_symbol_type::operator= (stack_symbol_type& that)
+  {
+    state = that.state;
+    value = that.value;
+    location = that.location;
+    // that is emptied.
+    that.state = empty_state;
+    return *this;
+  }
 #endif
 
-template <typename Base>
-void Parser::yy_destroy_(const char* yymsg, basic_symbol<Base>& yysym) const {
-  if (yymsg) YY_SYMBOL_PRINT(yymsg, yysym);
-
-  // User destructor.
-  switch (yysym.kind()) {
-    case symbol_kind::S_STRING:  // "string"
+  template <typename Base>
+  void
+  Parser::yy_destroy_ (const char* yymsg, basic_symbol<Base>& yysym) const
+  {
+    if (yymsg)
+      YY_SYMBOL_PRINT (yymsg, yysym);
+
+    // User destructor.
+    switch (yysym.kind ())
+    {
+      case symbol_kind::S_STRING: // "string"
 #line 79 "parser.yy"
-    {
-      delete (yysym.value.stringVal);
+                    { delete (yysym.value.stringVal); }
+#line 378 "bison_parser.cpp"
+        break;
+
+      case symbol_kind::S_add_se2: // add_se2
+#line 80 "parser.yy"
+                    { delete (yysym.value.commandNode); }
+#line 384 "bison_parser.cpp"
+        break;
+
+      case symbol_kind::S_add_se3: // add_se3
+#line 80 "parser.yy"
+                    { delete (yysym.value.commandNode); }
+#line 390 "bison_parser.cpp"
+        break;
+
+      case symbol_kind::S_fix_node: // fix_node
+#line 80 "parser.yy"
+                    { delete (yysym.value.commandNode); }
+#line 396 "bison_parser.cpp"
+        break;
+
+      case symbol_kind::S_solve_state: // solve_state
+#line 80 "parser.yy"
+                    { delete (yysym.value.commandNode); }
+#line 402 "bison_parser.cpp"
+        break;
+
+      case symbol_kind::S_query_state: // query_state
+#line 80 "parser.yy"
+                    { delete (yysym.value.commandNode); }
+#line 408 "bison_parser.cpp"
+        break;
+
+      case symbol_kind::S_command: // command
+#line 80 "parser.yy"
+                    { delete (yysym.value.commandNode); }
+#line 414 "bison_parser.cpp"
+        break;
+
+      default:
+        break;
     }
-#line 372 "bison_parser.cpp"
-    break;
-
-    case symbol_kind::S_add_se2:  // add_se2
-#line 80 "parser.yy"
-    {
-      delete (yysym.value.commandNode);
-    }
-#line 378 "bison_parser.cpp"
-    break;
-
-    case symbol_kind::S_add_se3:  // add_se3
-#line 80 "parser.yy"
-    {
-      delete (yysym.value.commandNode);
-    }
-#line 384 "bison_parser.cpp"
-    break;
-
-    case symbol_kind::S_fix_node:  // fix_node
-#line 80 "parser.yy"
-    {
-      delete (yysym.value.commandNode);
-    }
-#line 390 "bison_parser.cpp"
-    break;
-
-    case symbol_kind::S_solve_state:  // solve_state
-#line 80 "parser.yy"
-    {
-      delete (yysym.value.commandNode);
-    }
-#line 396 "bison_parser.cpp"
-    break;
-
-    case symbol_kind::S_query_state:  // query_state
-#line 80 "parser.yy"
-    {
-      delete (yysym.value.commandNode);
-    }
-#line 402 "bison_parser.cpp"
-    break;
-
-    case symbol_kind::S_command:  // command
-#line 80 "parser.yy"
-    {
-      delete (yysym.value.commandNode);
-    }
-#line 408 "bison_parser.cpp"
-    break;
-
-    default:
-      break;
-  }
-}
+  }
 
 #if SLAM_PARSERDEBUG
-template <typename Base>
-void Parser::yy_print_(std::ostream& yyo,
-                       const basic_symbol<Base>& yysym) const {
-  std::ostream& yyoutput = yyo;
-  YY_USE(yyoutput);
-  if (yysym.empty())
-    yyo << "empty symbol";
-  else {
-    symbol_kind_type yykind = yysym.kind();
-    yyo << (yykind < YYNTOKENS ? "token" : "nterm") << ' ' << yysym.name()
-        << " (" << yysym.location << ": ";
-    YY_USE(yykind);
-    yyo << ')';
-  }
-}
+  template <typename Base>
+  void
+  Parser::yy_print_ (std::ostream& yyo, const basic_symbol<Base>& yysym) const
+  {
+    std::ostream& yyoutput = yyo;
+    YY_USE (yyoutput);
+    if (yysym.empty ())
+      yyo << "empty symbol";
+    else
+      {
+        symbol_kind_type yykind = yysym.kind ();
+        yyo << (yykind < YYNTOKENS ? "token" : "nterm")
+            << ' ' << yysym.name () << " ("
+            << yysym.location << ": ";
+        YY_USE (yykind);
+        yyo << ')';
+      }
+  }
 #endif
 
-void Parser::yypush_(const char* m, YY_MOVE_REF(stack_symbol_type) sym) {
-  if (m) YY_SYMBOL_PRINT(m, sym);
-  yystack_.push(YY_MOVE(sym));
-}
-
-void Parser::yypush_(const char* m, state_type s,
-                     YY_MOVE_REF(symbol_type) sym) {
+  void
+  Parser::yypush_ (const char* m, YY_MOVE_REF (stack_symbol_type) sym)
+  {
+    if (m)
+      YY_SYMBOL_PRINT (m, sym);
+    yystack_.push (YY_MOVE (sym));
+  }
+
+  void
+  Parser::yypush_ (const char* m, state_type s, YY_MOVE_REF (symbol_type) sym)
+  {
 #if 201103L <= YY_CPLUSPLUS
-  yypush_(m, stack_symbol_type(s, std::move(sym)));
+    yypush_ (m, stack_symbol_type (s, std::move (sym)));
 #else
-  stack_symbol_type ss(s, sym);
-  yypush_(m, ss);
+    stack_symbol_type ss (s, sym);
+    yypush_ (m, ss);
 #endif
-}
-
-void Parser::yypop_(int n) { yystack_.pop(n); }
+  }
+
+  void
+  Parser::yypop_ (int n) YY_NOEXCEPT
+  {
+    yystack_.pop (n);
+  }
 
 #if SLAM_PARSERDEBUG
-std::ostream& Parser::debug_stream() const { return *yycdebug_; }
-
-void Parser::set_debug_stream(std::ostream& o) { yycdebug_ = &o; }
-
-Parser::debug_level_type Parser::debug_level() const { return yydebug_; }
-
-void Parser::set_debug_level(debug_level_type l) { yydebug_ = l; }
-#endif  // SLAM_PARSERDEBUG
-
-Parser::state_type Parser::yy_lr_goto_state_(state_type yystate, int yysym) {
-  int yyr = yypgoto_[yysym - YYNTOKENS] + yystate;
-  if (0 <= yyr && yyr <= yylast_ && yycheck_[yyr] == yystate)
-    return yytable_[yyr];
-  else
-    return yydefgoto_[yysym - YYNTOKENS];
-}
-
-bool Parser::yy_pact_value_is_default_(int yyvalue) {
-  return yyvalue == yypact_ninf_;
-}
-
-bool Parser::yy_table_value_is_error_(int yyvalue) {
-  return yyvalue == yytable_ninf_;
-}
-
-int Parser::operator()() { return parse(); }
-
-int Parser::parse() {
-  int yyn;
-  /// Length of the RHS of the rule being reduced.
-  int yylen = 0;
-
-  // Error handling.
-  int yynerrs_ = 0;
-  int yyerrstatus_ = 0;
-
-  /// The lookahead symbol.
-  symbol_type yyla;
-
-  /// The locations where the error started and ended.
-  stack_symbol_type yyerror_range[3];
-
-  /// The return value of parse ().
-  int yyresult;
+  std::ostream&
+  Parser::debug_stream () const
+  {
+    return *yycdebug_;
+  }
+
+  void
+  Parser::set_debug_stream (std::ostream& o)
+  {
+    yycdebug_ = &o;
+  }
+
+
+  Parser::debug_level_type
+  Parser::debug_level () const
+  {
+    return yydebug_;
+  }
+
+  void
+  Parser::set_debug_level (debug_level_type l)
+  {
+    yydebug_ = l;
+  }
+#endif // SLAM_PARSERDEBUG
+
+  Parser::state_type
+  Parser::yy_lr_goto_state_ (state_type yystate, int yysym)
+  {
+    int yyr = yypgoto_[yysym - YYNTOKENS] + yystate;
+    if (0 <= yyr && yyr <= yylast_ && yycheck_[yyr] == yystate)
+      return yytable_[yyr];
+    else
+      return yydefgoto_[yysym - YYNTOKENS];
+  }
+
+  bool
+  Parser::yy_pact_value_is_default_ (int yyvalue) YY_NOEXCEPT
+  {
+    return yyvalue == yypact_ninf_;
+  }
+
+  bool
+  Parser::yy_table_value_is_error_ (int yyvalue) YY_NOEXCEPT
+  {
+    return yyvalue == yytable_ninf_;
+  }
+
+  int
+  Parser::operator() ()
+  {
+    return parse ();
+  }
+
+  int
+  Parser::parse ()
+  {
+    int yyn;
+    /// Length of the RHS of the rule being reduced.
+    int yylen = 0;
+
+    // Error handling.
+    int yynerrs_ = 0;
+    int yyerrstatus_ = 0;
+
+    /// The lookahead symbol.
+    symbol_type yyla;
+
+    /// The locations where the error started and ended.
+    stack_symbol_type yyerror_range[3];
+
+    /// The return value of parse ().
+    int yyresult;
 
 #if YY_EXCEPTIONS
-  try
-#endif  // YY_EXCEPTIONS
-  {
+    try
+#endif // YY_EXCEPTIONS
+      {
     YYCDEBUG << "Starting parse\n";
+
 
     // User initialization code.
 #line 38 "parser.yy"
-    {
-      // initialize the initial location object
-      yyla.location.begin.filename = yyla.location.end.filename =
-          &driver.streamname;
-    }
-
-#line 551 "bison_parser.cpp"
+{
+    // initialize the initial location object
+    yyla.location.begin.filename = yyla.location.end.filename = &driver.streamname;
+}
+
+#line 557 "bison_parser.cpp"
+
 
     /* Initialize the stack.  The initial state will be set in
        yynewstate, since the latter expects the semantical and the
        location values to have been already stored, initialize these
        stacks with a primary value.  */
-    yystack_.clear();
-    yypush_(YY_NULLPTR, 0, YY_MOVE(yyla));
+    yystack_.clear ();
+    yypush_ (YY_NULLPTR, 0, YY_MOVE (yyla));
 
   /*-----------------------------------------------.
   | yynewstate -- push a new symbol on the stack.  |
   `-----------------------------------------------*/
   yynewstate:
-    YYCDEBUG << "Entering state " << int(yystack_[0].state) << '\n';
-    YY_STACK_PRINT();
+    YYCDEBUG << "Entering state " << int (yystack_[0].state) << '\n';
+    YY_STACK_PRINT ();
 
     // Accept?
-    if (yystack_[0].state == yyfinal_) YYACCEPT;
+    if (yystack_[0].state == yyfinal_)
+      YYACCEPT;
 
     goto yybackup;
+
 
   /*-----------.
   | yybackup.  |
@@ -481,28 +583,32 @@
   yybackup:
     // Try to take a decision without lookahead.
     yyn = yypact_[+yystack_[0].state];
-    if (yy_pact_value_is_default_(yyn)) goto yydefault;
+    if (yy_pact_value_is_default_ (yyn))
+      goto yydefault;
 
     // Read a lookahead token.
-    if (yyla.empty()) {
-      YYCDEBUG << "Reading a token\n";
+    if (yyla.empty ())
+      {
+        YYCDEBUG << "Reading a token\n";
 #if YY_EXCEPTIONS
-      try
-#endif  // YY_EXCEPTIONS
-      {
-        yyla.kind_ = yytranslate_(yylex(&yyla.value, &yyla.location));
+        try
+#endif // YY_EXCEPTIONS
+          {
+            yyla.kind_ = yytranslate_ (yylex (&yyla.value, &yyla.location));
+          }
+#if YY_EXCEPTIONS
+        catch (const syntax_error& yyexc)
+          {
+            YYCDEBUG << "Caught exception: " << yyexc.what() << '\n';
+            error (yyexc);
+            goto yyerrlab1;
+          }
+#endif // YY_EXCEPTIONS
       }
-#if YY_EXCEPTIONS
-      catch (const syntax_error& yyexc) {
-        YYCDEBUG << "Caught exception: " << yyexc.what() << '\n';
-        error(yyexc);
-        goto yyerrlab1;
-      }
-#endif  // YY_EXCEPTIONS
-    }
-    YY_SYMBOL_PRINT("Next token is", yyla);
-
-    if (yyla.kind() == symbol_kind::S_YYerror) {
+    YY_SYMBOL_PRINT ("Next token is", yyla);
+
+    if (yyla.kind () == symbol_kind::S_YYerror)
+    {
       // The scanner already issued an error message, process directly
       // to error recovery.  But do not keep the error token as
       // lookahead, it is too special and may lead us to an endless
@@ -513,33 +619,40 @@
 
     /* If the proper action on seeing token YYLA.TYPE is to reduce or
        to detect an error, take that action.  */
-    yyn += yyla.kind();
-    if (yyn < 0 || yylast_ < yyn || yycheck_[yyn] != yyla.kind()) {
-      goto yydefault;
-    }
+    yyn += yyla.kind ();
+    if (yyn < 0 || yylast_ < yyn || yycheck_[yyn] != yyla.kind ())
+      {
+        goto yydefault;
+      }
 
     // Reduce or error.
     yyn = yytable_[yyn];
-    if (yyn <= 0) {
-      if (yy_table_value_is_error_(yyn)) goto yyerrlab;
-      yyn = -yyn;
-      goto yyreduce;
-    }
+    if (yyn <= 0)
+      {
+        if (yy_table_value_is_error_ (yyn))
+          goto yyerrlab;
+        yyn = -yyn;
+        goto yyreduce;
+      }
 
     // Count tokens shifted since error; after three, turn off error status.
-    if (yyerrstatus_) --yyerrstatus_;
+    if (yyerrstatus_)
+      --yyerrstatus_;
 
     // Shift the lookahead token.
-    yypush_("Shifting", state_type(yyn), YY_MOVE(yyla));
+    yypush_ ("Shifting", state_type (yyn), YY_MOVE (yyla));
     goto yynewstate;
+
 
   /*-----------------------------------------------------------.
   | yydefault -- do the default action for the current state.  |
   `-----------------------------------------------------------*/
   yydefault:
     yyn = yydefact_[+yystack_[0].state];
-    if (yyn == 0) goto yyerrlab;
+    if (yyn == 0)
+      goto yyerrlab;
     goto yyreduce;
+
 
   /*-----------------------------.
   | yyreduce -- do a reduction.  |
@@ -548,7 +661,7 @@
     yylen = yyr2_[yyn];
     {
       stack_symbol_type yylhs;
-      yylhs.state = yy_lr_goto_state_(yystack_[yylen].state, yyr1_[yyn]);
+      yylhs.state = yy_lr_goto_state_ (yystack_[yylen].state, yyr1_[yyn]);
       /* If YYLEN is nonzero, implement the default value of the
          action: '$$ = $1'.  Otherwise, use the top of the stack.
 
@@ -562,309 +675,293 @@
 
       // Default location.
       {
-        stack_type::slice range(yystack_, yylen);
-        YYLLOC_DEFAULT(yylhs.location, range, yylen);
+        stack_type::slice range (yystack_, yylen);
+        YYLLOC_DEFAULT (yylhs.location, range, yylen);
         yyerror_range[1].location = yylhs.location;
       }
 
       // Perform the reduction.
-      YY_REDUCE_PRINT(yyn);
+      YY_REDUCE_PRINT (yyn);
 #if YY_EXCEPTIONS
       try
-#endif  // YY_EXCEPTIONS
-      {
-        switch (yyn) {
-          case 2:  // int_list: "integer"
+#endif // YY_EXCEPTIONS
+        {
+          switch (yyn)
+            {
+  case 2: // int_list: "integer"
 #line 104 "parser.yy"
-          {
-            (yylhs.value.intList) = new std::vector<int>;
-            (yylhs.value.intList)->push_back((yystack_[0].value.integerVal));
-          }
-#line 692 "bison_parser.cpp"
-          break;
-
-          case 3:  // int_list: int_list "integer"
+           {
+              (yylhs.value.intList) = new std::vector<int>;
+              (yylhs.value.intList)->push_back((yystack_[0].value.integerVal));
+           }
+#line 698 "bison_parser.cpp"
+    break;
+
+  case 3: // int_list: int_list "integer"
 #line 109 "parser.yy"
-          {
-            (yystack_[1].value.intList)
-                ->push_back((yystack_[0].value.integerVal));
-            (yylhs.value.intList) = (yystack_[1].value.intList);
-          }
-#line 701 "bison_parser.cpp"
-          break;
-
-          case 4:  // NUMBER: "integer"
+           {
+             (yystack_[1].value.intList)->push_back((yystack_[0].value.integerVal));
+             (yylhs.value.intList) = (yystack_[1].value.intList); 
+           }
+#line 707 "bison_parser.cpp"
+    break;
+
+  case 4: // NUMBER: "integer"
 #line 115 "parser.yy"
-          {
-            (yylhs.value.doubleVal) = (yystack_[0].value.integerVal);
-          }
-#line 709 "bison_parser.cpp"
-          break;
-
-          case 5:  // NUMBER: "double"
+         {
+	   (yylhs.value.doubleVal) = (yystack_[0].value.integerVal);
+	 }
+#line 715 "bison_parser.cpp"
+    break;
+
+  case 5: // NUMBER: "double"
 #line 119 "parser.yy"
-          {
-            (yylhs.value.doubleVal) = (yystack_[0].value.doubleVal);
-          }
-#line 717 "bison_parser.cpp"
-          break;
-
-          case 6:  // add_se2: "ADD" "Vertex SE2" "integer"
+         {
+	   (yylhs.value.doubleVal) = (yystack_[0].value.doubleVal);
+	 }
+#line 723 "bison_parser.cpp"
+    break;
+
+  case 6: // add_se2: "ADD" "Vertex SE2" "integer"
 #line 124 "parser.yy"
-          {
-            (yylhs.value.commandNode) =
-                new AddNode(*(yystack_[1].value.stringVal),
-                            (yystack_[0].value.integerVal), 3);
-            delete (yystack_[1].value.stringVal);
-          }
-#line 726 "bison_parser.cpp"
-          break;
-
-          case 7:  // add_se2: "ADD" "Vertex SE2" "integer" NUMBER NUMBER NUMBER
+           {
+	       (yylhs.value.commandNode) = new AddNode(*(yystack_[1].value.stringVal), (yystack_[0].value.integerVal), 3);
+               delete (yystack_[1].value.stringVal);
+	   }
+#line 732 "bison_parser.cpp"
+    break;
+
+  case 7: // add_se2: "ADD" "Vertex SE2" "integer" NUMBER NUMBER NUMBER
 #line 129 "parser.yy"
-          {
-            std::vector<double> values;
-            values.push_back((yystack_[2].value.doubleVal));
-            values.push_back((yystack_[1].value.doubleVal));
-            values.push_back((yystack_[0].value.doubleVal));
-            (yylhs.value.commandNode) =
-                new AddNode(*(yystack_[4].value.stringVal),
-                            (yystack_[3].value.integerVal), 3, values);
-            delete (yystack_[4].value.stringVal);
-          }
-#line 739 "bison_parser.cpp"
-          break;
-
-          case 8:  // add_se2: "ADD" "Edge SE2" "integer" "integer" "integer"
-                   // NUMBER NUMBER NUMBER NUMBER NUMBER NUMBER NUMBER NUMBER
-                   // NUMBER
+           {
+              std::vector<double> values;
+              values.push_back((yystack_[2].value.doubleVal));
+              values.push_back((yystack_[1].value.doubleVal));
+              values.push_back((yystack_[0].value.doubleVal));
+	      (yylhs.value.commandNode) = new AddNode(*(yystack_[4].value.stringVal), (yystack_[3].value.integerVal), 3, values);
+              delete (yystack_[4].value.stringVal);
+	   }
+#line 745 "bison_parser.cpp"
+    break;
+
+  case 8: // add_se2: "ADD" "Edge SE2" "integer" "integer" "integer" NUMBER NUMBER NUMBER NUMBER NUMBER NUMBER NUMBER NUMBER NUMBER
 #line 138 "parser.yy"
-          {
-            std::vector<double> values;
-            values.push_back((yystack_[8].value.doubleVal));
-            values.push_back((yystack_[7].value.doubleVal));
-            values.push_back((yystack_[6].value.doubleVal));
-            std::vector<double> information;
-            information.push_back((yystack_[5].value.doubleVal));
-            information.push_back((yystack_[4].value.doubleVal));
-            information.push_back((yystack_[3].value.doubleVal));
-            information.push_back((yystack_[2].value.doubleVal));
-            information.push_back((yystack_[1].value.doubleVal));
-            information.push_back((yystack_[0].value.doubleVal));
-            (yylhs.value.commandNode) = new AddEdge(
-                *(yystack_[12].value.stringVal),
-                (yystack_[11].value.integerVal), values.size(),
-                (yystack_[10].value.integerVal), (yystack_[9].value.integerVal),
-                values, information);
-            delete (yystack_[12].value.stringVal);
-          }
-#line 759 "bison_parser.cpp"
-          break;
-
-          case 9:  // add_se3: "ADD" "Vertex SE3" "integer"
+           {
+              std::vector<double> values;
+              values.push_back((yystack_[8].value.doubleVal));
+              values.push_back((yystack_[7].value.doubleVal));
+              values.push_back((yystack_[6].value.doubleVal));
+              std::vector<double> information;
+              information.push_back((yystack_[5].value.doubleVal));
+              information.push_back((yystack_[4].value.doubleVal));
+              information.push_back((yystack_[3].value.doubleVal));
+              information.push_back((yystack_[2].value.doubleVal));
+              information.push_back((yystack_[1].value.doubleVal));
+              information.push_back((yystack_[0].value.doubleVal));
+              (yylhs.value.commandNode) = new AddEdge(*(yystack_[12].value.stringVal), (yystack_[11].value.integerVal), values.size(), (yystack_[10].value.integerVal), (yystack_[9].value.integerVal), values, information);
+              delete (yystack_[12].value.stringVal);
+	   }
+#line 765 "bison_parser.cpp"
+    break;
+
+  case 9: // add_se3: "ADD" "Vertex SE3" "integer"
 #line 155 "parser.yy"
-          {
-            (yylhs.value.commandNode) =
-                new AddNode(*(yystack_[1].value.stringVal),
-                            (yystack_[0].value.integerVal), 6);
-            delete (yystack_[1].value.stringVal);
-          }
-#line 768 "bison_parser.cpp"
-          break;
-
-          case 10:  // add_se3: "ADD" "Vertex SE3" "integer" NUMBER NUMBER
-                    // NUMBER NUMBER NUMBER NUMBER
+           {
+               (yylhs.value.commandNode) = new AddNode(*(yystack_[1].value.stringVal), (yystack_[0].value.integerVal), 6);
+               delete (yystack_[1].value.stringVal);
+	   }
+#line 774 "bison_parser.cpp"
+    break;
+
+  case 10: // add_se3: "ADD" "Vertex SE3" "integer" NUMBER NUMBER NUMBER NUMBER NUMBER NUMBER
 #line 160 "parser.yy"
-          {
-            (yylhs.value.commandNode) =
-                new AddNode(*(yystack_[7].value.stringVal),
-                            (yystack_[6].value.integerVal), 6);
-            delete (yystack_[7].value.stringVal);
-          }
-#line 777 "bison_parser.cpp"
-          break;
-
-          case 11:  // add_se3: "ADD" "Edge SE3" "integer" "integer" "integer"
-                    // NUMBER NUMBER NUMBER NUMBER NUMBER NUMBER NUMBER NUMBER
-                    // NUMBER NUMBER NUMBER NUMBER NUMBER NUMBER NUMBER NUMBER
-                    // NUMBER NUMBER NUMBER NUMBER NUMBER NUMBER NUMBER NUMBER
-                    // NUMBER NUMBER NUMBER
+           {
+	       (yylhs.value.commandNode) = new AddNode(*(yystack_[7].value.stringVal), (yystack_[6].value.integerVal), 6);
+               delete (yystack_[7].value.stringVal);
+	   }
+#line 783 "bison_parser.cpp"
+    break;
+
+  case 11: // add_se3: "ADD" "Edge SE3" "integer" "integer" "integer" NUMBER NUMBER NUMBER NUMBER NUMBER NUMBER NUMBER NUMBER NUMBER NUMBER NUMBER NUMBER NUMBER NUMBER NUMBER NUMBER NUMBER NUMBER NUMBER NUMBER NUMBER NUMBER NUMBER NUMBER NUMBER NUMBER NUMBER
 #line 165 "parser.yy"
-          {
-            std::vector<double> values;
-            values.push_back((yystack_[26].value.doubleVal));
-            values.push_back((yystack_[25].value.doubleVal));
-            values.push_back((yystack_[24].value.doubleVal));
-            values.push_back((yystack_[23].value.doubleVal));
-            values.push_back((yystack_[22].value.doubleVal));
-            values.push_back((yystack_[21].value.doubleVal));
-            std::vector<double> information;
-            information.push_back((yystack_[20].value.doubleVal));
-            information.push_back((yystack_[19].value.doubleVal));
-            information.push_back((yystack_[18].value.doubleVal));
-            information.push_back((yystack_[17].value.doubleVal));
-            information.push_back((yystack_[16].value.doubleVal));
-            information.push_back((yystack_[15].value.doubleVal));
-            information.push_back((yystack_[14].value.doubleVal));
-            information.push_back((yystack_[13].value.doubleVal));
-            information.push_back((yystack_[12].value.doubleVal));
-            information.push_back((yystack_[11].value.doubleVal));
-            information.push_back((yystack_[10].value.doubleVal));
-            information.push_back((yystack_[9].value.doubleVal));
-            information.push_back((yystack_[8].value.doubleVal));
-            information.push_back((yystack_[7].value.doubleVal));
-            information.push_back((yystack_[6].value.doubleVal));
-            information.push_back((yystack_[5].value.doubleVal));
-            information.push_back((yystack_[4].value.doubleVal));
-            information.push_back((yystack_[3].value.doubleVal));
-            information.push_back((yystack_[2].value.doubleVal));
-            information.push_back((yystack_[1].value.doubleVal));
-            information.push_back((yystack_[0].value.doubleVal));
-            (yylhs.value.commandNode) = new AddEdge(
-                *(yystack_[30].value.stringVal),
-                (yystack_[29].value.integerVal), values.size(),
-                (yystack_[28].value.integerVal),
-                (yystack_[27].value.integerVal), values, information);
-            delete (yystack_[30].value.stringVal);
-          }
-#line 815 "bison_parser.cpp"
-          break;
-
-          case 12:  // fix_node: "Fix" "integer"
+           {
+              std::vector<double> values;
+              values.push_back((yystack_[26].value.doubleVal));
+              values.push_back((yystack_[25].value.doubleVal));
+              values.push_back((yystack_[24].value.doubleVal));
+              values.push_back((yystack_[23].value.doubleVal));
+              values.push_back((yystack_[22].value.doubleVal));
+              values.push_back((yystack_[21].value.doubleVal));
+              std::vector<double> information;
+              information.push_back((yystack_[20].value.doubleVal));
+              information.push_back((yystack_[19].value.doubleVal));
+              information.push_back((yystack_[18].value.doubleVal));
+              information.push_back((yystack_[17].value.doubleVal));
+              information.push_back((yystack_[16].value.doubleVal));
+              information.push_back((yystack_[15].value.doubleVal));
+              information.push_back((yystack_[14].value.doubleVal));
+              information.push_back((yystack_[13].value.doubleVal));
+              information.push_back((yystack_[12].value.doubleVal));
+              information.push_back((yystack_[11].value.doubleVal));
+              information.push_back((yystack_[10].value.doubleVal));
+              information.push_back((yystack_[9].value.doubleVal));
+              information.push_back((yystack_[8].value.doubleVal));
+              information.push_back((yystack_[7].value.doubleVal));
+              information.push_back((yystack_[6].value.doubleVal));
+              information.push_back((yystack_[5].value.doubleVal));
+              information.push_back((yystack_[4].value.doubleVal));
+              information.push_back((yystack_[3].value.doubleVal));
+              information.push_back((yystack_[2].value.doubleVal));
+              information.push_back((yystack_[1].value.doubleVal));
+              information.push_back((yystack_[0].value.doubleVal));
+              (yylhs.value.commandNode) = new AddEdge(*(yystack_[30].value.stringVal), (yystack_[29].value.integerVal), values.size(), (yystack_[28].value.integerVal), (yystack_[27].value.integerVal), values, information);
+              delete (yystack_[30].value.stringVal);
+	   }
+#line 821 "bison_parser.cpp"
+    break;
+
+  case 12: // fix_node: "Fix" "integer"
 #line 200 "parser.yy"
-          {
-            std::vector<int> values;
-            values.push_back((yystack_[0].value.integerVal));
-            (yylhs.value.commandNode) = new FixNode("FIX", values);
-          }
-#line 825 "bison_parser.cpp"
-          break;
-
-          case 13:  // solve_state: "Solve State"
+           {
+              std::vector<int> values;
+              values.push_back((yystack_[0].value.integerVal));
+              (yylhs.value.commandNode) = new FixNode("FIX", values);
+           }
+#line 831 "bison_parser.cpp"
+    break;
+
+  case 13: // solve_state: "Solve State"
 #line 207 "parser.yy"
-          {
-            (yylhs.value.commandNode) = new SolveSate("SOLVE_STATE");
-          }
-#line 833 "bison_parser.cpp"
-          break;
-
-          case 14:  // query_state: "Query State"
+            {
+              (yylhs.value.commandNode) = new SolveSate("SOLVE_STATE");
+            }
+#line 839 "bison_parser.cpp"
+    break;
+
+  case 14: // query_state: "Query State"
 #line 212 "parser.yy"
-          {
-            (yylhs.value.commandNode) = new QueryState("QUERY_STATE");
-          }
-#line 841 "bison_parser.cpp"
-          break;
-
-          case 15:  // query_state: "Query State" int_list
+            {
+              (yylhs.value.commandNode) = new QueryState("QUERY_STATE");
+            }
+#line 847 "bison_parser.cpp"
+    break;
+
+  case 15: // query_state: "Query State" int_list
 #line 216 "parser.yy"
-          {
-            (yylhs.value.commandNode) =
-                new QueryState("QUERY_STATE", *(yystack_[0].value.intList));
-            delete (yystack_[0].value.intList);
-          }
-#line 850 "bison_parser.cpp"
-          break;
-
-          case 16:  // command: add_se2
+            {
+              (yylhs.value.commandNode) = new QueryState("QUERY_STATE", *(yystack_[0].value.intList));
+              delete (yystack_[0].value.intList);
+            }
+#line 856 "bison_parser.cpp"
+    break;
+
+  case 16: // command: add_se2
 #line 222 "parser.yy"
-          {
-            (yylhs.value.commandNode) = (yystack_[0].value.commandNode);
-          }
-#line 858 "bison_parser.cpp"
-          break;
-
-          case 17:  // command: add_se3
+        {
+          (yylhs.value.commandNode) = (yystack_[0].value.commandNode);
+        }
+#line 864 "bison_parser.cpp"
+    break;
+
+  case 17: // command: add_se3
 #line 226 "parser.yy"
-          {
-            (yylhs.value.commandNode) = (yystack_[0].value.commandNode);
-          }
-#line 866 "bison_parser.cpp"
-          break;
-
-          case 18:  // command: fix_node
+        {
+          (yylhs.value.commandNode) = (yystack_[0].value.commandNode);
+        }
+#line 872 "bison_parser.cpp"
+    break;
+
+  case 18: // command: fix_node
 #line 230 "parser.yy"
-          {
-            (yylhs.value.commandNode) = (yystack_[0].value.commandNode);
-          }
-#line 874 "bison_parser.cpp"
-          break;
-
-          case 19:  // command: solve_state
+        {
+          (yylhs.value.commandNode) = (yystack_[0].value.commandNode);
+        }
+#line 880 "bison_parser.cpp"
+    break;
+
+  case 19: // command: solve_state
 #line 234 "parser.yy"
-          {
-            (yylhs.value.commandNode) = (yystack_[0].value.commandNode);
-          }
-#line 882 "bison_parser.cpp"
-          break;
-
-          case 20:  // command: query_state
+        {
+          (yylhs.value.commandNode) = (yystack_[0].value.commandNode);
+        }
+#line 888 "bison_parser.cpp"
+    break;
+
+  case 20: // command: query_state
 #line 238 "parser.yy"
-          {
-            (yylhs.value.commandNode) = (yystack_[0].value.commandNode);
-          }
-#line 890 "bison_parser.cpp"
-          break;
-
-          case 23:  // start: start command ';'
+        {
+          (yylhs.value.commandNode) = (yystack_[0].value.commandNode);
+        }
+#line 896 "bison_parser.cpp"
+    break;
+
+  case 23: // start: start command ';'
 #line 245 "parser.yy"
           {
             driver.slamContext.process((yystack_[1].value.commandNode));
             delete (yystack_[1].value.commandNode);
-          }
-#line 899 "bison_parser.cpp"
-          break;
-
-#line 903 "bison_parser.cpp"
-
-          default:
-            break;
+	  }
+#line 905 "bison_parser.cpp"
+    break;
+
+
+#line 909 "bison_parser.cpp"
+
+            default:
+              break;
+            }
         }
-      }
 #if YY_EXCEPTIONS
-      catch (const syntax_error& yyexc) {
-        YYCDEBUG << "Caught exception: " << yyexc.what() << '\n';
-        error(yyexc);
-        YYERROR;
-      }
-#endif  // YY_EXCEPTIONS
-      YY_SYMBOL_PRINT("-> $$ =", yylhs);
-      yypop_(yylen);
+      catch (const syntax_error& yyexc)
+        {
+          YYCDEBUG << "Caught exception: " << yyexc.what() << '\n';
+          error (yyexc);
+          YYERROR;
+        }
+#endif // YY_EXCEPTIONS
+      YY_SYMBOL_PRINT ("-> $$ =", yylhs);
+      yypop_ (yylen);
       yylen = 0;
 
       // Shift the result of the reduction.
-      yypush_(YY_NULLPTR, YY_MOVE(yylhs));
+      yypush_ (YY_NULLPTR, YY_MOVE (yylhs));
     }
     goto yynewstate;
+
 
   /*--------------------------------------.
   | yyerrlab -- here on detecting error.  |
   `--------------------------------------*/
   yyerrlab:
     // If not already recovering from an error, report this error.
-    if (!yyerrstatus_) {
-      ++yynerrs_;
-      context yyctx(*this, yyla);
-      std::string msg = yysyntax_error_(yyctx);
-      error(yyla.location, YY_MOVE(msg));
-    }
+    if (!yyerrstatus_)
+      {
+        ++yynerrs_;
+        context yyctx (*this, yyla);
+        std::string msg = yysyntax_error_ (yyctx);
+        error (yyla.location, YY_MOVE (msg));
+      }
+
 
     yyerror_range[1].location = yyla.location;
-    if (yyerrstatus_ == 3) {
-      /* If just tried and failed to reuse lookahead token after an
-         error, discard it.  */
-
-      // Return failure if at end of input.
-      if (yyla.kind() == symbol_kind::S_YYEOF)
-        YYABORT;
-      else if (!yyla.empty()) {
-        yy_destroy_("Error: discarding", yyla);
-        yyla.clear();
+    if (yyerrstatus_ == 3)
+      {
+        /* If just tried and failed to reuse lookahead token after an
+           error, discard it.  */
+
+        // Return failure if at end of input.
+        if (yyla.kind () == symbol_kind::S_YYEOF)
+          YYABORT;
+        else if (!yyla.empty ())
+          {
+            yy_destroy_ ("Error: discarding", yyla);
+            yyla.clear ();
+          }
       }
-    }
 
     // Else will try to reuse lookahead token after shifting the error token.
     goto yyerrlab1;
+
 
   /*---------------------------------------------------.
   | yyerrorlab -- error raised explicitly by YYERROR.  |
@@ -872,51 +969,59 @@
   yyerrorlab:
     /* Pacify compilers when the user code never invokes YYERROR and
        the label yyerrorlab therefore never appears in user code.  */
-    if (false) YYERROR;
+    if (false)
+      YYERROR;
 
     /* Do not reclaim the symbols of the rule whose action triggered
        this YYERROR.  */
-    yypop_(yylen);
+    yypop_ (yylen);
     yylen = 0;
-    YY_STACK_PRINT();
+    YY_STACK_PRINT ();
     goto yyerrlab1;
+
 
   /*-------------------------------------------------------------.
   | yyerrlab1 -- common code for both syntax error and YYERROR.  |
   `-------------------------------------------------------------*/
   yyerrlab1:
-    yyerrstatus_ = 3;  // Each real token shifted decrements this.
+    yyerrstatus_ = 3;   // Each real token shifted decrements this.
     // Pop stack until we find a state that shifts the error token.
-    for (;;) {
-      yyn = yypact_[+yystack_[0].state];
-      if (!yy_pact_value_is_default_(yyn)) {
-        yyn += symbol_kind::S_YYerror;
-        if (0 <= yyn && yyn <= yylast_ &&
-            yycheck_[yyn] == symbol_kind::S_YYerror) {
-          yyn = yytable_[yyn];
-          if (0 < yyn) break;
-        }
+    for (;;)
+      {
+        yyn = yypact_[+yystack_[0].state];
+        if (!yy_pact_value_is_default_ (yyn))
+          {
+            yyn += symbol_kind::S_YYerror;
+            if (0 <= yyn && yyn <= yylast_
+                && yycheck_[yyn] == symbol_kind::S_YYerror)
+              {
+                yyn = yytable_[yyn];
+                if (0 < yyn)
+                  break;
+              }
+          }
+
+        // Pop the current state because it cannot handle the error token.
+        if (yystack_.size () == 1)
+          YYABORT;
+
+        yyerror_range[1].location = yystack_[0].location;
+        yy_destroy_ ("Error: popping", yystack_[0]);
+        yypop_ ();
+        YY_STACK_PRINT ();
       }
-
-      // Pop the current state because it cannot handle the error token.
-      if (yystack_.size() == 1) YYABORT;
-
-      yyerror_range[1].location = yystack_[0].location;
-      yy_destroy_("Error: popping", yystack_[0]);
-      yypop_();
-      YY_STACK_PRINT();
-    }
     {
       stack_symbol_type error_token;
 
       yyerror_range[2].location = yyla.location;
-      YYLLOC_DEFAULT(error_token.location, yyerror_range, 2);
+      YYLLOC_DEFAULT (error_token.location, yyerror_range, 2);
 
       // Shift the error token.
-      error_token.state = state_type(yyn);
-      yypush_("Shifting", YY_MOVE(error_token));
+      error_token.state = state_type (yyn);
+      yypush_ ("Shifting", YY_MOVE (error_token));
     }
     goto yynewstate;
+
 
   /*-------------------------------------.
   | yyacceptlab -- YYACCEPT comes here.  |
@@ -925,6 +1030,7 @@
     yyresult = 0;
     goto yyreturn;
 
+
   /*-----------------------------------.
   | yyabortlab -- YYABORT comes here.  |
   `-----------------------------------*/
@@ -932,377 +1038,428 @@
     yyresult = 1;
     goto yyreturn;
 
+
   /*-----------------------------------------------------.
   | yyreturn -- parsing is finished, return the result.  |
   `-----------------------------------------------------*/
   yyreturn:
-    if (!yyla.empty()) yy_destroy_("Cleanup: discarding lookahead", yyla);
+    if (!yyla.empty ())
+      yy_destroy_ ("Cleanup: discarding lookahead", yyla);
 
     /* Do not reclaim the symbols of the rule whose action triggered
        this YYABORT or YYACCEPT.  */
-    yypop_(yylen);
-    YY_STACK_PRINT();
-    while (1 < yystack_.size()) {
-      yy_destroy_("Cleanup: popping", yystack_[0]);
-      yypop_();
-    }
+    yypop_ (yylen);
+    YY_STACK_PRINT ();
+    while (1 < yystack_.size ())
+      {
+        yy_destroy_ ("Cleanup: popping", yystack_[0]);
+        yypop_ ();
+      }
 
     return yyresult;
   }
 #if YY_EXCEPTIONS
-  catch (...) {
-    YYCDEBUG << "Exception caught: cleaning lookahead and stack\n";
-    // Do not try to display the values of the reclaimed symbols,
-    // as their printers might throw an exception.
-    if (!yyla.empty()) yy_destroy_(YY_NULLPTR, yyla);
-
-    while (1 < yystack_.size()) {
-      yy_destroy_(YY_NULLPTR, yystack_[0]);
-      yypop_();
-    }
-    throw;
-  }
-#endif  // YY_EXCEPTIONS
-}
-
-void Parser::error(const syntax_error& yyexc) {
-  error(yyexc.location, yyexc.what());
-}
-
-/* Return YYSTR after stripping away unnecessary quotes and
-   backslashes, so that it's suitable for yyerror.  The heuristic is
-   that double-quoting is unnecessary unless the string contains an
-   apostrophe, a comma, or backslash (other than backslash-backslash).
-   YYSTR is taken from yytname.  */
-std::string Parser::yytnamerr_(const char* yystr) {
-  if (*yystr == '"') {
-    std::string yyr;
-    char const* yyp = yystr;
-
-    for (;;) switch (*++yyp) {
-        case '\'':
-        case ',':
-          goto do_not_strip_quotes;
-
-        case '\\':
-          if (*++yyp != '\\')
-            goto do_not_strip_quotes;
-          else
-            goto append;
-
-        append:
-        default:
-          yyr += *yyp;
-          break;
-
-        case '"':
-          return yyr;
+    catch (...)
+      {
+        YYCDEBUG << "Exception caught: cleaning lookahead and stack\n";
+        // Do not try to display the values of the reclaimed symbols,
+        // as their printers might throw an exception.
+        if (!yyla.empty ())
+          yy_destroy_ (YY_NULLPTR, yyla);
+
+        while (1 < yystack_.size ())
+          {
+            yy_destroy_ (YY_NULLPTR, yystack_[0]);
+            yypop_ ();
+          }
+        throw;
       }
-  do_not_strip_quotes:;
-  }
-
-  return yystr;
-}
-
-std::string Parser::symbol_name(symbol_kind_type yysymbol) {
-  return yytnamerr_(yytname_[yysymbol]);
-}
-
-// Parser::context.
-Parser::context::context(const Parser& yyparser, const symbol_type& yyla)
-    : yyparser_(yyparser), yyla_(yyla) {}
-
-int Parser::context::expected_tokens(symbol_kind_type yyarg[],
-                                     int yyargn) const {
-  // Actual number of expected tokens
-  int yycount = 0;
-
-  int yyn = yypact_[+yyparser_.yystack_[0].state];
-  if (!yy_pact_value_is_default_(yyn)) {
-    /* Start YYX at -YYN if negative to avoid negative indexes in
-       YYCHECK.  In other words, skip the first -YYN actions for
-       this state because they are default actions.  */
-    int yyxbegin = yyn < 0 ? -yyn : 0;
-    // Stay within bounds of both yycheck and yytname.
-    int yychecklim = yylast_ - yyn + 1;
-    int yyxend = yychecklim < YYNTOKENS ? yychecklim : YYNTOKENS;
-    for (int yyx = yyxbegin; yyx < yyxend; ++yyx)
-      if (yycheck_[yyx + yyn] == yyx && yyx != symbol_kind::S_YYerror &&
-          !yy_table_value_is_error_(yytable_[yyx + yyn])) {
-        if (!yyarg)
-          ++yycount;
-        else if (yycount == yyargn)
-          return 0;
-        else
-          yyarg[yycount++] = YY_CAST(symbol_kind_type, yyx);
+#endif // YY_EXCEPTIONS
+  }
+
+  void
+  Parser::error (const syntax_error& yyexc)
+  {
+    error (yyexc.location, yyexc.what ());
+  }
+
+  /* Return YYSTR after stripping away unnecessary quotes and
+     backslashes, so that it's suitable for yyerror.  The heuristic is
+     that double-quoting is unnecessary unless the string contains an
+     apostrophe, a comma, or backslash (other than backslash-backslash).
+     YYSTR is taken from yytname.  */
+  std::string
+  Parser::yytnamerr_ (const char *yystr)
+  {
+    if (*yystr == '"')
+      {
+        std::string yyr;
+        char const *yyp = yystr;
+
+        for (;;)
+          switch (*++yyp)
+            {
+            case '\'':
+            case ',':
+              goto do_not_strip_quotes;
+
+            case '\\':
+              if (*++yyp != '\\')
+                goto do_not_strip_quotes;
+              else
+                goto append;
+
+            append:
+            default:
+              yyr += *yyp;
+              break;
+
+            case '"':
+              return yyr;
+            }
+      do_not_strip_quotes: ;
       }
-  }
-
-  if (yyarg && yycount == 0 && 0 < yyargn) yyarg[0] = symbol_kind::S_YYEMPTY;
-  return yycount;
-}
-
-int Parser::yy_syntax_error_arguments_(const context& yyctx,
-                                       symbol_kind_type yyarg[],
-                                       int yyargn) const {
-  /* There are many possibilities here to consider:
-     - If this state is a consistent state with a default action, then
-       the only way this function was invoked is if the default action
-       is an error action.  In that case, don't check for expected
-       tokens because there are none.
-     - The only way there can be no lookahead present (in yyla) is
-       if this state is a consistent state with a default action.
-       Thus, detecting the absence of a lookahead is sufficient to
-       determine that there is no unexpected or expected token to
-       report.  In that case, just report a simple "syntax error".
-     - Don't assume there isn't a lookahead just because this state is
-       a consistent state with a default action.  There might have
-       been a previous inconsistent state, consistent state with a
-       non-default action, or user semantic action that manipulated
-       yyla.  (However, yyla is currently not documented for users.)
-     - Of course, the expected token list depends on states to have
-       correct lookahead information, and it depends on the parser not
-       to perform extra reductions after fetching a lookahead from the
-       scanner and before detecting a syntax error.  Thus, state merging
-       (from LALR or IELR) and default reductions corrupt the expected
-       token list.  However, the list is correct for canonical LR with
-       one exception: it will still contain any token that will not be
-       accepted due to an error action in a later state.
-  */
-
-  if (!yyctx.lookahead().empty()) {
-    if (yyarg) yyarg[0] = yyctx.token();
-    int yyn = yyctx.expected_tokens(yyarg ? yyarg + 1 : yyarg, yyargn - 1);
-    return yyn + 1;
-  }
-  return 0;
-}
-
-// Generate an error message.
-std::string Parser::yysyntax_error_(const context& yyctx) const {
-  // Its maximum.
-  enum { YYARGS_MAX = 5 };
-  // Arguments of yyformat.
-  symbol_kind_type yyarg[YYARGS_MAX];
-  int yycount = yy_syntax_error_arguments_(yyctx, yyarg, YYARGS_MAX);
-
-  char const* yyformat = YY_NULLPTR;
-  switch (yycount) {
-#define YYCASE_(N, S) \
-  case N:             \
-    yyformat = S;     \
-    break
-    default:  // Avoid compiler warnings.
-      YYCASE_(0, YY_("syntax error"));
-      YYCASE_(1, YY_("syntax error, unexpected %s"));
-      YYCASE_(2, YY_("syntax error, unexpected %s, expecting %s"));
-      YYCASE_(3, YY_("syntax error, unexpected %s, expecting %s or %s"));
-      YYCASE_(4, YY_("syntax error, unexpected %s, expecting %s or %s or %s"));
-      YYCASE_(
-          5,
-          YY_("syntax error, unexpected %s, expecting %s or %s or %s or %s"));
+
+    return yystr;
+  }
+
+  std::string
+  Parser::symbol_name (symbol_kind_type yysymbol)
+  {
+    return yytnamerr_ (yytname_[yysymbol]);
+  }
+
+
+
+  // Parser::context.
+  Parser::context::context (const Parser& yyparser, const symbol_type& yyla)
+    : yyparser_ (yyparser)
+    , yyla_ (yyla)
+  {}
+
+  int
+  Parser::context::expected_tokens (symbol_kind_type yyarg[], int yyargn) const
+  {
+    // Actual number of expected tokens
+    int yycount = 0;
+
+    const int yyn = yypact_[+yyparser_.yystack_[0].state];
+    if (!yy_pact_value_is_default_ (yyn))
+      {
+        /* Start YYX at -YYN if negative to avoid negative indexes in
+           YYCHECK.  In other words, skip the first -YYN actions for
+           this state because they are default actions.  */
+        const int yyxbegin = yyn < 0 ? -yyn : 0;
+        // Stay within bounds of both yycheck and yytname.
+        const int yychecklim = yylast_ - yyn + 1;
+        const int yyxend = yychecklim < YYNTOKENS ? yychecklim : YYNTOKENS;
+        for (int yyx = yyxbegin; yyx < yyxend; ++yyx)
+          if (yycheck_[yyx + yyn] == yyx && yyx != symbol_kind::S_YYerror
+              && !yy_table_value_is_error_ (yytable_[yyx + yyn]))
+            {
+              if (!yyarg)
+                ++yycount;
+              else if (yycount == yyargn)
+                return 0;
+              else
+                yyarg[yycount++] = YY_CAST (symbol_kind_type, yyx);
+            }
+      }
+
+    if (yyarg && yycount == 0 && 0 < yyargn)
+      yyarg[0] = symbol_kind::S_YYEMPTY;
+    return yycount;
+  }
+
+
+
+
+
+
+  int
+  Parser::yy_syntax_error_arguments_ (const context& yyctx,
+                                                 symbol_kind_type yyarg[], int yyargn) const
+  {
+    /* There are many possibilities here to consider:
+       - If this state is a consistent state with a default action, then
+         the only way this function was invoked is if the default action
+         is an error action.  In that case, don't check for expected
+         tokens because there are none.
+       - The only way there can be no lookahead present (in yyla) is
+         if this state is a consistent state with a default action.
+         Thus, detecting the absence of a lookahead is sufficient to
+         determine that there is no unexpected or expected token to
+         report.  In that case, just report a simple "syntax error".
+       - Don't assume there isn't a lookahead just because this state is
+         a consistent state with a default action.  There might have
+         been a previous inconsistent state, consistent state with a
+         non-default action, or user semantic action that manipulated
+         yyla.  (However, yyla is currently not documented for users.)
+       - Of course, the expected token list depends on states to have
+         correct lookahead information, and it depends on the parser not
+         to perform extra reductions after fetching a lookahead from the
+         scanner and before detecting a syntax error.  Thus, state merging
+         (from LALR or IELR) and default reductions corrupt the expected
+         token list.  However, the list is correct for canonical LR with
+         one exception: it will still contain any token that will not be
+         accepted due to an error action in a later state.
+    */
+
+    if (!yyctx.lookahead ().empty ())
+      {
+        if (yyarg)
+          yyarg[0] = yyctx.token ();
+        int yyn = yyctx.expected_tokens (yyarg ? yyarg + 1 : yyarg, yyargn - 1);
+        return yyn + 1;
+      }
+    return 0;
+  }
+
+  // Generate an error message.
+  std::string
+  Parser::yysyntax_error_ (const context& yyctx) const
+  {
+    // Its maximum.
+    enum { YYARGS_MAX = 5 };
+    // Arguments of yyformat.
+    symbol_kind_type yyarg[YYARGS_MAX];
+    int yycount = yy_syntax_error_arguments_ (yyctx, yyarg, YYARGS_MAX);
+
+    char const* yyformat = YY_NULLPTR;
+    switch (yycount)
+      {
+#define YYCASE_(N, S)                         \
+        case N:                               \
+          yyformat = S;                       \
+        break
+      default: // Avoid compiler warnings.
+        YYCASE_ (0, YY_("syntax error"));
+        YYCASE_ (1, YY_("syntax error, unexpected %s"));
+        YYCASE_ (2, YY_("syntax error, unexpected %s, expecting %s"));
+        YYCASE_ (3, YY_("syntax error, unexpected %s, expecting %s or %s"));
+        YYCASE_ (4, YY_("syntax error, unexpected %s, expecting %s or %s or %s"));
+        YYCASE_ (5, YY_("syntax error, unexpected %s, expecting %s or %s or %s or %s"));
 #undef YYCASE_
-  }
-
-  std::string yyres;
-  // Argument number.
-  std::ptrdiff_t yyi = 0;
-  for (char const* yyp = yyformat; *yyp; ++yyp)
-    if (yyp[0] == '%' && yyp[1] == 's' && yyi < yycount) {
-      yyres += symbol_name(yyarg[yyi++]);
-      ++yyp;
-    } else
-      yyres += *yyp;
-  return yyres;
-}
-
-const signed char Parser::yypact_ninf_ = -24;
-
-const signed char Parser::yytable_ninf_ = -1;
-
-const signed char Parser::yypact_[] = {
-    -24, 54, -24, -24, -7, 1,   -24, 10, -24, -24, -24, -24, -24, 9,  31, 51,
-    52,  55, -24, -24, 56, -24, 4,   4,  58,  59,  -24, -24, -24, 4,  4,  60,
-    61,  4,  4,   4,   4,  -24, 4,   4,  4,   4,   4,   4,   4,   4,  4,  -24,
-    4,   4,  4,   4,   4,  4,   4,   4,  4,   4,   -24, 4,   4,   4,  4,  4,
-    4,   4,  4,   4,   4,  4,   4,   4,  4,   4,   4,   4,   4,   -24};
-
-const signed char Parser::yydefact_[] = {
-    21, 0,  1, 22, 0, 0, 13, 14, 16, 17, 18, 19, 20, 0, 0, 0, 0, 0, 12, 2,
-    15, 23, 6, 9,  0, 0, 3,  4,  5,  0,  0,  0,  0,  0, 0, 0, 0, 7, 0,  0,
-    0,  0,  0, 0,  0, 0, 0,  10, 0,  0,  0,  0,  0,  0, 0, 0, 0, 0, 8,  0,
-    0,  0,  0, 0,  0, 0, 0,  0,  0,  0,  0,  0,  0,  0, 0, 0, 0, 11};
-
-const signed char Parser::yypgoto_[] = {-24, -24, -23, -24, -24,
-                                        -24, -24, -24, -24, -24};
-
-const signed char Parser::yydefgoto_[] = {0, 20, 29, 8, 9, 10, 11, 12, 13, 1};
-
-const signed char Parser::yytable_[] = {
-    30, 14, 15, 16, 17, 18, 33, 34, 27, 28, 37, 38, 39, 40, 19, 41, 42, 43,
-    44, 45, 46, 47, 48, 49, 21, 50, 51, 52, 53, 54, 55, 56, 57, 58, 59, 22,
-    60, 61, 62, 63, 64, 65, 66, 67, 68, 69, 70, 71, 72, 73, 74, 75, 76, 77,
-    2,  23, 24, 3,  0,  25, 26, 4,  31, 32, 35, 36, 5,  6,  7};
-
-const signed char Parser::yycheck_[] = {
-    23, 8,  9,  10, 11, 4,  29, 30, 4,  5,  33, 34, 35, 36, 4,  38, 39, 40,
-    41, 42, 43, 44, 45, 46, 15, 48, 49, 50, 51, 52, 53, 54, 55, 56, 57, 4,
-    59, 60, 61, 62, 63, 64, 65, 66, 67, 68, 69, 70, 71, 72, 73, 74, 75, 76,
-    0,  4,  4,  3,  -1, 4,  4,  7,  4,  4,  4,  4,  12, 13, 14};
-
-const signed char Parser::yystos_[] = {
-    0,  25, 0,  3,  7,  12, 13, 14, 19, 20, 21, 22, 23, 24, 8,  9,
-    10, 11, 4,  4,  17, 15, 4,  4,  4,  4,  4,  4,  5,  18, 18, 4,
-    4,  18, 18, 4,  4,  18, 18, 18, 18, 18, 18, 18, 18, 18, 18, 18,
-    18, 18, 18, 18, 18, 18, 18, 18, 18, 18, 18, 18, 18, 18, 18, 18,
-    18, 18, 18, 18, 18, 18, 18, 18, 18, 18, 18, 18, 18, 18};
-
-const signed char Parser::yyr1_[] = {0,  16, 17, 17, 18, 18, 19, 19,
-                                     19, 20, 20, 20, 21, 22, 23, 23,
-                                     24, 24, 24, 24, 24, 25, 25, 25};
-
-const signed char Parser::yyr2_[] = {0, 2, 1, 2, 1, 1, 3, 6, 14, 3, 9, 32,
-                                     2, 1, 1, 2, 1, 1, 1, 1, 1,  0, 2, 3};
+      }
+
+    std::string yyres;
+    // Argument number.
+    std::ptrdiff_t yyi = 0;
+    for (char const* yyp = yyformat; *yyp; ++yyp)
+      if (yyp[0] == '%' && yyp[1] == 's' && yyi < yycount)
+        {
+          yyres += symbol_name (yyarg[yyi++]);
+          ++yyp;
+        }
+      else
+        yyres += *yyp;
+    return yyres;
+  }
+
+
+  const signed char Parser::yypact_ninf_ = -24;
+
+  const signed char Parser::yytable_ninf_ = -1;
+
+  const signed char
+  Parser::yypact_[] =
+  {
+     -24,    54,   -24,   -24,    -7,     1,   -24,    10,   -24,   -24,
+     -24,   -24,   -24,     9,    31,    51,    52,    55,   -24,   -24,
+      56,   -24,     4,     4,    58,    59,   -24,   -24,   -24,     4,
+       4,    60,    61,     4,     4,     4,     4,   -24,     4,     4,
+       4,     4,     4,     4,     4,     4,     4,   -24,     4,     4,
+       4,     4,     4,     4,     4,     4,     4,     4,   -24,     4,
+       4,     4,     4,     4,     4,     4,     4,     4,     4,     4,
+       4,     4,     4,     4,     4,     4,     4,   -24
+  };
+
+  const signed char
+  Parser::yydefact_[] =
+  {
+      21,     0,     1,    22,     0,     0,    13,    14,    16,    17,
+      18,    19,    20,     0,     0,     0,     0,     0,    12,     2,
+      15,    23,     6,     9,     0,     0,     3,     4,     5,     0,
+       0,     0,     0,     0,     0,     0,     0,     7,     0,     0,
+       0,     0,     0,     0,     0,     0,     0,    10,     0,     0,
+       0,     0,     0,     0,     0,     0,     0,     0,     8,     0,
+       0,     0,     0,     0,     0,     0,     0,     0,     0,     0,
+       0,     0,     0,     0,     0,     0,     0,    11
+  };
+
+  const signed char
+  Parser::yypgoto_[] =
+  {
+     -24,   -24,   -23,   -24,   -24,   -24,   -24,   -24,   -24,   -24
+  };
+
+  const signed char
+  Parser::yydefgoto_[] =
+  {
+       0,    20,    29,     8,     9,    10,    11,    12,    13,     1
+  };
+
+  const signed char
+  Parser::yytable_[] =
+  {
+      30,    14,    15,    16,    17,    18,    33,    34,    27,    28,
+      37,    38,    39,    40,    19,    41,    42,    43,    44,    45,
+      46,    47,    48,    49,    21,    50,    51,    52,    53,    54,
+      55,    56,    57,    58,    59,    22,    60,    61,    62,    63,
+      64,    65,    66,    67,    68,    69,    70,    71,    72,    73,
+      74,    75,    76,    77,     2,    23,    24,     3,     0,    25,
+      26,     4,    31,    32,    35,    36,     5,     6,     7
+  };
+
+  const signed char
+  Parser::yycheck_[] =
+  {
+      23,     8,     9,    10,    11,     4,    29,    30,     4,     5,
+      33,    34,    35,    36,     4,    38,    39,    40,    41,    42,
+      43,    44,    45,    46,    15,    48,    49,    50,    51,    52,
+      53,    54,    55,    56,    57,     4,    59,    60,    61,    62,
+      63,    64,    65,    66,    67,    68,    69,    70,    71,    72,
+      73,    74,    75,    76,     0,     4,     4,     3,    -1,     4,
+       4,     7,     4,     4,     4,     4,    12,    13,    14
+  };
+
+  const signed char
+  Parser::yystos_[] =
+  {
+       0,    25,     0,     3,     7,    12,    13,    14,    19,    20,
+      21,    22,    23,    24,     8,     9,    10,    11,     4,     4,
+      17,    15,     4,     4,     4,     4,     4,     4,     5,    18,
+      18,     4,     4,    18,    18,     4,     4,    18,    18,    18,
+      18,    18,    18,    18,    18,    18,    18,    18,    18,    18,
+      18,    18,    18,    18,    18,    18,    18,    18,    18,    18,
+      18,    18,    18,    18,    18,    18,    18,    18,    18,    18,
+      18,    18,    18,    18,    18,    18,    18,    18
+  };
+
+  const signed char
+  Parser::yyr1_[] =
+  {
+       0,    16,    17,    17,    18,    18,    19,    19,    19,    20,
+      20,    20,    21,    22,    23,    23,    24,    24,    24,    24,
+      24,    25,    25,    25
+  };
+
+  const signed char
+  Parser::yyr2_[] =
+  {
+       0,     2,     1,     2,     1,     1,     3,     6,    14,     3,
+       9,    32,     2,     1,     1,     2,     1,     1,     1,     1,
+       1,     0,     2,     3
+  };
+
 
 #if SLAM_PARSERDEBUG || 1
-// YYTNAME[SYMBOL-NUM] -- String name of the symbol SYMBOL-NUM.
-// First, the terminals, then, starting at \a YYNTOKENS, nonterminals.
-const char* const Parser::yytname_[] = {"\"end of file\"",
-                                        "error",
-                                        "\"invalid token\"",
-                                        "\"end of line\"",
-                                        "\"integer\"",
-                                        "\"double\"",
-                                        "\"string\"",
-                                        "\"ADD\"",
-                                        "\"Vertex SE2\"",
-                                        "\"Vertex SE3\"",
-                                        "\"Edge SE2\"",
-                                        "\"Edge SE3\"",
-                                        "\"Fix\"",
-                                        "\"Solve State\"",
-                                        "\"Query State\"",
-                                        "';'",
-                                        "$accept",
-                                        "int_list",
-                                        "NUMBER",
-                                        "add_se2",
-                                        "add_se3",
-                                        "fix_node",
-                                        "solve_state",
-                                        "query_state",
-                                        "command",
-                                        "start",
-                                        YY_NULLPTR};
+  // YYTNAME[SYMBOL-NUM] -- String name of the symbol SYMBOL-NUM.
+  // First, the terminals, then, starting at \a YYNTOKENS, nonterminals.
+  const char*
+  const Parser::yytname_[] =
+  {
+  "\"end of file\"", "error", "\"invalid token\"", "\"end of line\"",
+  "\"integer\"", "\"double\"", "\"string\"", "\"ADD\"", "\"Vertex SE2\"",
+  "\"Vertex SE3\"", "\"Edge SE2\"", "\"Edge SE3\"", "\"Fix\"",
+  "\"Solve State\"", "\"Query State\"", "';'", "$accept", "int_list",
+  "NUMBER", "add_se2", "add_se3", "fix_node", "solve_state", "query_state",
+  "command", "start", YY_NULLPTR
+  };
 #endif
 
-<<<<<<< HEAD
+
 #if SLAM_PARSERDEBUG
-=======
-#if YYDEBUG
-/* YYRHS -- A `-1'-separated list of the rules' RHS.  */
-const Parser::rhs_doubleype Parser::yyrhs_[] = {
-    25, 0,  -1, 4,  -1, 17, 4,  -1, 4,  -1, 5,  -1, 7,  8,  4,  -1, 7,  8,  4,
-    18, 18, 18, -1, 7,  10, 4,  4,  4,  18, 18, 18, 18, 18, 18, 18, 18, 18, -1,
-    7,  9,  4,  -1, 7,  9,  4,  18, 18, 18, 18, 18, 18, -1, 7,  11, 4,  4,  4,
-    18, 18, 18, 18, 18, 18, 18, 18, 18, 18, 18, 18, 18, 18, 18, 18, 18, 18, 18,
-    18, 18, 18, 18, 18, 18, 18, 18, -1, 12, 4,  -1, 13, -1, 14, -1, 14, 17, -1,
-    19, -1, 20, -1, 21, -1, 22, -1, 23, -1, -1, 25, 3,  -1, 25, 24, 15, -1};
-
-/* YYPRHS[YYN] -- Index of the first RHS symbol of rule number YYN in
-   YYRHS.  */
-const unsigned char Parser::yyprhs_[] = {0,  0,  3,  5,   8,   10,  12,  16,
-                                         23, 38, 42, 52,  85,  88,  90,  92,
-                                         95, 97, 99, 101, 103, 105, 106, 109};
-
-/* YYRLINE[YYN] -- Source line where rule number YYN was defined.  */
->>>>>>> 1b4c73fc
-const unsigned char Parser::yyrline_[] = {
-    0,   103, 103, 108, 114, 118, 123, 128, 137, 154, 159, 164,
-    199, 206, 211, 215, 221, 225, 229, 233, 237, 242, 243, 244};
-
-void Parser::yy_stack_print_() const {
-  *yycdebug_ << "Stack now";
-  for (stack_type::const_iterator i = yystack_.begin(), i_end = yystack_.end();
-       i != i_end; ++i)
-    *yycdebug_ << ' ' << int(i->state);
-  *yycdebug_ << '\n';
-}
-
-void Parser::yy_reduce_print_(int yyrule) const {
-  int yylno = yyrline_[yyrule];
-  int yynrhs = yyr2_[yyrule];
-  // Print the symbols being reduced, and their result.
-  *yycdebug_ << "Reducing stack by rule " << yyrule - 1 << " (line " << yylno
-             << "):\n";
-  // The symbols being reduced.
-  for (int yyi = 0; yyi < yynrhs; yyi++)
-    YY_SYMBOL_PRINT("   $" << yyi + 1 << " =", yystack_[(yynrhs) - (yyi + 1)]);
-}
-#endif  // SLAM_PARSERDEBUG
-
-<<<<<<< HEAD
-Parser::symbol_kind_type Parser::yytranslate_(int t) {
-  // YYTRANSLATE[TOKEN-NUM] -- Symbol number corresponding to
-  // TOKEN-NUM as returned by yylex.
-  static const signed char translate_table[] = {
-=======
-/* YYTRANSLATE(YYLEX) -- Bison symbol number corresponding to YYLEX.  */
-Parser::token_doubleype Parser::yytranslate_(int t) {
-  static const token_doubleype translate_table[] = {
->>>>>>> 1b4c73fc
-      0, 2, 2, 2, 2, 2, 2, 2, 2, 2, 2, 2, 2,  2,  2,  2,  2, 2, 2, 2, 2, 2, 2,
-      2, 2, 2, 2, 2, 2, 2, 2, 2, 2, 2, 2, 2,  2,  2,  2,  2, 2, 2, 2, 2, 2, 2,
-      2, 2, 2, 2, 2, 2, 2, 2, 2, 2, 2, 2, 2,  15, 2,  2,  2, 2, 2, 2, 2, 2, 2,
-      2, 2, 2, 2, 2, 2, 2, 2, 2, 2, 2, 2, 2,  2,  2,  2,  2, 2, 2, 2, 2, 2, 2,
-      2, 2, 2, 2, 2, 2, 2, 2, 2, 2, 2, 2, 2,  2,  2,  2,  2, 2, 2, 2, 2, 2, 2,
-      2, 2, 2, 2, 2, 2, 2, 2, 2, 2, 2, 2, 2,  2,  2,  2,  2, 2, 2, 2, 2, 2, 2,
-      2, 2, 2, 2, 2, 2, 2, 2, 2, 2, 2, 2, 2,  2,  2,  2,  2, 2, 2, 2, 2, 2, 2,
-      2, 2, 2, 2, 2, 2, 2, 2, 2, 2, 2, 2, 2,  2,  2,  2,  2, 2, 2, 2, 2, 2, 2,
-      2, 2, 2, 2, 2, 2, 2, 2, 2, 2, 2, 2, 2,  2,  2,  2,  2, 2, 2, 2, 2, 2, 2,
-      2, 2, 2, 2, 2, 2, 2, 2, 2, 2, 2, 2, 2,  2,  2,  2,  2, 2, 2, 2, 2, 2, 2,
-      2, 2, 2, 2, 2, 2, 2, 2, 2, 2, 2, 2, 2,  2,  2,  2,  2, 2, 2, 2, 2, 2, 2,
-      2, 2, 2, 1, 2, 3, 4, 5, 6, 7, 8, 9, 10, 11, 12, 13, 14};
-  // Last valid token kind.
-  const int code_max = 269;
-
-  if (t <= 0)
-    return symbol_kind::S_YYEOF;
-  else if (t <= code_max)
-    return YY_CAST(symbol_kind_type, translate_table[t]);
-  else
-    return symbol_kind::S_YYUNDEF;
-}
-
-<<<<<<< HEAD
-}  // namespace slam_parser
-#line 1449 "bison_parser.cpp"
-=======
-const int Parser::yyeof_ = 0;
-const int Parser::yylast_ = 68;
-const int Parser::yynnts_ = 10;
-const int Parser::yyempty_ = -2;
-const int Parser::yyfinal_ = 2;
-const int Parser::yyterror_ = 1;
-const int Parser::yyerrcode_ = 256;
-const int Parser::yyntokens_ = 16;
-
-const unsigned int Parser::yyuser_token_number_max_ = 269;
-const Parser::token_doubleype Parser::yyundef_token_ = 2;
-
-/* Line 1054 of lalr1.cc  */
-#line 1 "[Bison:b4_percent_define_default]"
-
-}  // namespace SlamParser
-
-/* Line 1054 of lalr1.cc  */
-#line 1214 "bison_parser.cpp"
->>>>>>> 1b4c73fc
+  const unsigned char
+  Parser::yyrline_[] =
+  {
+       0,   103,   103,   108,   114,   118,   123,   128,   137,   154,
+     159,   164,   199,   206,   211,   215,   221,   225,   229,   233,
+     237,   242,   243,   244
+  };
+
+  void
+  Parser::yy_stack_print_ () const
+  {
+    *yycdebug_ << "Stack now";
+    for (stack_type::const_iterator
+           i = yystack_.begin (),
+           i_end = yystack_.end ();
+         i != i_end; ++i)
+      *yycdebug_ << ' ' << int (i->state);
+    *yycdebug_ << '\n';
+  }
+
+  void
+  Parser::yy_reduce_print_ (int yyrule) const
+  {
+    int yylno = yyrline_[yyrule];
+    int yynrhs = yyr2_[yyrule];
+    // Print the symbols being reduced, and their result.
+    *yycdebug_ << "Reducing stack by rule " << yyrule - 1
+               << " (line " << yylno << "):\n";
+    // The symbols being reduced.
+    for (int yyi = 0; yyi < yynrhs; yyi++)
+      YY_SYMBOL_PRINT ("   $" << yyi + 1 << " =",
+                       yystack_[(yynrhs) - (yyi + 1)]);
+  }
+#endif // SLAM_PARSERDEBUG
+
+  Parser::symbol_kind_type
+  Parser::yytranslate_ (int t) YY_NOEXCEPT
+  {
+    // YYTRANSLATE[TOKEN-NUM] -- Symbol number corresponding to
+    // TOKEN-NUM as returned by yylex.
+    static
+    const signed char
+    translate_table[] =
+    {
+       0,     2,     2,     2,     2,     2,     2,     2,     2,     2,
+       2,     2,     2,     2,     2,     2,     2,     2,     2,     2,
+       2,     2,     2,     2,     2,     2,     2,     2,     2,     2,
+       2,     2,     2,     2,     2,     2,     2,     2,     2,     2,
+       2,     2,     2,     2,     2,     2,     2,     2,     2,     2,
+       2,     2,     2,     2,     2,     2,     2,     2,     2,    15,
+       2,     2,     2,     2,     2,     2,     2,     2,     2,     2,
+       2,     2,     2,     2,     2,     2,     2,     2,     2,     2,
+       2,     2,     2,     2,     2,     2,     2,     2,     2,     2,
+       2,     2,     2,     2,     2,     2,     2,     2,     2,     2,
+       2,     2,     2,     2,     2,     2,     2,     2,     2,     2,
+       2,     2,     2,     2,     2,     2,     2,     2,     2,     2,
+       2,     2,     2,     2,     2,     2,     2,     2,     2,     2,
+       2,     2,     2,     2,     2,     2,     2,     2,     2,     2,
+       2,     2,     2,     2,     2,     2,     2,     2,     2,     2,
+       2,     2,     2,     2,     2,     2,     2,     2,     2,     2,
+       2,     2,     2,     2,     2,     2,     2,     2,     2,     2,
+       2,     2,     2,     2,     2,     2,     2,     2,     2,     2,
+       2,     2,     2,     2,     2,     2,     2,     2,     2,     2,
+       2,     2,     2,     2,     2,     2,     2,     2,     2,     2,
+       2,     2,     2,     2,     2,     2,     2,     2,     2,     2,
+       2,     2,     2,     2,     2,     2,     2,     2,     2,     2,
+       2,     2,     2,     2,     2,     2,     2,     2,     2,     2,
+       2,     2,     2,     2,     2,     2,     2,     2,     2,     2,
+       2,     2,     2,     2,     2,     2,     2,     2,     2,     2,
+       2,     2,     2,     2,     2,     2,     1,     2,     3,     4,
+       5,     6,     7,     8,     9,    10,    11,    12,    13,    14
+    };
+    // Last valid token kind.
+    const int code_max = 269;
+
+    if (t <= 0)
+      return symbol_kind::S_YYEOF;
+    else if (t <= code_max)
+      return static_cast <symbol_kind_type> (translate_table[t]);
+    else
+      return symbol_kind::S_YYUNDEF;
+  }
+
+} // slam_parser
+#line 1458 "bison_parser.cpp"
 
 #line 252 "parser.yy"
-/*** Additional Code ***/
-
-void slam_parser::Parser::error(const Parser::location_type& l,
-                                const std::string& m) {
+ /*** Additional Code ***/
+
+void slam_parser::Parser::error(const Parser::location_type& l, const std::string& m)
+{
   driver.error(l, m);
 }