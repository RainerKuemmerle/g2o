// g2o - General Graph Optimization
// Copyright (C) 2011 R. Kuemmerle, G. Grisetti, W. Burgard
//
// g2o is free software: you can redistribute it and/or modify
// it under the terms of the GNU General Public License as published
// by the Free Software Foundation, either version 3 of the License, or
// (at your option) any later version.
//
// g2o is distributed in the hope that it will be useful,
// but WITHOUT ANY WARRANTY; without even the implied warranty of
// MERCHANTABILITY or FITNESS FOR A PARTICULAR PURPOSE.  See the
// GNU General Public License for more details.
//
// You should have received a copy of the GNU General Public License
// along with this program.  If not, see <http://www.gnu.org/licenses/>.

#ifndef G2O_GRAPH_OPTIMIZER_SPARSE_INCREMENTAL_H
#define G2O_GRAPH_OPTIMIZER_SPARSE_INCREMENTAL_H

#include "g2o/core/sparse_block_matrix.h"
#include "g2o/examples/interactive_slam/g2o_interactive/graph_optimizer_sparse_online.h"
#include "g2o_incremental_api.h"
#include "linear_solver_cholmod_online.h"

namespace g2o {

namespace cholmod {
struct CholmodExt;
}

class G2O_INCREMENTAL_API SparseOptimizerIncremental
    : public SparseOptimizerOnline {
 public:
  SparseOptimizerIncremental();
  ~SparseOptimizerIncremental() override;

  int optimize(int iterations, bool online = false) override;

  bool updateInitialization(HyperGraph::VertexSet& vset,
                            HyperGraph::EdgeSet& eset) override;

  bool initSolver(int dimension, int batchEveryN) override;

 protected:
<<<<<<< HEAD
  SparseBlockMatrix<Eigen::MatrixXd> updateMat_;
  cholmod_common cholmodCommon_;
  CholmodExt* cholmodSparse_;
  cholmod_factor* cholmodFactor_;
  cholmod_triplet* permutedUpdate_;
  cholmod_factor* L_;
  LinearSolverCholmodOnlineInterface* solverInterface_;
=======
  SparseBlockMatrix<Eigen::MatrixXd> _updateMat;
  cholmod_common _cholmodCommon;
  cholmod::CholmodExt* _cholmodSparse;
  cholmod_factor* _cholmodFactor;
  cholmod_triplet* _permutedUpdate;
  cholmod_factor* _L;
  LinearSolverCholmodOnlineInterface* _solverInterface;
>>>>>>> ed40a5bb

  HyperGraph::VertexSet touchedVertices_;
  Eigen::VectorXi perm_;
  Eigen::VectorXi cmember_;

<<<<<<< HEAD
  Eigen::VectorXi tripletWorkspace_;
  CholmodExt* permutedUpdateAsSparse_;
=======
  Eigen::VectorXi _tripletWorkspace;
  cholmod::CholmodExt* _permutedUpdateAsSparse;
>>>>>>> ed40a5bb

  bool computeCholeskyUpdate();
  void convertTripletUpdateToSparse();
};

}  // namespace g2o

#endif<|MERGE_RESOLUTION|>--- conflicted
+++ resolved
@@ -42,35 +42,20 @@
   bool initSolver(int dimension, int batchEveryN) override;
 
  protected:
-<<<<<<< HEAD
   SparseBlockMatrix<Eigen::MatrixXd> updateMat_;
   cholmod_common cholmodCommon_;
-  CholmodExt* cholmodSparse_;
+  cholmod::CholmodExt* cholmodSparse_;
   cholmod_factor* cholmodFactor_;
   cholmod_triplet* permutedUpdate_;
   cholmod_factor* L_;
   LinearSolverCholmodOnlineInterface* solverInterface_;
-=======
-  SparseBlockMatrix<Eigen::MatrixXd> _updateMat;
-  cholmod_common _cholmodCommon;
-  cholmod::CholmodExt* _cholmodSparse;
-  cholmod_factor* _cholmodFactor;
-  cholmod_triplet* _permutedUpdate;
-  cholmod_factor* _L;
-  LinearSolverCholmodOnlineInterface* _solverInterface;
->>>>>>> ed40a5bb
 
   HyperGraph::VertexSet touchedVertices_;
   Eigen::VectorXi perm_;
   Eigen::VectorXi cmember_;
 
-<<<<<<< HEAD
   Eigen::VectorXi tripletWorkspace_;
-  CholmodExt* permutedUpdateAsSparse_;
-=======
-  Eigen::VectorXi _tripletWorkspace;
-  cholmod::CholmodExt* _permutedUpdateAsSparse;
->>>>>>> ed40a5bb
+  cholmod::CholmodExt* permutedUpdateAsSparse_;
 
   bool computeCholeskyUpdate();
   void convertTripletUpdateToSparse();
