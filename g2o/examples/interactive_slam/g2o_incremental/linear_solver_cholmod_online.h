--- conflicted
+++ resolved
@@ -99,8 +99,7 @@
     cholmod_factorize(cholmodSparse_, cholmodFactor_, &cholmodCommon_);
     if (cholmodCommon_.status == CHOLMOD_NOT_POSDEF) {
       std::cerr << "solve(): Cholesky failure, writing debug.txt (Hessian "
-                   "loadable by Octave)"
-                << std::endl;
+                   "loadable by Octave)\n";
       writeCCSMatrix("debug.txt", cholmodSparse_->nrow, cholmodSparse_->ncol,
                      reinterpret_cast<int*>(cholmodSparse_->p),
                      reinterpret_cast<int*>(cholmodSparse_->i),
@@ -139,20 +138,12 @@
     return nnz;
   }
 
-<<<<<<< HEAD
   int choleskyUpdate(cholmod_sparse* update) override {
     int result = cholmod_updown(1, update, cholmodFactor_, &cholmodCommon_);
-    // std::cerr << __PRETTY_FUNCTION__ << " " << result << std::endl;
+    G2O_TRACE("result {}", result);
     if (cholmodCommon_.status == CHOLMOD_NOT_POSDEF) {
-=======
-  int choleskyUpdate(cholmod_sparse* update) {
-    int result = cholmod_updown(1, update, _cholmodFactor, &_cholmodCommon);
-    G2O_TRACE("result {}", result);
-    if (_cholmodCommon.status == CHOLMOD_NOT_POSDEF) {
->>>>>>> 6a15a35f
-      std::cerr
-          << "Cholesky failure, writing debug.txt (Hessian loadable by Octave)"
-          << std::endl;
+      std::cerr << "Cholesky failure, writing debug.txt (Hessian loadable by "
+                   "Octave)\n";
       writeCCSMatrix("debug.txt", cholmodSparse_->nrow, cholmodSparse_->ncol,
                      reinterpret_cast<int*>(cholmodSparse_->p),
                      reinterpret_cast<int*>(cholmodSparse_->i),
@@ -205,7 +196,7 @@
                                matrixStructure_.Aii, blockPermutation_.data(),
                                nullptr, nullptr, cmember->data());
     if (amdStatus != CAMD_OK) {
-      std::cerr << "Error while computing ordering" << std::endl;
+      std::cerr << "Error while computing ordering\n";
     }
 
     // blow up the permutation to the scalar matrix and extend to include the
@@ -247,18 +238,10 @@
     size_t m = A.rows() + additionalSpace;
     size_t n = A.cols() + additionalSpace;
 
-<<<<<<< HEAD
     if (cholmodSparse_->columnsAllocated < n) {
-      // std::cerr << __PRETTY_FUNCTION__ << ": reallocating columns" <<
-      // std::endl;
+      G2O_DEBUG("reallocating columns");
       cholmodSparse_->columnsAllocated =
           cholmodSparse_->columnsAllocated == 0
-=======
-    if (_cholmodSparse->columnsAllocated < n) {
-      G2O_DEBUG("reallocating columns");
-      _cholmodSparse->columnsAllocated =
-          _cholmodSparse->columnsAllocated == 0
->>>>>>> 6a15a35f
               ? n
               : 2 * n;  // pre-allocate more space if re-allocating
       delete[] reinterpret_cast<int*>(cholmodSparse_->p);
@@ -266,18 +249,10 @@
     }
     if (!onlyValues) {
       size_t nzmax = A.nonZeros() + additionalSpace;
-<<<<<<< HEAD
       if (cholmodSparse_->nzmax < nzmax) {
-        // std::cerr << __PRETTY_FUNCTION__ << ": reallocating row + values" <<
-        // std::endl;
+        G2O_DEBUG("reallocating row + values");
         cholmodSparse_->nzmax =
             cholmodSparse_->nzmax == 0
-=======
-      if (_cholmodSparse->nzmax < nzmax) {
-        G2O_DEBUG("reallocating row + values");
-        _cholmodSparse->nzmax =
-            _cholmodSparse->nzmax == 0
->>>>>>> 6a15a35f
                 ? nzmax
                 : 2 * nzmax;  // pre-allocate more space if re-allocating
         delete[] reinterpret_cast<double*>(cholmodSparse_->x);
