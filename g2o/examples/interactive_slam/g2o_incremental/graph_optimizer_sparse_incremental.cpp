--- conflicted
+++ resolved
@@ -242,16 +242,7 @@
   // cerr << "updating index mapping done." << endl;
 
   // backup the tempindex and prepare sorting structure
-<<<<<<< HEAD
-#ifdef _MSC_VER
-  VertexBackup* backupIdx = new VertexBackup[_touchedVertices.size()];
-#else
-  VertexBackup backupIdx[touchedVertices_.size()];
-#endif
-  memset(backupIdx, 0, sizeof(VertexBackup) * touchedVertices_.size());
-=======
-  std::vector<VertexBackup> backupIdx(_touchedVertices.size());
->>>>>>> a86a23b1
+  std::vector<VertexBackup> backupIdx(touchedVertices_.size());
   int idx = 0;
   for (const auto& _touchedVertice : touchedVertices_) {
     auto* v = static_cast<OptimizableGraph::Vertex*>(_touchedVertice.get());
@@ -260,15 +251,9 @@
     backupIdx[idx].hessianData = v->hessianData();
     ++idx;
   }
-<<<<<<< HEAD
-  // sort according to the hessianIndex which is the same order as used later by
-  // the optimizer
-  std::sort(backupIdx, backupIdx + touchedVertices_.size());
-=======
   sort(backupIdx.begin(),
        backupIdx.end());  // sort according to the hessianIndex which is the
                           // same order as used later by the optimizer
->>>>>>> a86a23b1
   for (int i = 0; i < idx; ++i) {
     backupIdx[i].vertex->setHessianIndex(i);
   }
@@ -389,14 +374,7 @@
       }
     }
   }
-<<<<<<< HEAD
   cholmod_free_sparse(&updateAsSparseFactor, &cholmodCommon_);
-#ifdef _MSC_VER
-  delete[] backupIdx;
-#endif
-=======
-  cholmod_free_sparse(&updateAsSparseFactor, &_cholmodCommon);
->>>>>>> a86a23b1
 
 #if 0
     cholmod_sparse* updatePermuted = cholmod_triplet_to_sparse(_permutedUpdate, _permutedUpdate->nnz, &cholmodCommon_);
