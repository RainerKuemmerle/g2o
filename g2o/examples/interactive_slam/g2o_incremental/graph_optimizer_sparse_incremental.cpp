// g2o - General Graph Optimization
// Copyright (C) 2011 R. Kuemmerle, G. Grisetti, W. Burgard
//
// g2o is free software: you can redistribute it and/or modify
// it under the terms of the GNU General Public License as published
// by the Free Software Foundation, either version 3 of the License, or
// (at your option) any later version.
//
// g2o is distributed in the hope that it will be useful,
// but WITHOUT ANY WARRANTY; without even the implied warranty of
// MERCHANTABILITY or FITNESS FOR A PARTICULAR PURPOSE.  See the
// GNU General Public License for more details.
//
// You should have received a copy of the GNU General Public License
// along with this program.  If not, see <http://www.gnu.org/licenses/>.

#include "graph_optimizer_sparse_incremental.h"

#include "g2o/core/block_solver.h"
#include "g2o/core/optimization_algorithm_gauss_newton.h"
#include "g2o/examples/interactive_slam/g2o_interactive/types_slam2d_online.h"
#include "g2o/examples/interactive_slam/g2o_interactive/types_slam3d_online.h"
#include "g2o/examples/target/targetTypes6D.hpp"
#include "g2o/stuff/macros.h"

namespace g2o {

namespace {

template <int P, int L>
std::unique_ptr<g2o::Solver> AllocateCholmodSolver() {
  std::cerr << "# Using CHOLMOD online poseDim " << P << " landMarkDim " << L
            << " blockordering 1" << std::endl;

  return g2o::make_unique<BlockSolverPL<P, L>>(
      g2o::make_unique<LinearSolverCholmodOnline<
          typename BlockSolverPL<P, L>::PoseMatrixType>>());
}

/**
 * \brief backing up some information about the vertex
 */
struct VertexBackup {
  int hessianIndex;
  OptimizableGraph::Vertex* vertex;
  double* hessianData;
  bool operator<(const VertexBackup& other) const {
    return hessianIndex < other.hessianIndex;
  }
};
}  // namespace

SparseOptimizerIncremental::SparseOptimizerIncremental() {
<<<<<<< HEAD
  cholmodSparse_ = new CholmodExt();
  cholmodFactor_ = nullptr;
  cholmod_start(&cholmodCommon_);

  // setup ordering strategy to not permute the matrix
  cholmodCommon_.nmethods = 1;
  cholmodCommon_.method[0].ordering = CHOLMOD_NATURAL;
  cholmodCommon_.postorder = 0;
  cholmodCommon_.supernodal = CHOLMOD_SIMPLICIAL;

  permutedUpdate_ = cholmod_allocate_triplet(1000, 1000, 1024, 0, CHOLMOD_REAL,
                                             &cholmodCommon_);
  L_ = nullptr;
  cholmodFactor_ = nullptr;
  solverInterface_ = nullptr;

  permutedUpdateAsSparse_ = new CholmodExt;
=======
  _cholmodSparse = new cholmod::CholmodExt();
  _cholmodFactor = 0;
  cholmod_start(&_cholmodCommon);

  // setup ordering strategy to not permute the matrix
  _cholmodCommon.nmethods = 1;
  _cholmodCommon.method[0].ordering = CHOLMOD_NATURAL;
  _cholmodCommon.postorder = 0;
  _cholmodCommon.supernodal = CHOLMOD_SIMPLICIAL;

  _permutedUpdate = cholmod_allocate_triplet(1000, 1000, 1024, 0, CHOLMOD_REAL,
                                             &_cholmodCommon);
  _L = 0;
  _cholmodFactor = 0;
  _solverInterface = 0;

  _permutedUpdateAsSparse = new cholmod::CholmodExt;
>>>>>>> ed40a5bb
}

SparseOptimizerIncremental::~SparseOptimizerIncremental() {
  delete permutedUpdateAsSparse_;
  updateMat_.clear(true);
  delete cholmodSparse_;
  if (cholmodFactor_) {
    cholmod_free_factor(&cholmodFactor_, &cholmodCommon_);
    cholmodFactor_ = nullptr;
  }
  cholmod_free_triplet(&permutedUpdate_, &cholmodCommon_);
  cholmod_finish(&cholmodCommon_);
}

int SparseOptimizerIncremental::optimize(int iterations, bool online) {
  (void)iterations;  // we only do one iteration anyhow
  algorithm_->init(online);

  bool ok = true;

  if (!online || batchStep) {
    // cerr << "performing batch step" << endl;
    if (!online) {
      ok = underlyingSolver_->buildStructure();
      if (!ok) {
        std::cerr << __PRETTY_FUNCTION__
                  << ": Failure while building CCS structure" << std::endl;
        return 0;
      }
    }

    // copy over the updated estimate as new linearization point
    if (slamDimension == 3) {
      for (auto* i : indexMapping()) {
        auto* v = static_cast<OnlineVertexSE2*>(i);
        v->setEstimate(v->updatedEstimate);
      }
    } else if (slamDimension == 6) {
      for (auto* i : indexMapping()) {
        auto* v = static_cast<OnlineVertexSE3*>(i);
        v->setEstimate(v->updatedEstimate);
      }
    }

    SparseOptimizer::computeActiveErrors();
    // SparseOptimizer::linearizeSystem();
    underlyingSolver_->buildSystem();

    // mark vertices to be sorted as last
    int numBlocksRequired = ivMap_.size();
    if (cmember_.size() < numBlocksRequired) {
      cmember_.resize(static_cast<Eigen::Index>(2) * numBlocksRequired);
    }
    memset(cmember_.data(), 0, numBlocksRequired * sizeof(int));
    if (ivMap_.size() > 100) {
      for (size_t i = ivMap_.size() - 20; i < ivMap_.size(); ++i) {
        const HyperGraph::EdgeSetWeak& eset = ivMap_[i]->edges();
        for (const auto& it : eset) {
          auto e = std::static_pointer_cast<OptimizableGraph::Edge>(it.lock());
          auto* v1 =
              static_cast<OptimizableGraph::Vertex*>(e->vertices()[0].get());
          auto* v2 =
              static_cast<OptimizableGraph::Vertex*>(e->vertices()[1].get());
          if (v1->hessianIndex() >= 0) cmember_(v1->hessianIndex()) = 1;
          if (v2->hessianIndex() >= 0) cmember_(v2->hessianIndex()) = 1;
        }
      }
      // OptimizableGraph::Vertex* lastPose = ivMap_.back();
      //_cmember(lastPose->hessianIndex()) = 2;
    }

    ok = underlyingSolver_->solve();

    // get the current cholesky factor along with the permutation
    L_ = solverInterface_->L();
    if (perm_.size() < static_cast<int>(L_->n)) perm_.resize(2 * L_->n);
    int* p = static_cast<int*>(L_->Perm);
    for (size_t i = 0; i < L_->n; ++i) perm_[p[i]] = i;

  } else {
    // update the b vector
    for (const auto& _touchedVertice : touchedVertices_) {
      auto* v = static_cast<OptimizableGraph::Vertex*>(_touchedVertice.get());
      int iBase = v->colInHessian();
      v->copyB(underlyingSolver_->b() + iBase);
    }
    solverInterface_->solve(underlyingSolver_->x(), underlyingSolver_->b());
  }

  update(underlyingSolver_->x());

  if (verbose()) {
    computeActiveErrors();
    std::cerr << "nodes = " << vertices().size()
              << "\t edges= " << activeEdges_.size()
              << "\t chi2= " << FIXED(activeChi2()) << std::endl;
  }

  if (vizWithGnuplot) gnuplotVisualization();

  if (!ok) return 0;
  return 1;
}

bool SparseOptimizerIncremental::updateInitialization(
    HyperGraph::VertexSet& vset, HyperGraph::EdgeSet& eset) {
  if (batchStep) {
    return SparseOptimizerOnline::updateInitialization(vset, eset);
  }

  for (const auto& it : vset) {
    auto* v = static_cast<OptimizableGraph::Vertex*>(it.get());
    v->clearQuadraticForm();  // be sure that b is zero for this vertex
  }

  // get the touched vertices
  touchedVertices_.clear();
  for (const auto& it : eset) {
    auto* e = static_cast<OptimizableGraph::Edge*>(it.get());
    auto v1 =
        std::static_pointer_cast<OptimizableGraph::Vertex>(e->vertices()[0]);
    auto v2 =
        std::static_pointer_cast<OptimizableGraph::Vertex>(e->vertices()[1]);
    if (!v1->fixed()) touchedVertices_.insert(v1);
    if (!v2->fixed()) touchedVertices_.insert(v2);
  }
  // cerr << PVAR(_touchedVertices.size()) << endl;

  // updating the internal structures
  HyperGraph::VertexContainer newVertices;
  newVertices.reserve(vset.size());
  activeVertices_.reserve(activeVertices_.size() + vset.size());
  activeEdges_.reserve(activeEdges_.size() + eset.size());
  for (const auto& it : eset)
    activeEdges_.push_back(
        std::static_pointer_cast<OptimizableGraph::Edge>(it));
  // cerr << "updating internal done." << endl;

  // update the index mapping
  size_t next = ivMap_.size();
  for (const auto& it : vset) {
    auto v = std::static_pointer_cast<OptimizableGraph::Vertex>(it);
    if (!v->fixed()) {
      if (!v->marginalized()) {
        v->setHessianIndex(next);
        ivMap_.push_back(v.get());
        newVertices.push_back(v);
        activeVertices_.push_back(v);
        next++;
      } else  // not supported right now
        abort();
    } else {
      v->setHessianIndex(-1);
    }
  }
  // cerr << "updating index mapping done." << endl;

  // backup the tempindex and prepare sorting structure
#ifdef _MSC_VER
  VertexBackup* backupIdx = new VertexBackup[_touchedVertices.size()];
#else
  VertexBackup backupIdx[touchedVertices_.size()];
#endif
  memset(backupIdx, 0, sizeof(VertexBackup) * touchedVertices_.size());
  int idx = 0;
  for (const auto& _touchedVertice : touchedVertices_) {
    auto* v = static_cast<OptimizableGraph::Vertex*>(_touchedVertice.get());
    backupIdx[idx].hessianIndex = v->hessianIndex();
    backupIdx[idx].vertex = v;
    backupIdx[idx].hessianData = v->hessianData();
    ++idx;
  }
  // sort according to the hessianIndex which is the same order as used later by
  // the optimizer
  std::sort(backupIdx, backupIdx + touchedVertices_.size());
  for (int i = 0; i < idx; ++i) {
    backupIdx[i].vertex->setHessianIndex(i);
  }
  // cerr << "backup tempindex done." << endl;

  // building the structure of the update
  updateMat_.clear(true);  // get rid of the old matrix structure
  updateMat_.rowBlockIndices().clear();
  updateMat_.colBlockIndices().clear();
  updateMat_.blockCols().clear();

  // placing the current stuff in _updateMat
  MatrixX* lastBlock = nullptr;
  int sizePoses = 0;
  for (int i = 0; i < idx; ++i) {
    OptimizableGraph::Vertex* v = backupIdx[i].vertex;
    int dim = v->dimension();
    sizePoses += dim;
    updateMat_.rowBlockIndices().push_back(sizePoses);
    updateMat_.colBlockIndices().push_back(sizePoses);
    updateMat_.blockCols().emplace_back();
    int ind = v->hessianIndex();
    // cerr << PVAR(ind) << endl;
    if (ind >= 0) {
      MatrixX* m = updateMat_.block(ind, ind, true);
      v->mapHessianMemory(m->data());
      lastBlock = m;
    }
  }
  lastBlock->diagonal().array() += 1e-6;  // HACK to get Eigen value > 0

  for (const auto& it : eset) {
    auto* e = static_cast<OptimizableGraph::Edge*>(it.get());
    auto* v1 = static_cast<OptimizableGraph::Vertex*>(e->vertices()[0].get());
    auto* v2 = static_cast<OptimizableGraph::Vertex*>(e->vertices()[1].get());

    int ind1 = v1->hessianIndex();
    if (ind1 == -1) continue;
    int ind2 = v2->hessianIndex();
    if (ind2 == -1) continue;
    bool transposedBlock = ind1 > ind2;
    if (transposedBlock)  // make sure, we allocate the upper triangular block
      std::swap(ind1, ind2);

    Eigen::MatrixXd* m = updateMat_.block(ind1, ind2, true);
    e->mapHessianMemory(m->data(), 0, 1, transposedBlock);
  }

  // build the system into _updateMat
  for (const auto& it : eset) {
    auto* e = static_cast<OptimizableGraph::Edge*>(it.get());
    e->computeError();
  }
  for (const auto& it : eset) {
    auto* e = static_cast<OptimizableGraph::Edge*>(it.get());
    e->linearizeOplus(jacobianWorkspace());
    e->constructQuadraticForm();
  }

  // restore the original data for the vertex
  for (int i = 0; i < idx; ++i) {
    backupIdx[i].vertex->setHessianIndex(backupIdx[i].hessianIndex);
    if (backupIdx[i].hessianData)
      backupIdx[i].vertex->mapHessianMemory(backupIdx[i].hessianData);
  }

  // update the structure of the real block matrix
  bool solverStatus = algorithm_->updateStructure(newVertices, eset);

  bool updateStatus = computeCholeskyUpdate();
  if (!updateStatus) {
    std::cerr << "Error while computing update" << std::endl;
  }

  cholmod_sparse* updateAsSparseFactor =
      cholmod_factor_to_sparse(cholmodFactor_, &cholmodCommon_);

  // convert CCS update by permuting back to the permutation of L
  if (updateAsSparseFactor->nzmax > permutedUpdate_->nzmax) {
    // cerr << "realloc _permutedUpdate" << endl;
    cholmod_reallocate_triplet(updateAsSparseFactor->nzmax, permutedUpdate_,
                               &cholmodCommon_);
  }
  permutedUpdate_->nnz = 0;
  permutedUpdate_->nrow = permutedUpdate_->ncol = L_->n;
  {
    int* Ap = static_cast<int*>(updateAsSparseFactor->p);
    int* Ai = static_cast<int*>(updateAsSparseFactor->i);
    auto* Ax = static_cast<double*>(updateAsSparseFactor->x);
    int* Bj = static_cast<int*>(permutedUpdate_->j);
    int* Bi = static_cast<int*>(permutedUpdate_->i);
    auto* Bx = static_cast<double*>(permutedUpdate_->x);
    for (size_t c = 0; c < updateAsSparseFactor->ncol; ++c) {
      const int& rbeg = Ap[c];
      const int& rend = Ap[c + 1];
      int cc = c / slamDimension;
      int coff = c % slamDimension;
      const int& cbase = backupIdx[cc].vertex->colInHessian();
      const int& ccol = perm_(cbase + coff);
      for (int j = rbeg; j < rend; j++) {
        const int& r = Ai[j];
        const double& val = Ax[j];

        int rr = r / slamDimension;
        int roff = r % slamDimension;
        const int& rbase = backupIdx[rr].vertex->colInHessian();

        int row = perm_(rbase + roff);
        int col = ccol;
        if (col > row)  // lower triangular entry
          std::swap(col, row);
        Bi[permutedUpdate_->nnz] = row;
        Bj[permutedUpdate_->nnz] = col;
        Bx[permutedUpdate_->nnz] = val;
        ++permutedUpdate_->nnz;
      }
    }
  }
  cholmod_free_sparse(&updateAsSparseFactor, &cholmodCommon_);
#ifdef _MSC_VER
  delete[] backupIdx;
#endif

#if 0
    cholmod_sparse* updatePermuted = cholmod_triplet_to_sparse(_permutedUpdate, _permutedUpdate->nnz, &_cholmodCommon);
    //writeCCSMatrix("update-permuted.txt", updatePermuted->nrow, updatePermuted->ncol, (int*)updatePermuted->p, (int*)updatePermuted->i, (double*)updatePermuted->x, false);
    _solverInterface->choleskyUpdate(updatePermuted);
    cholmod_free_sparse(&updatePermuted, &_cholmodCommon);
#else
  convertTripletUpdateToSparse();
  solverInterface_->choleskyUpdate(permutedUpdateAsSparse_);
#endif

  return solverStatus;
}

bool SparseOptimizerIncremental::computeCholeskyUpdate() {
  if (cholmodFactor_) {
    cholmod_free_factor(&cholmodFactor_, &cholmodCommon_);
    cholmodFactor_ = nullptr;
  }

  const SparseBlockMatrix<MatrixX>& A = updateMat_;
  size_t m = A.rows();
  size_t n = A.cols();

  if (cholmodSparse_->columnsAllocated < n) {
    // std::cerr << __PRETTY_FUNCTION__ << ": reallocating columns" <<
    // std::endl;
    cholmodSparse_->columnsAllocated =
        cholmodSparse_->columnsAllocated == 0
            ? n
            : 2 * n;  // pre-allocate more space if re-allocating
<<<<<<< HEAD
    delete[] static_cast<int*>(cholmodSparse_->p);
    cholmodSparse_->p = new int[cholmodSparse_->columnsAllocated + 1];
=======
    delete[] (int*)_cholmodSparse->p;
    _cholmodSparse->p = new int[_cholmodSparse->columnsAllocated + 1];
>>>>>>> ed40a5bb
  }
  size_t nzmax = A.nonZeros();
  if (cholmodSparse_->nzmax < nzmax) {
    // std::cerr << __PRETTY_FUNCTION__ << ": reallocating row + values" <<
    // std::endl;
    cholmodSparse_->nzmax =
        cholmodSparse_->nzmax == 0
            ? nzmax
            : 2 * nzmax;  // pre-allocate more space if re-allocating
<<<<<<< HEAD
    delete[] static_cast<double*>(cholmodSparse_->x);
    delete[] static_cast<int*>(cholmodSparse_->i);
    cholmodSparse_->i = new int[cholmodSparse_->nzmax];
    cholmodSparse_->x = new double[cholmodSparse_->nzmax];
=======
    delete[] (double*)_cholmodSparse->x;
    delete[] (int*)_cholmodSparse->i;
    _cholmodSparse->i = new int[_cholmodSparse->nzmax];
    _cholmodSparse->x = new double[_cholmodSparse->nzmax];
>>>>>>> ed40a5bb
  }
  cholmodSparse_->ncol = n;
  cholmodSparse_->nrow = m;

  A.fillCCS(static_cast<int*>(cholmodSparse_->p),
            static_cast<int*>(cholmodSparse_->i),
            static_cast<double*>(cholmodSparse_->x), true);
  // writeCCSMatrix("updatesparse.txt", _cholmodSparse->nrow,
  // _cholmodSparse->ncol, (int*)_cholmodSparse->p, (int*)_cholmodSparse->i,
  // (double*)_cholmodSparse->x, true);

  cholmodFactor_ = cholmod_analyze(cholmodSparse_, &cholmodCommon_);
  cholmod_factorize(cholmodSparse_, cholmodFactor_, &cholmodCommon_);

#if 0
    int* p = (int*)_cholmodFactor->Perm;
    for (int i = 0; i < (int)n; ++i)
      if (i != p[i])
        cerr << "wrong permutation" << i << " -> " << p[i] << endl;
#endif

  if (cholmodCommon_.status == CHOLMOD_NOT_POSDEF) {
    // std::cerr << "Cholesky failure, writing debug.txt (Hessian loadable by
    // Octave)" << std::endl; writeCCSMatrix("debug.txt", _cholmodSparse->nrow,
    // _cholmodSparse->ncol, (int*)_cholmodSparse->p, (int*)_cholmodSparse->i,
    // (double*)_cholmodSparse->x, true);
    return false;
  }

  // change to the specific format we need to have a pretty normal L
  int change_status = cholmod_change_factor(CHOLMOD_REAL, 1, 0, 1, 1,
                                            cholmodFactor_, &cholmodCommon_);
  return change_status != 0;
}

static std::unique_ptr<OptimizationAlgorithm> createSolver(
    const std::string& solverName) {
  std::unique_ptr<g2o::Solver> s;

  if (solverName == "fix3_2_cholmod") {
    s = AllocateCholmodSolver<3, 2>();
  } else if (solverName == "fix6_3_cholmod") {
    s = AllocateCholmodSolver<6, 3>();
  }

  std::unique_ptr<OptimizationAlgorithm> gaussNewton(
      new OptimizationAlgorithmGaussNewton(std::move(s)));
  return gaussNewton;
}

bool SparseOptimizerIncremental::initSolver(int dimension, int batchEveryN) {
  // cerr << __PRETTY_FUNCTION__ << endl;
  slamDimension = dimension;
  if (dimension == 3) {
    setAlgorithm(createSolver("fix3_2_cholmod"));
    OptimizationAlgorithmGaussNewton* gaussNewton =
        dynamic_cast<OptimizationAlgorithmGaussNewton*>(solver().get());
    assert(gaussNewton);
    auto* bs = dynamic_cast<BlockSolver<BlockSolverTraits<3, 2>>*>(
        &gaussNewton->solver());
    assert(bs && "Unable to get internal block solver");
    auto* s =
        dynamic_cast<LinearSolverCholmodOnline<Matrix3>*>(&bs->linearSolver());
    bs->setAdditionalVectorSpace(300);
    bs->setSchur(false);
    solverInterface_ = s;
    underlyingSolver_ = bs;
  } else {
    setAlgorithm(createSolver("fix6_3_cholmod"));
    OptimizationAlgorithmGaussNewton* gaussNewton =
        dynamic_cast<OptimizationAlgorithmGaussNewton*>(solver().get());
    assert(gaussNewton);
    auto* bs = dynamic_cast<BlockSolver<BlockSolverTraits<6, 3>>*>(
        &gaussNewton->solver());
    assert(bs && "Unable to get internal block solver");
    auto* s =
        dynamic_cast<LinearSolverCholmodOnline<Matrix6d>*>(&bs->linearSolver());
    bs->setAdditionalVectorSpace(600);
    bs->setSchur(false);
    solverInterface_ = s;
    underlyingSolver_ = bs;
  }
  solverInterface_->cmember = &cmember_;
  solverInterface_->batchEveryN = batchEveryN;
  if (!solver()) {
    std::cerr << "Error allocating solver. Allocating CHOLMOD solver failed!"
              << std::endl;
    return false;
  }
  return true;
}

void SparseOptimizerIncremental::convertTripletUpdateToSparse() {
  // re-allocate the memory
  if (tripletWorkspace_.size() < static_cast<int>(permutedUpdate_->ncol)) {
    tripletWorkspace_.resize(permutedUpdate_->ncol * 2);
  }

  // reallocate num-zeros
<<<<<<< HEAD
  if (permutedUpdateAsSparse_->nzmax < permutedUpdate_->nzmax) {
    permutedUpdateAsSparse_->nzmax = permutedUpdate_->nzmax;
    delete[] static_cast<int*>(permutedUpdateAsSparse_->i);
    delete[] static_cast<double*>(permutedUpdateAsSparse_->x);
    permutedUpdateAsSparse_->x = new double[permutedUpdateAsSparse_->nzmax];
    permutedUpdateAsSparse_->i = new int[permutedUpdateAsSparse_->nzmax];
  }

  if (permutedUpdateAsSparse_->columnsAllocated < permutedUpdate_->ncol) {
    permutedUpdateAsSparse_->columnsAllocated = 2 * permutedUpdate_->ncol;
    delete[] static_cast<int*>(permutedUpdateAsSparse_->p);
    permutedUpdateAsSparse_->p =
        new int[permutedUpdateAsSparse_->columnsAllocated + 1];
=======
  if (_permutedUpdateAsSparse->nzmax < _permutedUpdate->nzmax) {
    _permutedUpdateAsSparse->nzmax = _permutedUpdate->nzmax;
    delete[] (int*)_permutedUpdateAsSparse->i;
    delete[] (double*)_permutedUpdateAsSparse->x;
    _permutedUpdateAsSparse->x = new double[_permutedUpdateAsSparse->nzmax];
    _permutedUpdateAsSparse->i = new int[_permutedUpdateAsSparse->nzmax];
  }

  if (_permutedUpdateAsSparse->columnsAllocated < _permutedUpdate->ncol) {
    _permutedUpdateAsSparse->columnsAllocated = 2 * _permutedUpdate->ncol;
    delete[] (int*)_permutedUpdateAsSparse->p;
    _permutedUpdateAsSparse->p =
        new int[_permutedUpdateAsSparse->columnsAllocated + 1];
>>>>>>> ed40a5bb
  }

  permutedUpdateAsSparse_->ncol = permutedUpdate_->ncol;
  permutedUpdateAsSparse_->nrow = permutedUpdate_->nrow;

  int* w = tripletWorkspace_.data();
  memset(w, 0, sizeof(int) * permutedUpdate_->ncol);

  int* Ti = static_cast<int*>(permutedUpdate_->i);
  int* Tj = static_cast<int*>(permutedUpdate_->j);
  auto* Tx = static_cast<double*>(permutedUpdate_->x);

  int* Cp = static_cast<int*>(permutedUpdateAsSparse_->p);
  int* Ci = static_cast<int*>(permutedUpdateAsSparse_->i);
  auto* Cx = static_cast<double*>(permutedUpdateAsSparse_->x);

  for (size_t k = 0; k < permutedUpdate_->nnz; ++k) /* column counts */
    w[Tj[k]]++;

  /* column pointers */
  const int n = permutedUpdate_->ncol;
  int nz = 0;
  for (int i = 0; i < n; i++) {
    Cp[i] = nz;
    nz += w[i];
    w[i] = Cp[i];
  }
  Cp[n] = nz;
  assert((size_t)nz == permutedUpdate_->nnz);

  for (size_t k = 0; k < permutedUpdate_->nnz; ++k) {
    int p = w[Tj[k]]++;
    Ci[p] = Ti[k]; /* A(i,j) is the pth entry in C */
    Cx[p] = Tx[k];
  }
}

}  // namespace g2o<|MERGE_RESOLUTION|>--- conflicted
+++ resolved
@@ -51,8 +51,7 @@
 }  // namespace
 
 SparseOptimizerIncremental::SparseOptimizerIncremental() {
-<<<<<<< HEAD
-  cholmodSparse_ = new CholmodExt();
+  cholmodSparse_ = new cholmod::CholmodExt();
   cholmodFactor_ = nullptr;
   cholmod_start(&cholmodCommon_);
 
@@ -68,32 +67,12 @@
   cholmodFactor_ = nullptr;
   solverInterface_ = nullptr;
 
-  permutedUpdateAsSparse_ = new CholmodExt;
-=======
-  _cholmodSparse = new cholmod::CholmodExt();
-  _cholmodFactor = 0;
-  cholmod_start(&_cholmodCommon);
-
-  // setup ordering strategy to not permute the matrix
-  _cholmodCommon.nmethods = 1;
-  _cholmodCommon.method[0].ordering = CHOLMOD_NATURAL;
-  _cholmodCommon.postorder = 0;
-  _cholmodCommon.supernodal = CHOLMOD_SIMPLICIAL;
-
-  _permutedUpdate = cholmod_allocate_triplet(1000, 1000, 1024, 0, CHOLMOD_REAL,
-                                             &_cholmodCommon);
-  _L = 0;
-  _cholmodFactor = 0;
-  _solverInterface = 0;
-
-  _permutedUpdateAsSparse = new cholmod::CholmodExt;
->>>>>>> ed40a5bb
+  permutedUpdateAsSparse_ = new cholmod::CholmodExt;
 }
 
 SparseOptimizerIncremental::~SparseOptimizerIncremental() {
   delete permutedUpdateAsSparse_;
   updateMat_.clear(true);
-  delete cholmodSparse_;
   if (cholmodFactor_) {
     cholmod_free_factor(&cholmodFactor_, &cholmodCommon_);
     cholmodFactor_ = nullptr;
@@ -387,10 +366,10 @@
 #endif
 
 #if 0
-    cholmod_sparse* updatePermuted = cholmod_triplet_to_sparse(_permutedUpdate, _permutedUpdate->nnz, &_cholmodCommon);
+    cholmod_sparse* updatePermuted = cholmod_triplet_to_sparse(_permutedUpdate, _permutedUpdate->nnz, &cholmodCommon_);
     //writeCCSMatrix("update-permuted.txt", updatePermuted->nrow, updatePermuted->ncol, (int*)updatePermuted->p, (int*)updatePermuted->i, (double*)updatePermuted->x, false);
     _solverInterface->choleskyUpdate(updatePermuted);
-    cholmod_free_sparse(&updatePermuted, &_cholmodCommon);
+    cholmod_free_sparse(&updatePermuted, &cholmodCommon_);
 #else
   convertTripletUpdateToSparse();
   solverInterface_->choleskyUpdate(permutedUpdateAsSparse_);
@@ -406,8 +385,8 @@
   }
 
   const SparseBlockMatrix<MatrixX>& A = updateMat_;
-  size_t m = A.rows();
-  size_t n = A.cols();
+  const size_t m = A.rows();
+  const size_t n = A.cols();
 
   if (cholmodSparse_->columnsAllocated < n) {
     // std::cerr << __PRETTY_FUNCTION__ << ": reallocating columns" <<
@@ -416,15 +395,10 @@
         cholmodSparse_->columnsAllocated == 0
             ? n
             : 2 * n;  // pre-allocate more space if re-allocating
-<<<<<<< HEAD
     delete[] static_cast<int*>(cholmodSparse_->p);
     cholmodSparse_->p = new int[cholmodSparse_->columnsAllocated + 1];
-=======
-    delete[] (int*)_cholmodSparse->p;
-    _cholmodSparse->p = new int[_cholmodSparse->columnsAllocated + 1];
->>>>>>> ed40a5bb
-  }
-  size_t nzmax = A.nonZeros();
+  }
+  const size_t nzmax = A.nonZeros();
   if (cholmodSparse_->nzmax < nzmax) {
     // std::cerr << __PRETTY_FUNCTION__ << ": reallocating row + values" <<
     // std::endl;
@@ -432,17 +406,10 @@
         cholmodSparse_->nzmax == 0
             ? nzmax
             : 2 * nzmax;  // pre-allocate more space if re-allocating
-<<<<<<< HEAD
     delete[] static_cast<double*>(cholmodSparse_->x);
     delete[] static_cast<int*>(cholmodSparse_->i);
     cholmodSparse_->i = new int[cholmodSparse_->nzmax];
     cholmodSparse_->x = new double[cholmodSparse_->nzmax];
-=======
-    delete[] (double*)_cholmodSparse->x;
-    delete[] (int*)_cholmodSparse->i;
-    _cholmodSparse->i = new int[_cholmodSparse->nzmax];
-    _cholmodSparse->x = new double[_cholmodSparse->nzmax];
->>>>>>> ed40a5bb
   }
   cholmodSparse_->ncol = n;
   cholmodSparse_->nrow = m;
@@ -450,9 +417,9 @@
   A.fillCCS(static_cast<int*>(cholmodSparse_->p),
             static_cast<int*>(cholmodSparse_->i),
             static_cast<double*>(cholmodSparse_->x), true);
-  // writeCCSMatrix("updatesparse.txt", _cholmodSparse->nrow,
-  // _cholmodSparse->ncol, (int*)_cholmodSparse->p, (int*)_cholmodSparse->i,
-  // (double*)_cholmodSparse->x, true);
+  // writeCCSMatrix("updatesparse.txt", cholmodSparse_->nrow,
+  // cholmodSparse_->ncol, (int*)cholmodSparse_->,_ (int*)cholmodSparse_->i,
+  // (double*)holmodSparse__->x, rue_;_
 
   cholmodFactor_ = cholmod_analyze(cholmodSparse_, &cholmodCommon_);
   cholmod_factorize(cholmodSparse_, cholmodFactor_, &cholmodCommon_);
@@ -466,14 +433,14 @@
 
   if (cholmodCommon_.status == CHOLMOD_NOT_POSDEF) {
     // std::cerr << "Cholesky failure, writing debug.txt (Hessian loadable by
-    // Octave)" << std::endl; writeCCSMatrix("debug.txt", _cholmodSparse->nrow,
-    // _cholmodSparse->ncol, (int*)_cholmodSparse->p, (int*)_cholmodSparse->i,
-    // (double*)_cholmodSparse->x, true);
+    // Octave)" << std::endl; writeCCSMatrix("debug.txt", cholmodSparse_->nrow,
+    // cholmodSparse_->ncol, (int*)cholmodSparse_->p, (int*)holmodSparse__->i,
+    // (double*)holmodSparse__->x, rue_);
     return false;
   }
 
   // change to the specific format we need to have a pretty normal L
-  int change_status = cholmod_change_factor(CHOLMOD_REAL, 1, 0, 1, 1,
+  const int change_status = cholmod_change_factor(CHOLMOD_REAL, 1, 0, 1, 1,
                                             cholmodFactor_, &cholmodCommon_);
   return change_status != 0;
 }
@@ -542,7 +509,6 @@
   }
 
   // reallocate num-zeros
-<<<<<<< HEAD
   if (permutedUpdateAsSparse_->nzmax < permutedUpdate_->nzmax) {
     permutedUpdateAsSparse_->nzmax = permutedUpdate_->nzmax;
     delete[] static_cast<int*>(permutedUpdateAsSparse_->i);
@@ -556,21 +522,6 @@
     delete[] static_cast<int*>(permutedUpdateAsSparse_->p);
     permutedUpdateAsSparse_->p =
         new int[permutedUpdateAsSparse_->columnsAllocated + 1];
-=======
-  if (_permutedUpdateAsSparse->nzmax < _permutedUpdate->nzmax) {
-    _permutedUpdateAsSparse->nzmax = _permutedUpdate->nzmax;
-    delete[] (int*)_permutedUpdateAsSparse->i;
-    delete[] (double*)_permutedUpdateAsSparse->x;
-    _permutedUpdateAsSparse->x = new double[_permutedUpdateAsSparse->nzmax];
-    _permutedUpdateAsSparse->i = new int[_permutedUpdateAsSparse->nzmax];
-  }
-
-  if (_permutedUpdateAsSparse->columnsAllocated < _permutedUpdate->ncol) {
-    _permutedUpdateAsSparse->columnsAllocated = 2 * _permutedUpdate->ncol;
-    delete[] (int*)_permutedUpdateAsSparse->p;
-    _permutedUpdateAsSparse->p =
-        new int[_permutedUpdateAsSparse->columnsAllocated + 1];
->>>>>>> ed40a5bb
   }
 
   permutedUpdateAsSparse_->ncol = permutedUpdate_->ncol;
