--- conflicted
+++ resolved
@@ -78,12 +78,7 @@
   if (!online) {
     ok = underlyingSolver_->buildStructure();
     if (!ok) {
-<<<<<<< HEAD
-      std::cerr << __PRETTY_FUNCTION__
-                << ": Failure while building CCS structure" << std::endl;
-=======
       G2O_ERROR("Failure while building CCS structure");
->>>>>>> 6a15a35f
       return 0;
     }
   }
