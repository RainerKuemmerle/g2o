// g2o - General Graph Optimization
// Copyright (C) 2011 R. Kuemmerle, G. Grisetti, W. Burgard
//
// This file is part of g2o.
//
// g2o is free software: you can redistribute it and/or modify
// it under the terms of the GNU General Public License as published by
// the Free Software Foundation, either version 3 of the License, or
// (at your option) any later version.
//
// g2o is distributed in the hope that it will be useful,
// but WITHOUT ANY WARRANTY; without even the implied warranty of
// MERCHANTABILITY or FITNESS FOR A PARTICULAR PURPOSE.  See the
// GNU General Public License for more details.
//
// You should have received a copy of the GNU General Public License
// along with g2o.  If not, see <http://www.gnu.org/licenses/>.

#ifndef G2O_MAIN_WINDOW_H
#define G2O_MAIN_WINDOW_H

#include "g2o/core/optimization_algorithm.h"
#include "ui_base_main_window.h"

class MainWindow : public QMainWindow, public Ui::BaseMainWindow {
  Q_OBJECT
 public:
  explicit MainWindow(QWidget* parent = nullptr);
  ~MainWindow() override = default;

<<<<<<< HEAD
  static std::unique_ptr<g2o::OptimizationAlgorithm> createGaussNewton();
  static std::unique_ptr<g2o::OptimizationAlgorithm> createLevenberg();

 protected:
  void fixGraph();

=======
>>>>>>> 893611ea
 public slots:
  void on_actionLoad_triggered(bool);
  void on_actionSave_triggered(bool);
  void on_actionQuit_triggered(bool);
  void on_btnOptimize_clicked();
  void on_btnInitialGuess_clicked();
};

#endif<|MERGE_RESOLUTION|>--- conflicted
+++ resolved
@@ -28,15 +28,12 @@
   explicit MainWindow(QWidget* parent = nullptr);
   ~MainWindow() override = default;
 
-<<<<<<< HEAD
   static std::unique_ptr<g2o::OptimizationAlgorithm> createGaussNewton();
   static std::unique_ptr<g2o::OptimizationAlgorithm> createLevenberg();
 
  protected:
   void fixGraph();
 
-=======
->>>>>>> 893611ea
  public slots:
   void on_actionLoad_triggered(bool);
   void on_actionSave_triggered(bool);
