--- conflicted
+++ resolved
@@ -19,12 +19,9 @@
 #ifndef SLAM2D_VIEWER_H
 #define SLAM2D_VIEWER_H
 
-<<<<<<< HEAD
 #include <memory>
 
-=======
 #include "g2o/core/sparse_block_matrix.h"
->>>>>>> 893611ea
 #include "qglviewer.h"
 
 namespace g2o {
@@ -33,7 +30,6 @@
 
 class Slam2DViewer : public QGLViewer {
  public:
-<<<<<<< HEAD
   explicit Slam2DViewer(QWidget* parent = nullptr,
                         const QGLWidget* shareWidget = nullptr);
   ~Slam2DViewer() override = default;
@@ -42,17 +38,7 @@
 
   std::unique_ptr<SparseOptimizer> graph;
   bool drawCovariance = false;
-=======
-  Slam2DViewer(QWidget* parent = NULL, const QGLWidget* shareWidget = 0);
-  ~Slam2DViewer();
-  virtual void draw();
-  void init();
-
- public:
-  SparseOptimizer* graph;
-  bool drawCovariance;
   g2o::SparseBlockMatrix<g2o::MatrixX> covariances;
->>>>>>> 893611ea
 };
 
 }  // namespace g2o
