#include <fstream>
#include <iostream>
#include <utility>

#include "g2o/core/sparse_optimizer.h"
#include "g2o/stuff/command_args.h"
#include "g2o/stuff/sampler.h"
#include "g2o/types/slam3d/edge_se3.h"
#include "g2o/types/slam3d/edge_se3_prior.h"
#include "g2o/types/slam3d/vertex_se3.h"
#include "g2o/types/slam3d_addons/edge_se3_line.h"
#include "g2o/types/slam3d_addons/vertex_line3d.h"

namespace g2o {
namespace {

Isometry3 sample_noise_from_se3(const Vector6& cov) {
  double nx = Sampler::gaussRand(0., cov(0));
  double ny = Sampler::gaussRand(0., cov(1));
  double nz = Sampler::gaussRand(0., cov(2));

  double nroll = Sampler::gaussRand(0., cov(3));
  double npitch = Sampler::gaussRand(0., cov(4));
  double nyaw = Sampler::gaussRand(0., cov(5));

  AngleAxis aa(AngleAxis(nyaw, Vector3::UnitZ()) *
               AngleAxis(nroll, Vector3::UnitX()) *
               AngleAxis(npitch, Vector3::UnitY()));

  auto retval = Isometry3::Identity();
  retval.matrix().block<3, 3>(0, 0) = aa.toRotationMatrix();
  retval.translation() = Vector3(nx, ny, nz);
  return retval;
}

Vector4 sample_noise_from_line(const Vector4& cov) {
  return Vector4(Sampler::gaussRand(0., cov(0)), Sampler::gaussRand(0., cov(1)),
                 Sampler::gaussRand(0., cov(2)),
                 Sampler::gaussRand(0., cov(3)));
}

struct SimulatorItem {
  explicit SimulatorItem(OptimizableGraph* graph_) : graph_(graph_) {}
  OptimizableGraph* graph() { return graph_; }
  virtual ~SimulatorItem() = default;

 protected:
  OptimizableGraph* graph_;
};

struct WorldItem : public SimulatorItem {
  explicit WorldItem(OptimizableGraph* graph,
                     std::shared_ptr<OptimizableGraph::Vertex> vertex = nullptr)
      : SimulatorItem(graph), vertex_(std::move(vertex)) {}
  std::shared_ptr<OptimizableGraph::Vertex> vertex() { return vertex_; }
  void setVertex(const std::shared_ptr<OptimizableGraph::Vertex>& vertex) {
    vertex_ = vertex;
  }

 protected:
  std::shared_ptr<OptimizableGraph::Vertex> vertex_;
};

using WorldItemSet = std::set<WorldItem*>;

struct Robot;

struct Sensor {
  explicit Sensor(Robot* robot) : robot_(robot) {}
  Robot* robot() { return robot_; }
  virtual bool isVisible(const WorldItem*) const { return false; }
<<<<<<< HEAD
  virtual bool sense(WorldItem*, const Isometry3&) { return false; }
  virtual ~Sensor() = default;
  ;
=======
  virtual bool sense(WorldItem*, const Isometry3d&) { return false; }
  virtual ~Sensor() {};
>>>>>>> 9c0ace64

 protected:
  Robot* robot_;
};

using SensorVector = std::vector<Sensor*>;

struct Robot : public WorldItem {
  explicit Robot(OptimizableGraph* graph) : WorldItem(graph) {
    planarMotion = false;
    position = Isometry3::Identity();
  }

  void move(const Isometry3& newPosition, int& id) {
    Isometry3 delta = position.inverse() * newPosition;
    position = newPosition;
    auto v = std::make_shared<VertexSE3>();
    v->setId(id);
    id++;
    graph()->addVertex(v);
    if (planarMotion) {
      // add a singleton constraint that locks the position of the robot on the
      // plane
      auto planeConstraint = std::make_shared<EdgeSE3Prior>();
      Matrix6 pinfo = Matrix6::Zero();
      pinfo(2, 2) = 1e9;
      planeConstraint->setInformation(pinfo);
      planeConstraint->setMeasurement(Isometry3::Identity());
      planeConstraint->vertices()[0] = v;
      planeConstraint->setParameterId(0, 0);
      graph()->addEdge(planeConstraint);
    }
    if (vertex()) {
      auto oldV = std::dynamic_pointer_cast<VertexSE3>(vertex());
      auto e = std::make_shared<EdgeSE3>();
      Isometry3 noise = sample_noise_from_se3(nmovecov);
      e->setMeasurement(delta * noise);
      Matrix6 m = Vector6(1.0 / nmovecov.array()).asDiagonal();
      e->setInformation(m);
      e->vertices()[0] = vertex();
      e->vertices()[1] = v;
      graph()->addEdge(e);
      v->setEstimate(oldV->estimate() * e->measurement());
    } else {
      v->setEstimate(position);
    }
    setVertex(v);
  }

  void relativeMove(const Isometry3& delta, int& id) {
    Isometry3 newPosition = position * delta;
    move(newPosition, id);
  }

  void sense(WorldItem* wi = nullptr) {
    for (auto* s : sensors) {
      s->sense(wi, position);
    }
  }

  Isometry3 position;
  SensorVector sensors;
  Vector6 nmovecov;
  bool planarMotion;
};

using RobotVector = std::vector<Robot*>;

struct Simulator : public SimulatorItem {
  explicit Simulator(OptimizableGraph* graph_) : SimulatorItem(graph_) {}
  void sense(int robotIndex) {
    Robot* r = robots[robotIndex];
    for (auto* item : world) {
      r->sense(item);
    }
  }

  void move(int robotIndex, const Isometry3& newRobotPose) {
    Robot* r = robots[robotIndex];
    r->move(newRobotPose, lastVertexId);
  }

  void relativeMove(int robotIndex, const Isometry3& delta) {
    Robot* r = robots[robotIndex];
    r->relativeMove(delta, lastVertexId);
  }

  int lastVertexId = 0;
  WorldItemSet world;
  RobotVector robots;
};

struct LineItem : public WorldItem {
  LineItem(OptimizableGraph* graph_, int id) : WorldItem(graph_) {
    auto l = std::make_shared<VertexLine3D>();
    l->setId(id);
    graph()->addVertex(l);
    setVertex(l);
  }
};

struct LineSensor : public Sensor {
  LineSensor(Robot* r, int offsetId, const Isometry3& offset_) : Sensor(r) {
    offsetVertex = std::make_shared<VertexSE3>();
    offsetVertex->setId(offsetId);
    offsetVertex->setEstimate(offset_);
    robot()->graph()->addVertex(offsetVertex);
  };

  bool isVisible(const WorldItem* wi) const override {
    if (!wi) {
      return false;
    }
    const auto* li = dynamic_cast<const LineItem*>(wi);
    return li != nullptr;
  }

  bool sense(WorldItem* wi, const Isometry3& position) override {
    if (!wi) {
      return false;
    }
    auto* li = dynamic_cast<LineItem*>(wi);
    if (!li) {
      return false;
    }
    auto rv = robot()->vertex();
    if (!rv) {
      return false;
    }
    auto robotVertex = std::dynamic_pointer_cast<VertexSE3>(rv);
    if (!robotVertex) {
      return false;
    }
    const Isometry3& robotPose = position;
    Isometry3 sensorPose = robotPose * offsetVertex->estimate();
    auto lineVertex = std::dynamic_pointer_cast<VertexLine3D>(li->vertex());
    Line3D worldLine = lineVertex->estimate();

    Line3D measuredLine = sensorPose.inverse() * worldLine;

    auto e = std::make_shared<EdgeSE3Line3D>();
    e->vertices()[0] = robotVertex;
    e->vertices()[1] = lineVertex;
    Vector4 noise = sample_noise_from_line(nline);
    measuredLine.oplus(noise);
    e->setMeasurement(measuredLine);
    Matrix4 m = Vector4(1.0 / nline.array()).asDiagonal();
    e->setInformation(m);
    e->setParameterId(0, 0);
    robot()->graph()->addEdge(e);
    return true;
  }

  std::shared_ptr<VertexSE3> offsetVertex;
  Vector4 nline;
};

int simulator_3d_line(int argc, char** argv) {
  bool fixLines;
  bool planarMotion;
  CommandArgs arg;
  arg.param("fixLines", fixLines, false,
            "fix the lines (do localization only)");
  arg.param("planarMotion", planarMotion, false, "robot moves on a plane");
  arg.parseArgs(argc, argv);

  auto* g = new SparseOptimizer();
  auto odomOffset = std::make_shared<ParameterSE3Offset>();
  odomOffset->setId(0);
  g->addParameter(odomOffset);

  std::cout << "Creating simulator\n";
  auto* sim = new Simulator(g);

  std::cout << "Creating robot\n";
  auto* r = new Robot(g);

  std::cout << "Creating line sensor\n";
  Isometry3 sensorPose = Isometry3::Identity();
  auto* ls = new LineSensor(r, 0, sensorPose);
  ls->nline = Vector4(0.001, 0.001, 0.001, 0.0001);
  // ls->nline << 1e-9, 1e-9, 1e-9, 1e-9;
  r->sensors.push_back(ls);
  sim->robots.push_back(r);

  Line3D line;
  std::cout << "Creating landmark line 1\n";
  auto* li = new LineItem(g, 1);
  Vector6 liv;
  liv << 0.0, 0.0, 5.0, 0.0, 1.0, 0.0;
  line = Line3D::fromCartesian(liv);
  static_cast<VertexLine3D*>(li->vertex().get())->setEstimate(line);
  li->vertex()->setFixed(fixLines);
  sim->world.insert(li);

  std::cout << "Creating landmark line 2\n";
  liv << 5.0, 0.0, 0.0, 0.0, 0.0, 1.0;
  line = Line3D::fromCartesian(liv);
  li = new LineItem(g, 2);
  static_cast<VertexLine3D*>(li->vertex().get())->setEstimate(line);
  li->vertex()->setFixed(fixLines);
  sim->world.insert(li);

  std::cout << "Creating landmark line 3\n";
  liv << 0.0, 5.0, 0.0, 1.0, 0.0, 0.0;
  line = Line3D::fromCartesian(liv);
  li = new LineItem(g, 3);
  static_cast<VertexLine3D*>(li->vertex().get())->setEstimate(line);
  li->vertex()->setFixed(fixLines);
  sim->world.insert(li);

  Quaternion q;
  Quaternion iq;
  if (planarMotion) {
    r->planarMotion = true;
    r->nmovecov << 0.01, 0.0025, 1e-9, 0.001, 0.001, 0.025;
    q = Quaternion(AngleAxis(0.2, Vector3::UnitZ()));
    iq = Quaternion(AngleAxis(-0.2, Vector3::UnitZ()));
  } else {
    r->planarMotion = false;
    r->nmovecov << 0.1, 0.005, 1e-9, 0.001, 0.001, 0.05;
    q = Quaternion(AngleAxis(M_PI / 10, Vector3::UnitZ()) *
                   AngleAxis(0.1, Vector3::UnitY()));
    iq = Quaternion(AngleAxis(-M_PI / 10, Vector3::UnitZ()) *
                    AngleAxis(0.1, Vector3::UnitY()));
  }

  sim->lastVertexId = 4;

  Isometry3 startPose(
      AngleAxis(-0.75 * M_PI, Vector3::UnitZ()).toRotationMatrix());
  sim->move(0, startPose);

  int k = 20;
  int l = 2;
  double delta_t = 0.2;
  for (int j = 0; j < l; ++j) {
    Isometry3 delta(l - 1 ? q.toRotationMatrix() : Matrix3::Identity());
    delta.translation() = Vector3(delta_t * j, 0.0, 0.0);
    Isometry3 iDelta = delta.inverse();
    for (int a = 0; a < 2; ++a) {
      for (int i = 0; i < k; ++i) {
        std::cout << "m";
        sim->relativeMove(0, a == 0 ? delta : iDelta);
        std::cout << "s";
        sim->sense(0);
      }
    }
  }
  for (int j = 0; j < l; ++j) {
    Isometry3 delta(j != l - 1 ? iq.toRotationMatrix() : Matrix3::Identity());
    delta.translation() = Vector3(delta_t * j, 0.0, 0.0);
    Isometry3 iDelta = delta.inverse();
    for (int a = 0; a < 2; ++a) {
      for (int i = 0; i < k; ++i) {
        std::cout << "m";
        sim->relativeMove(0, a == 0 ? delta : iDelta);
        std::cout << "s";
        sim->sense(0);
      }
    }
  }
  std::cout << '\n';

  ls->offsetVertex->setFixed(true);
  auto gauge = g->vertex(4);
  if (gauge) {
    gauge->setFixed(true);
  }

  std::ofstream osp("line3d.g2o");
  g->save(osp);
  std::cout
      << "Saved graph on file line3d.g2o, use g2o_viewer to work with it.\n";

  return 0;
}
}  // namespace
}  // namespace g2o

int main(int argc, char** argv) { return g2o::simulator_3d_line(argc, argv); }<|MERGE_RESOLUTION|>--- conflicted
+++ resolved
@@ -69,14 +69,8 @@
   explicit Sensor(Robot* robot) : robot_(robot) {}
   Robot* robot() { return robot_; }
   virtual bool isVisible(const WorldItem*) const { return false; }
-<<<<<<< HEAD
   virtual bool sense(WorldItem*, const Isometry3&) { return false; }
   virtual ~Sensor() = default;
-  ;
-=======
-  virtual bool sense(WorldItem*, const Isometry3d&) { return false; }
-  virtual ~Sensor() {};
->>>>>>> 9c0ace64
 
  protected:
   Robot* robot_;
