--- conflicted
+++ resolved
@@ -48,11 +48,9 @@
 #include "g2o/solvers/eigen/linear_solver_eigen.h"
 #endif
 
-namespace g2o {
-namespace bal {
+namespace g2o::bal {
 using Vector9 = VectorN<9>;
-}
-}  // namespace g2o
+}  // namespace g2o::bal
 
 /**
  * \brief camera vertex which stores the parameters for a pinhole camera
@@ -70,38 +68,21 @@
   VertexCameraBAL() = default;
 
   bool read(std::istream& /*is*/) override {
-<<<<<<< HEAD
-    std::cerr << __PRETTY_FUNCTION__ << " not implemented yet" << std::endl;
-=======
-    cerr << __PRETTY_FUNCTION__ << " not implemented yet" << endl;
->>>>>>> 0a40e302
+    std::cerr << __PRETTY_FUNCTION__ << " not implemented yet" << std::endl;
     return false;
   }
 
   bool write(std::ostream& /*os*/) const override {
-<<<<<<< HEAD
-    std::cerr << __PRETTY_FUNCTION__ << " not implemented yet" << std::endl;
-=======
-    cerr << __PRETTY_FUNCTION__ << " not implemented yet" << endl;
->>>>>>> 0a40e302
+    std::cerr << __PRETTY_FUNCTION__ << " not implemented yet" << std::endl;
     return false;
   }
 
   void setToOriginImpl() override {
-<<<<<<< HEAD
     std::cerr << __PRETTY_FUNCTION__ << " not implemented yet" << std::endl;
   }
 
   void oplusImpl(const g2o::VectorX::MapType& update) override {
     estimate_ += update;
-=======
-    cerr << __PRETTY_FUNCTION__ << " not implemented yet" << endl;
-  }
-
-  void oplusImpl(const double* update) override {
-    g2o::bal::Vector9::ConstMapType v(update, VertexCameraBAL::Dimension);
-    _estimate += v;
->>>>>>> 0a40e302
   }
 };
 
@@ -116,38 +97,21 @@
   VertexPointBAL() = default;
 
   bool read(std::istream& /*is*/) override {
-<<<<<<< HEAD
-    std::cerr << __PRETTY_FUNCTION__ << " not implemented yet" << std::endl;
-=======
-    cerr << __PRETTY_FUNCTION__ << " not implemented yet" << endl;
->>>>>>> 0a40e302
+    std::cerr << __PRETTY_FUNCTION__ << " not implemented yet" << std::endl;
     return false;
   }
 
   bool write(std::ostream& /*os*/) const override {
-<<<<<<< HEAD
-    std::cerr << __PRETTY_FUNCTION__ << " not implemented yet" << std::endl;
-=======
-    cerr << __PRETTY_FUNCTION__ << " not implemented yet" << endl;
->>>>>>> 0a40e302
+    std::cerr << __PRETTY_FUNCTION__ << " not implemented yet" << std::endl;
     return false;
   }
 
   void setToOriginImpl() override {
-<<<<<<< HEAD
     std::cerr << __PRETTY_FUNCTION__ << " not implemented yet" << std::endl;
   }
 
   void oplusImpl(const g2o::VectorX::MapType& update) override {
     estimate_ += update;
-=======
-    cerr << __PRETTY_FUNCTION__ << " not implemented yet" << endl;
-  }
-
-  void oplusImpl(const double* update) override {
-    g2o::Vector3::ConstMapType v(update);
-    _estimate += v;
->>>>>>> 0a40e302
   }
 };
 
@@ -178,7 +142,6 @@
                                  VertexPointBAL> {
  public:
   EIGEN_MAKE_ALIGNED_OPERATOR_NEW;
-<<<<<<< HEAD
   EdgeObservationBAL() = default;
   bool read(std::istream& /*is*/) override {
     std::cerr << __PRETTY_FUNCTION__ << " not implemented yet" << std::endl;
@@ -186,15 +149,6 @@
   }
   bool write(std::ostream& /*os*/) const override {
     std::cerr << __PRETTY_FUNCTION__ << " not implemented yet" << std::endl;
-=======
-  EdgeObservationBAL() {}
-  bool read(std::istream& /*is*/) override {
-    cerr << __PRETTY_FUNCTION__ << " not implemented yet" << endl;
-    return false;
-  }
-  bool write(std::ostream& /*os*/) const override {
-    cerr << __PRETTY_FUNCTION__ << " not implemented yet" << endl;
->>>>>>> 0a40e302
     return false;
   }
 
