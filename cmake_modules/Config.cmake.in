include(CMakeFindDependencyMacro)

if (@G2O_HAVE_OPENGL@)
  find_dependency(OpenGL)
endif()
find_dependency(Eigen3)
<<<<<<< HEAD
=======

if (@G2O_HAVE_OPENGL@)
  find_dependency(OpenGL)
endif()
>>>>>>> d3b4e652

# Find spdlog if g2o was build with support for it
if (@G2O_HAVE_LOGGING@)
  find_dependency(spdlog)
endif()

include("${CMAKE_CURRENT_LIST_DIR}/@G2O_TARGETS_EXPORT_NAME@.cmake")<|MERGE_RESOLUTION|>--- conflicted
+++ resolved
@@ -4,13 +4,10 @@
   find_dependency(OpenGL)
 endif()
 find_dependency(Eigen3)
-<<<<<<< HEAD
-=======
 
 if (@G2O_HAVE_OPENGL@)
   find_dependency(OpenGL)
 endif()
->>>>>>> d3b4e652
 
 # Find spdlog if g2o was build with support for it
 if (@G2O_HAVE_LOGGING@)
