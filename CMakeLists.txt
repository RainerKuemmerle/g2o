cmake_minimum_required(VERSION 3.15...3.27)


set(CMAKE_LEGACY_CYGWIN_WIN32 0)
set(CMAKE_OSX_DEPLOYMENT_TARGET "10.15" CACHE STRING "Minimum OS X deployment target")
set(CMAKE_OSX_DEPLOYMENT_TARGET "10.15" CACHE STRING "Minimum OS X deployment target")

<<<<<<< HEAD
project(g2o LANGUAGES CXX)
=======
project(g2o LANGUAGES CXX C)
>>>>>>> f6906378

include(GNUInstallDirs)

# The library prefix
set(LIB_PREFIX g2o_)

set(g2o_C_FLAGS)
set(g2o_CXX_FLAGS)

set(G2O_LIB_VERSION   "2.1.0" CACHE STRING "g2o library version")
set(G2O_LIB_SOVERSION "2.1"   CACHE STRING "g2o library soversion")
set(G2O_VERSION 2.1.0)

# manually check for top-level project if CMake is older than 3.21
if(CMAKE_VERSION VERSION_LESS 3.21)
  string(COMPARE EQUAL "${CMAKE_SOURCE_DIR}" "${CMAKE_CURRENT_SOURCE_DIR}" PROJECT_IS_TOP_LEVEL)
endif()

if(PROJECT_IS_TOP_LEVEL)
  # default built type
  if(NOT CMAKE_BUILD_TYPE)
    set(CMAKE_BUILD_TYPE Release CACHE STRING
            "Choose the type of build, options are: None Debug Release RelWithDebInfo MinSizeRel."
            FORCE)
  endif()
endif()

# Allow the developer to select if Dynamic or Static libraries are built
option (BUILD_SHARED_LIBS "Build Shared Libraries (preferred and required for the g2o plugin system)" ON)
set (G2O_LIB_TYPE STATIC)
if (BUILD_SHARED_LIBS)
  set (G2O_LIB_TYPE SHARED)
else()
  set(CMAKE_POSITION_INDEPENDENT_CODE ON)
endif()

# Option to control installation of cmake config files when used as subdirectory
option(G2O_INSTALL_CMAKE_CONFIG "Install CMake configuration files even when used as subdirectory" OFF)

# Only set output directories and options when this is the top-level project
if(PROJECT_IS_TOP_LEVEL)
  # On the Mac platform, configure the RPATH as per the INSTALL, to
  # avoid the problem of loading both the built and INSTALLed versions
  # of the shared targets
  if(APPLE)
    set(CMAKE_INSTALL_RPATH "")
    set(CMAKE_MACOSX_RPATH TRUE)
    # ignore deprecated GL
    add_definitions(-DGL_SILENCE_DEPRECATION)
  endif(APPLE)
endif()

# Only set output directories when this is the top-level project
if(PROJECT_IS_TOP_LEVEL)
  # Set the output directory for the build executables and libraries
  set(g2o_RUNTIME_OUTPUT_DIRECTORY ${g2o_BINARY_DIR}/bin CACHE PATH "Target for the binaries")
  if(WIN32)
    set(g2o_LIBRARY_OUTPUT_DIRECTORY ${g2o_BINARY_DIR}/bin CACHE PATH "Target for the libraries")
  else(WIN32)
    set(g2o_LIBRARY_OUTPUT_DIRECTORY ${g2o_BINARY_DIR}/lib CACHE PATH "Target for the libraries")
  endif(WIN32)
  set(CMAKE_ARCHIVE_OUTPUT_DIRECTORY ${g2o_LIBRARY_OUTPUT_DIRECTORY})
  set(CMAKE_LIBRARY_OUTPUT_DIRECTORY ${g2o_LIBRARY_OUTPUT_DIRECTORY})
  set(CMAKE_RUNTIME_OUTPUT_DIRECTORY ${g2o_RUNTIME_OUTPUT_DIRECTORY})
endif()

# Set standard installation directories
set(RUNTIME_DESTINATION ${CMAKE_INSTALL_BINDIR})
set(LIBRARY_DESTINATION ${CMAKE_INSTALL_LIBDIR})
set(ARCHIVE_DESTINATION ${CMAKE_INSTALL_LIBDIR})
set(INCLUDES_DESTINATION ${CMAKE_INSTALL_INCLUDEDIR})
set(INCLUDES_INSTALL_DIR ${INCLUDES_DESTINATION}/${PROJECT_NAME})

# Set search directory for looking for our custom CMake scripts to
# look for SuiteSparse, QGLViewer, and Eigen3.
list(APPEND CMAKE_MODULE_PATH ${g2o_SOURCE_DIR}/cmake_modules)

# Detect OS and define macros appropriately
if(WIN32)
  add_definitions(-DWINDOWS)
  message(STATUS "Compiling on Windows")
elseif(CYGWIN)
  message(STATUS "Compiling on Cygwin")
  add_definitions(-DCYGWIN)
elseif(APPLE)
  add_definitions(-DUNIX)
  message(STATUS "Compiling on OSX")
elseif(UNIX)
  add_definitions(-DUNIX)
  message(STATUS "Compiling on Unix")
endif(WIN32)

# detect Android Cross Compiler
# based on android-cmake which sets the variable ANDROID for us
if(ANDROID)
  add_definitions(-DANDROID)
  message(STATUS "Cross compiling for Android")
endif()

# For building the CHOLMOD based solvers
option(G2O_USE_CHOLMOD "Build g2o with CHOLMOD support" ON)
find_package(SuiteSparse)
if (G2O_USE_CHOLMOD AND SuiteSparse_CHOLMOD_FOUND)
  message(STATUS "Enable support for Cholmod")
  set(CHOLMOD_FOUND TRUE)
else()
  message(STATUS "Disable support for Cholmod")
  set(CHOLMOD_FOUND FALSE)
endif()

# Options to control the LGPL libraries
option(G2O_USE_LGPL_LIBS "Build libraries which use LGPL code" TRUE)

# If the LGPL libraries are used, check if static or shared libraries are used and
# show a suitable message
if (G2O_USE_LGPL_LIBS)
  if (G2O_LIB_TYPE STREQUAL "STATIC")
    message(STATUS "Building LGPL code as a static library (affects license of the binary)")
  else()
    message(STATUS "Building LGPL code as a shared library")
  endif()
endif()

# Adapter for the legacy LGPL flags. Note there is an inconsistency with the old implementation.
if (BUILD_LGPL_SHARED_LIBS)
  if (G2O_LIB_TYPE STREQUAL "SHARED")
    set(G2O_USE_LGPL_LIBS TRUE)
  else()
    message(FATAL_ERROR "BUILD_LGPL_SHARED_LIBS is set to true but G2O_LIB_TYPE is set to STATIC")
  endif()
endif()

# For building the CSparse based solvers. Note this depends on an LGPL library.
option(G2O_USE_CSPARSE "Build g2o with CSParse support" ON)
find_package(CSparse)
if (${G2O_USE_CSPARSE} AND ${CSPARSE_FOUND} AND ${G2O_USE_LGPL_LIBS})
  message(STATUS "Enable support for CSparse")
else()
  message(STATUS "Disable support for CSparse")
  set(G2O_USE_CSPARSE FALSE)
endif()


# Eigen library parallelise itself, though, presumably due to performance issues
# OPENMP is experimental. We experienced some slowdown with it
option(G2O_USE_OPENMP "Build g2o with OpenMP support (EXPERIMENTAL)" OFF)
if(G2O_USE_OPENMP)
  find_package(OpenMP)
  if(OPENMP_FOUND)
    set (G2O_OPENMP 1)
    set(g2o_C_FLAGS "${g2o_C_FLAGS} ${OpenMP_C_FLAGS}")
    set(g2o_CXX_FLAGS "${g2o_CXX_FLAGS} -DEIGEN_DONT_PARALLELIZE ${OpenMP_CXX_FLAGS}")
    message(STATUS "Compiling with OpenMP support")
  endif(OPENMP_FOUND)
endif(G2O_USE_OPENMP)

# OpenGL is used in the draw actions for the different types, as well
# as for creating the GUI itself
set(OpenGL_GL_PREFERENCE "GLVND")
find_package(OpenGL)

# If OpenGL was found, use the import target if available. If not, use old-style includes
option(G2O_USE_OPENGL "Build g2o with OpenGL support for visualization" ON)
set(G2O_HAVE_OPENGL 0)
if (OPENGL_FOUND AND G2O_USE_OPENGL)
  if (TARGET OpenGL::GL)
    set(G2O_OPENGL_TARGET "OpenGL::GL;OpenGL::GLU")
  else()
    set(G2O_OPENGL_TARGET "${OPENGL_LIBRARIES}")
    include_directories(${OPENGL_INCLUDE_DIR})
  endif()
  set(G2O_HAVE_OPENGL 1)
  message(STATUS "Compiling with OpenGL support")
  #message(WARNING G2O_OPENGL_TARGET=${G2O_OPENGL_TARGET})
endif()

# For building the GUI
find_package(QGLViewer)

# Logging library
option(G2O_USE_LOGGING "Try to use spdlog for logging" ON)
set(G2O_HAVE_LOGGING 0)
if (G2O_USE_LOGGING)
  find_package(spdlog 1.6 QUIET)
  if (TARGET spdlog::spdlog OR TARGET spdlog::spdlog_header_only)
    set(G2O_HAVE_LOGGING 1)
    message(STATUS "Compiling with logging support")
  endif()
endif()

# Handle building the built in types. There is a fair degree of
# granularity and dependency in the types supported.

# 2D types
option(G2O_BUILD_SLAM2D_TYPES "Build SLAM2D types" ON)
option(G2O_BUILD_SLAM2D_ADDON_TYPES "Build SLAM2D addon types" ON)
option(G2O_BUILD_DATA_TYPES "Build SLAM2D data types" ON)
option(G2O_BUILD_SCLAM2D_TYPES "Build SCLAM2D types" ON)

# Process the arguments. If G2O_BUILD_SLAM2D_TYPES is disabled, forceably
# disable all types. Otherwise, update messages on the types enabled.
if(G2O_BUILD_SLAM2D_TYPES)
  string(APPEND supported_types_message " slam2d")
  # Make sure that we can't activate both types
  if(G2O_BUILD_SLAM2D_ADDON_TYPES)
    string(APPEND supported_types_message " slam2d (addons)")
  endif()
  if(G2O_BUILD_DATA_TYPES)
    string(APPEND supported_types_message " data")
  endif()
  if(G2O_BUILD_SCLAM2D_TYPES)
    string(APPEND supported_types_message " sclam2d")
  endif()
else()
  set(G2O_BUILD_SLAM2D_ADDON_TYPES OFF)
  set(G2O_BUILD_DATA_TYPES OFF)
  set(G2O_BUILD_SCLAM2D_TYPES OFF)
endif()

# 3D types
option(G2O_BUILD_SLAM3D_TYPES "Build SLAM 3D types" ON)
option(G2O_BUILD_SLAM3D_ADDON_TYPES "Build SLAM 3D addon types" ON)
option(G2O_BUILD_SBA_TYPES "Build SLAM3D SBA types" ON)
option(G2O_BUILD_ICP_TYPES "Build SLAM3D ICP types" ON)
option(G2O_BUILD_SIM3_TYPES "Build SLAM3D sim3 types" ON)

# Process the arguments. If G2O_BUILD_SLAM3D_TYPES is disabled, forceably
# disable all the types. Enable SBA if it's not enabled but one of it's
# dependents is enabled.
if(G2O_BUILD_SLAM3D_TYPES)
  string(APPEND supported_types_message " slam3d")
  message(STATUS "Compiling SLAM 3D types")
  if (G2O_BUILD_SLAM3D_ADDON_TYPES)
    string(APPEND supported_types_message " slam3d (addons)")
  endif()
  if (G2O_BUILD_SBA_TYPES)
    string(APPEND supported_types_message " sba")
  endif()
  if (G2O_BUILD_ICP_TYPES)
    if(NOT G2O_BUILD_SBA_TYPES)
      message(WARNING "ICP types requested but SBA types not enabled; enabling SBA")
      set(G2O_BUILD_SBA_TYPES ON)
      string(APPEND supported_types_message " sba")
    endif()
    string(APPEND supported_types_message " icp")
  endif()
  if (G2O_BUILD_SIM3_TYPES)
    if(NOT G2O_BUILD_SBA_TYPES)
      message(WARNING "SIM3 types requested but SBA types not enabled; enabling SBA")
      set(G2O_BUILD_SBA_TYPES ON)
      string(APPEND supported_types_message " sba")
    endif()
    string(APPEND supported_types_message " sim3")
  endif()
else()
  set(G2O_BUILD_SLAM3D_ADDON_TYPES OFF)
  set(G2O_BUILD_SBA_TYPES OFF)
  set(G2O_BUILD_ICP_TYPES OFF)
  set(G2O_BUILD_SIM3_TYPES OFF)
endif()

if(DEFINED supported_types_message)
  message(STATUS "Compiling built in types" ${supported_types_message})
else()
  message(STATUS "Compiling with no built in types enabled")
endif()

# shall we build the core apps using the library
if(PROJECT_IS_TOP_LEVEL)
  option(G2O_BUILD_APPS "Build g2o apps" ON)
  option(G2O_BUILD_EXAMPLES "Build g2o examples" ON)
else()
  option(G2O_BUILD_APPS "Build g2o apps" OFF)
  option(G2O_BUILD_EXAMPLES "Build g2o examples" OFF)
endif()

if(G2O_BUILD_APPS)
  message(STATUS "Compiling g2o apps")
endif(G2O_BUILD_APPS)

include(CMakeDependentOption)
CMAKE_DEPENDENT_OPTION(G2O_BUILD_LINKED_APPS "Build apps linked with the libraries (no plugin system)" OFF
  "G2O_BUILD_APPS" OFF)

# shall we build the examples
if(G2O_BUILD_EXAMPLES)
  message(STATUS "Compiling g2o examples")
endif(G2O_BUILD_EXAMPLES)

# Start of SSE* autodetect code
# (borrowed from MRPT CMake scripts, BSD)
option(DO_SSE_AUTODETECT "Enable autodetection of SSE* CPU sets and enable their use in optimized code" ON)
if(NOT EXISTS "/proc/cpuinfo")
	set(DO_SSE_AUTODETECT OFF)
endif()
if (DO_SSE_AUTODETECT)
  file(READ "/proc/cpuinfo" G2O_CPU_INFO)
endif()

# Macro for each SSE* var: Invoke with name in uppercase:
macro(DEFINE_SSE_VAR  _setname)
	string(TOLOWER ${_setname} _set)
	if (DO_SSE_AUTODETECT)
		# Automatic detection:
		set(CMAKE_G2O_HAS_${_setname} 0)
		if (${G2O_CPU_INFO} MATCHES ".*${_set}.*")
			set(CMAKE_G2O_HAS_${_setname} 1)
		endif()
	else (DO_SSE_AUTODETECT)
		# Manual:
		option("DISABLE_${_setname}" "Forces compilation WITHOUT ${_setname} extensions" OFF)
		mark_as_advanced("DISABLE_${_setname}")
		set(CMAKE_G2O_HAS_${_setname} 0)
		if (NOT DISABLE_${_setname})
			set(CMAKE_G2O_HAS_${_setname} 1)
		endif (NOT DISABLE_${_setname})
	endif (DO_SSE_AUTODETECT)
endmacro(DEFINE_SSE_VAR)

# SSE optimizations:
DEFINE_SSE_VAR(SSE2)
DEFINE_SSE_VAR(SSE3)
DEFINE_SSE_VAR(SSE4_1)
DEFINE_SSE_VAR(SSE4_2)
DEFINE_SSE_VAR(SSE4_A)

include(CheckCXXCompilerFlag)

macro(CHECK_AND_ADD_COMPILE_OPTION _option _option_name)
  if (${CMAKE_CXX_COMPILER_ID} MATCHES "Clang")
    check_cxx_compiler_flag("-Werror=unused-command-line-argument ${_option}" ${_option_name}_AVAILABLE)
  else()
    check_cxx_compiler_flag(${_option} ${_option_name}_AVAILABLE)
  endif()
  if(${_option_name}_AVAILABLE)
    add_compile_options(${_option})
  endif()
endmacro()

# Add build flags for clang AND GCC
if (${CMAKE_CXX_COMPILER_ID} MATCHES "Clang" OR CMAKE_COMPILER_IS_GNUCXX)
  # SSE2?
  if (CMAKE_G2O_HAS_SSE2)
    CHECK_AND_ADD_COMPILE_OPTION(-msse2 SSE2)
  endif()
  # SSE3?
  if (CMAKE_G2O_HAS_SSE3)
    CHECK_AND_ADD_COMPILE_OPTION(-msse3 SSE3)
    CHECK_AND_ADD_COMPILE_OPTION(-mssse3 SSSE3)
  endif()
  # SSE4*?
  if (CMAKE_G2O_HAS_SSE4_1)
    CHECK_AND_ADD_COMPILE_OPTION(-msse4.1 SSE41)
  endif()
  if (CMAKE_G2O_HAS_SSE4_2)
    CHECK_AND_ADD_COMPILE_OPTION(-msse4.2 SSE42)
  endif()
  if (CMAKE_G2O_HAS_SSE4_A)
    CHECK_AND_ADD_COMPILE_OPTION(-msse4a SSE4a)
  endif()
endif()
# End of of SSE* autodetect code -------

# Compiler specific options for gcc
if(CMAKE_COMPILER_IS_GNUCXX)
  message(STATUS "Compiling with GCC")

  # activate warnings !!!
  set(g2o_C_FLAGS "${g2o_C_FLAGS} -Wall -Wextra -Wpedantic")
  set(g2o_CXX_FLAGS "${g2o_CXX_FLAGS} -Wall -Wextra -Wpedantic")
endif(CMAKE_COMPILER_IS_GNUCXX)

if(CMAKE_CXX_COMPILER_ID MATCHES "Clang")
  message(STATUS "Compiling with Clang")

  # activate all warnings
  set(g2o_C_FLAGS "${g2o_C_FLAGS} -Wall -Wextra -pedantic")
  set(g2o_CXX_FLAGS "${g2o_CXX_FLAGS} -Wall -Wextra -pedantic")
endif()

if(MSVC)
  message(STATUS "Compiling with MSVC")

  if (CMAKE_GENERATOR MATCHES "ARM(64)?$")
    set(MSVC_ARM ON)
  endif()

  add_definitions(-DNOMINMAX)
  add_definitions(-D_USE_MATH_DEFINES)
  add_definitions(-D_CRT_NONSTDC_NO_WARNINGS)

  # exception handling
  add_definitions("/EHsc")

  # SSE2 optimizations
  # No need to specify if building for x64 (actually, it generates an annoying warning)
  if (NOT MSVC_ARM)
    if(NOT CMAKE_SIZEOF_VOID_P EQUAL 8)
        add_definitions("/arch:SSE2")
    endif()
  endif()

  if (BUILD_SHARED_LIBS)
    # disable warning on missing DLL interfaces
    add_definitions("/wd4251")
  endif()

  add_definitions("/bigobj") # Avoid C1128
  # Fix other stupid warnings:
  add_definitions(-D_CRT_SECURE_NO_WARNINGS=1)  # Avoid deprecated fprintf(), etc.
  add_definitions("/nologo")
  # TODO not sure this should be a thing
  add_definitions("/wd4244") # Conversion from double -> int
  add_definitions("/wd4267") # Conversion during return
  add_definitions("/wd4522") # Duplicated operator=() in Eigen headers

  # Bessel  include(CheckIfUnderscorePrefixedBesselFunctionsExist)
  include(CheckIfUnderscorePrefixedBesselFunctionsExist)
  check_if_underscore_prefixed_bessel_functions_exist(HAVE_UNDERSCORE_PREFIXED_BESSEL_FUNCTIONS)
  if (HAVE_UNDERSCORE_PREFIXED_BESSEL_FUNCTIONS)
    add_definitions(-DCERES_MSVC_USE_UNDERSCORE_PREFIXED_BESSEL_FUNCTIONS)
  endif()

endif(MSVC)

# specifying compiler flags
set(CMAKE_CXX_FLAGS "${CMAKE_CXX_FLAGS} ${g2o_CXX_FLAGS}")
set(CMAKE_C_FLAGS "${CMAKE_C_FLAGS} ${g2o_C_FLAGS}")

find_package(Eigen3 3.3 REQUIRED)
find_package(nlohmann_json 3.3.0)

# Generate config.h
set(G2O_OPENGL_FOUND ${OPENGL_FOUND})
set(G2O_HAVE_CHOLMOD ${CHOLMOD_FOUND})
set(G2O_HAVE_CSPARSE ${G2O_USE_CSPARSE})
if (TARGET nlohmann_json::nlohmann_json)
  set(G2O_HAVE_JSON 1)
else()
  set(G2O_HAVE_JSON 0)
endif()
set(G2O_SHARED_LIBS ${BUILD_SHARED_LIBS})
set(G2O_LGPL_SHARED_LIBS ${BUILD_LGPL_SHARED_LIBS})

# Generate cmake configuration scripts
set(G2O_GENERATED_DIR "${CMAKE_CURRENT_BINARY_DIR}/generated")
set(G2O_VERSION_CONFIG "${G2O_GENERATED_DIR}/${PROJECT_NAME}ConfigVersion.cmake")
set(G2O_PROJECT_CONFIG "${G2O_GENERATED_DIR}/${PROJECT_NAME}Config.cmake")
set(G2O_TARGETS_EXPORT_NAME "${PROJECT_NAME}Targets")
set(G2O_CONFIG_INSTALL_DIR "lib/cmake/${PROJECT_NAME}")
set(G2O_NAMESPACE "${PROJECT_NAME}::")
set(G2O_SRC_DIR "${PROJECT_SOURCE_DIR}")

include(CMakePackageConfigHelpers)
WRITE_BASIC_PACKAGE_VERSION_FILE(
    "${G2O_VERSION_CONFIG}" VERSION ${G2O_VERSION} COMPATIBILITY SameMajorVersion
)

configure_file(config.h.in "${CMAKE_CURRENT_BINARY_DIR}/g2o/config.h")
# Only install config.h when this is the top-level project or when explicitly requested
if(PROJECT_IS_TOP_LEVEL OR G2O_INSTALL_CMAKE_CONFIG)
  install(FILES ${CMAKE_CURRENT_BINARY_DIR}/g2o/config.h DESTINATION ${INCLUDES_DESTINATION}/g2o)
endif()

configure_file("${g2o_SOURCE_DIR}/cmake_modules/Config.cmake.in" "${G2O_PROJECT_CONFIG}" @ONLY)

# Only install cmake config files when this is the top-level project or when explicitly requested
if(PROJECT_IS_TOP_LEVEL OR G2O_INSTALL_CMAKE_CONFIG)
  install(
      FILES "${G2O_PROJECT_CONFIG}" "${G2O_VERSION_CONFIG}"
      DESTINATION "${G2O_CONFIG_INSTALL_DIR}")

  install(
      EXPORT "${G2O_TARGETS_EXPORT_NAME}"
      NAMESPACE "${G2O_NAMESPACE}"
      DESTINATION "${G2O_CONFIG_INSTALL_DIR}")
endif()

<<<<<<< HEAD
option(G2O_BUILD_PACKAGE "Include package build config for cpack" OFF)
if(G2O_BUILD_PACKAGE)
  include(Packaging)
endif()

# Include the subdirectories
add_subdirectory(g2o)

# building unit test framework and our tests
=======
>>>>>>> f6906378
option(BUILD_UNITTESTS "build unit test framework and the tests" OFF)

if(BUILD_UNITTESTS)
  enable_testing()
  add_subdirectory(unit_test)
endif()

<<<<<<< HEAD
# Benchmarks
=======
# Include the subdirectories
add_subdirectory(g2o)


>>>>>>> f6906378
option(G2O_BUILD_BENCHMARKS "build benchmarks" OFF)

if(G2O_BUILD_BENCHMARKS)
  find_package(benchmark)
  if(${benchmark_FOUND})
    add_subdirectory(benchmarks)
  else()
    message(WARNING "G2O_BUILD_BENCHMARKS was set to true, but the benchmark library cannot be found")
  endif()
endif()

# Python wrapper
set(G2O_BUILD_PYTHON OFF CACHE BOOL "Build python wrapper")
if(G2O_BUILD_PYTHON)
  message(STATUS "Compiling g2o's python wrapper")
  add_subdirectory(python)
endif(G2O_BUILD_PYTHON)<|MERGE_RESOLUTION|>--- conflicted
+++ resolved
@@ -5,11 +5,7 @@
 set(CMAKE_OSX_DEPLOYMENT_TARGET "10.15" CACHE STRING "Minimum OS X deployment target")
 set(CMAKE_OSX_DEPLOYMENT_TARGET "10.15" CACHE STRING "Minimum OS X deployment target")
 
-<<<<<<< HEAD
-project(g2o LANGUAGES CXX)
-=======
 project(g2o LANGUAGES CXX C)
->>>>>>> f6906378
 
 include(GNUInstallDirs)
 
@@ -488,7 +484,6 @@
       DESTINATION "${G2O_CONFIG_INSTALL_DIR}")
 endif()
 
-<<<<<<< HEAD
 option(G2O_BUILD_PACKAGE "Include package build config for cpack" OFF)
 if(G2O_BUILD_PACKAGE)
   include(Packaging)
@@ -498,25 +493,13 @@
 add_subdirectory(g2o)
 
 # building unit test framework and our tests
-=======
->>>>>>> f6906378
 option(BUILD_UNITTESTS "build unit test framework and the tests" OFF)
-
 if(BUILD_UNITTESTS)
   enable_testing()
   add_subdirectory(unit_test)
 endif()
 
-<<<<<<< HEAD
-# Benchmarks
-=======
-# Include the subdirectories
-add_subdirectory(g2o)
-
-
->>>>>>> f6906378
 option(G2O_BUILD_BENCHMARKS "build benchmarks" OFF)
-
 if(G2O_BUILD_BENCHMARKS)
   find_package(benchmark)
   if(${benchmark_FOUND})
