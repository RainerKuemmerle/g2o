--- conflicted
+++ resolved
@@ -11,34 +11,6 @@
 #cmakedefine G2O_HAVE_CHOLMOD 1
 #cmakedefine G2O_HAVE_CSPARSE 1
 
-<<<<<<< HEAD
-#cmakedefine G2O_SINGLE_PRECISION_MATH
-#ifdef G2O_SINGLE_PRECISION_MATH
-    #define G2O_NUMBER_FORMAT_STR "%g"
-
-    #ifdef __cplusplus
-        using number_t = float;
-    #else
-        typedef float number_t;
-    #endif
-#else
-    #define G2O_NUMBER_FORMAT_STR "%lg"
-
-    #ifdef __cplusplus
-        using number_t = double;
-    #else
-        typedef double number_t;
-    #endif
-=======
-#cmakedefine G2O_NO_IMPLICIT_OWNERSHIP_OF_OBJECTS
-
-#ifdef G2O_NO_IMPLICIT_OWNERSHIP_OF_OBJECTS
-#define G2O_DELETE_IMPLICITLY_OWNED_OBJECTS 0
-#else
-#define G2O_DELETE_IMPLICITLY_OWNED_OBJECTS 1
->>>>>>> 1b4c73fc
-#endif
-
 #cmakedefine G2O_CXX_COMPILER "@G2O_CXX_COMPILER@"
 #cmakedefine G2O_SRC_DIR "@G2O_SRC_DIR@"
 
