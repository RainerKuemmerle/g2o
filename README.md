# g2o - General Graph Optimization

Linux/Mac: [![CI](https://github.com/RainerKuemmerle/g2o/actions/workflows/ci.yml/badge.svg?branch=master)](https://github.com/RainerKuemmerle/g2o/actions/workflows/ci.yml)
Windows: [![win64](https://github.com/RainerKuemmerle/g2o/actions/workflows/windows.yml/badge.svg?branch=master)](https://github.com/RainerKuemmerle/g2o/actions/workflows/windows.yml)
[![Codacy Badge](https://app.codacy.com/project/badge/Grade/280c5eed95ed4059ad5d003d59e72704)](https://app.codacy.com/gh/RainerKuemmerle/g2o/dashboard?utm_source=gh&utm_medium=referral&utm_content=&utm_campaign=Badge_grade) [![pre-commit](https://img.shields.io/badge/pre--commit-enabled-brightgreen?logo=pre-commit)](https://github.com/pre-commit/pre-commit)

<p align="center">
  <picture>
    <source media="(prefers-color-scheme: dark)" width="250" srcset="doc/pics/g2o-logo-dark.svg">
    <source media="(prefers-color-scheme: light)" width="250" srcset="doc/pics/g2o-logo.svg">
    <img alt="g2o logo" width="250" src="doc/pics/g2o-logo.svg">
  </picture>
</p>

g2o is an open-source C++ framework for optimizing graph-based nonlinear error
functions. g2o has been designed to be easily extensible to a wide range of
problems and a new problem typically can be specified in a few lines of code.
The current implementation provides solutions to several variants of SLAM and
BA.

A wide range of problems in robotics as well as in computer-vision involve the
minimization of a non-linear error function that can be represented as a graph.
Typical instances are simultaneous localization and mapping (SLAM) or bundle
adjustment (BA). The overall goal in these problems is to find the
configuration of parameters or state variables that maximally explain a set of
measurements affected by Gaussian noise. g2o is an open-source C++ framework
for such nonlinear least squares problems. g2o has been designed to be easily
extensible to a wide range of problems and a new problem typically can be
specified in a few lines of code. The current implementation provides solutions
to several variants of SLAM and BA. g2o offers a performance comparable to
implementations of state-of-the-art approaches for the specific problems
(02/2011).

## Python and updated memory management

The branch [pymem](https://github.com/RainerKuemmerle/g2o/tree/pymem) contains a python wrapper and switches to smart pointer instead of RAW pointers.
It is currently experimental but PRs and improvements are welcome - as always.

See [g2o-python](https://github.com/miquelmassot/g2o-python) for the pypi release of g2o's python bindings.
See below for how to install the python bindings from this repository directly.

## Papers Describing the Approach

Rainer Kuemmerle, Giorgio Grisetti, Hauke Strasdat,
Kurt Konolige, and Wolfram Burgard
[g2o: A General Framework for Graph Optimization](http://ais.informatik.uni-freiburg.de/publications/papers/kuemmerle11icra.pdf)
IEEE International Conference on Robotics and Automation (ICRA), 2011

## Documentation

A detailed description of how the library is structured and how to use and extend it can be found in /doc/g2o.pdf
The API documentation can be generated as described in doc/doxygen/readme.txt

## License

g2o is licensed under the BSD License. However, some libraries are available
under different license terms. See below.

The following parts are licensed under LGPL v2.1+:

-   csparse_extension

The following parts are licensed under GPL3+:

-   g2o_viewer
-   g2o_incremental
-   slam2d_g2o (example for 2D SLAM with a QGLviewer GUI)

Please note that some features of CHOLMOD (which may be used by g2o, see
libsuitesparse below) are licensed under the GPL. To avoid the GPL, you may
have to re-compile CHOLMOD without including its GPL features. The CHOLMOD
library distributed with, for example, Ubuntu or Debian includes the GPL
features. For example, the supernodal factorization that is licensed under GPL
is considered by g2o if it is available.

Within sub-folders we include software not written by us to guarantee easy compilation and integration into g2o itself.

-   ceres: BSD (see g2o/autodiff/LICENSE)
    Extracted headers to perform Automatic Differentiation.

-   freeglut: X-Consortium (see g2o/EXTERNAL/freeglut/COPYING)
    Copyright (c) 1999-2000 Pawel W. Olszta
    We use a stripped down version for drawing text in OpenGL.

See the doc folder for the full text of the licenses.

g2o is distributed in the hope that it will be useful,
but WITHOUT ANY WARRANTY; without even the implied warranty of
MERCHANTABILITY or FITNESS FOR A PARTICULAR PURPOSE. See the
licenses for more details.

## Requirements

-   C++17 compiler (CI pipeline runs with gcc, clang and MSVC)
-   cmake <http://www.cmake.org>
-   Eigen3 <http://eigen.tuxfamily.org>

On Ubuntu / Debian these dependencies are resolved by installing the
following packages.

-   cmake
-   libeigen3-dev

### Optional requirements

-   spdlog <https://github.com/gabime/spdlog>
-   suitesparse <http://faculty.cse.tamu.edu/davis/suitesparse.html>
-   Qt5 <http://qt-project.org>
<<<<<<< HEAD
-   libQGLViewer <http://www.libqglviewer.com>
-   JSON for Modern C++ <https://github.com/nlohmann/json>
=======
-   libQGLViewer <https://gillesdebunne.github.io/libQGLViewer/>
>>>>>>> faca4c3b

On Ubuntu / Debian these dependencies are resolved by installing the
following packages.

-   libspdlog-dev
-   libsuitesparse-dev
-   libcereal-dev
-   qtdeclarative5-dev
-   qt5-qmake
-   libqglviewer-dev-qt5

You can install those packages with the following command
```
sudo apt install libeigen3-dev libspdlog-dev libsuitesparse-dev qtdeclarative5-dev qt5-qmake libqglviewer-dev-qt5
```

## Mac OS X

If using [Homebrew](http://brew.sh/), then

`brew install g2o`

will install g2o together with its required dependencies. In this case no manual compilation is necessary.

## Windows

If using [vcpkg](https://github.com/Microsoft/vcpkg), then

`script\install-deps-windows.bat`

or for full dependencies installation

`script\install-additional-deps-windows.bat`

will build and install the dependencies. The location of `vcpkg` and required
triplet can be passed as cli arguments respectively. Note that usually vcpkg
will auto detect the triplet. Set it only if your are not using the default
build for your OS.

## Compilation

Our primary development platform is Linux. Experimental support for
Mac OS X, Android and Windows (MinGW or MSVC).
We recommend a so-called out of source build which can be achieved
by the following command sequence.

```
mkdir build
cd build
cmake ../
make
```

The binaries will be placed in bin and the libraries in lib which
are both located underneath cmake's build folder.

On Windows with `vcpkg` the following commands will generate build scripts (please change the Visual Studio version number in accordance with your system):

```
mkdir build
cd build
cmake -DG2O_BUILD_APPS=ON -DG2O_BUILD_EXAMPLES=ON-DVCPKG_TARGET_TRIPLET="%VCPKG_DEFAULT_TRIPLET%" -DCMAKE_TOOLCHAIN_FILE="%VCPKG_ROOT_DIR%\scripts\buildsystems\vcpkg.cmake" ..`
cmake --build . --target ALL_BUILD
```

If you are compiling on Windows and you are for some reasons **not** using `vcpkg` please download Eigen3 and extract it.
Within cmake-gui set the variable EIGEN3_INCLUDE_DIR to that directory.

```
mkdir build
cd build
cmake .. -DG2O_BUILD_APPS=ON -DG2O_BUILD_EXAMPLES=ON -DEIGEN3_INCLUDE_DIR="<THE_PATH_WHERE_YOU_PLACED_EIGEN3_AND_THE_EIGEN3_CMakeLists.txt>"
```

## Cross-Compiling for Android

```
mkdir build`
cd build`
cmake -DCMAKE_TOOLCHAIN_FILE=../script/android.toolchain.cmake -DANDROID_NDK=<YOUR_PATH_TO_ANDROID_NDK_r10d+> -DCMAKE_BUILD_TYPE=Release -DANDROID_ABI="armeabi-v7a with NEON" -DEIGEN3_INCLUDE_DIR="<YOUR_PATH_TO_EIGEN>" -DEIGEN3_VERSION_OK=ON ..
cmake --build .
```

## Installing the python wrapper

If you want to install `g2opy`, i.e., the python bindings for g2o, you can use `pip` preferably in a virtual env.

#### Preparing the virtual env
```
python3 -m venv ~/.venvs/g2opy
source ~/.venvs/g2opy/bin/activate
```

#### Installing via pip
```
pip install -v .
```

Afterwards you should be able to run the examples. For example, by running `python3 python/examples/ba_demo.py`.

## Acknowledgments

We thank the following contributors for providing patches:

-   Simon J. Julier: patches to achieve compatibility with Mac OS X and others.
-   Michael A. Eriksen for submitting patches to compile with MSVC.
-   Mark Pupilli for submitting patches to compile with MSVC.

## Projects using g2o

-   [g2o-python](https://github.com/miquelmassot/g2o-python): Python binding which is also installable via `pip`
-   [.Net wrapper](https://github.com/fugro/g2o)<|MERGE_RESOLUTION|>--- conflicted
+++ resolved
@@ -106,12 +106,8 @@
 -   spdlog <https://github.com/gabime/spdlog>
 -   suitesparse <http://faculty.cse.tamu.edu/davis/suitesparse.html>
 -   Qt5 <http://qt-project.org>
-<<<<<<< HEAD
--   libQGLViewer <http://www.libqglviewer.com>
+-   libQGLViewer <https://gillesdebunne.github.io/libQGLViewer/>
 -   JSON for Modern C++ <https://github.com/nlohmann/json>
-=======
--   libQGLViewer <https://gillesdebunne.github.io/libQGLViewer/>
->>>>>>> faca4c3b
 
 On Ubuntu / Debian these dependencies are resolved by installing the
 following packages.
