// g2o - General Graph Optimization
// Copyright (C) 2011 R. Kuemmerle, G. Grisetti, W. Burgard
// All rights reserved.
//
// Redistribution and use in source and binary forms, with or without
// modification, are permitted provided that the following conditions are
// met:
//
// * Redistributions of source code must retain the above copyright notice,
//   this list of conditions and the following disclaimer.
// * Redistributions in binary form must reproduce the above copyright
//   notice, this list of conditions and the following disclaimer in the
//   documentation and/or other materials provided with the distribution.
//
// THIS SOFTWARE IS PROVIDED BY THE COPYRIGHT HOLDERS AND CONTRIBUTORS "AS
// IS" AND ANY EXPRESS OR IMPLIED WARRANTIES, INCLUDING, BUT NOT LIMITED
// TO, THE IMPLIED WARRANTIES OF MERCHANTABILITY AND FITNESS FOR A
// PARTICULAR PURPOSE ARE DISCLAIMED. IN NO EVENT SHALL THE COPYRIGHT
// HOLDER OR CONTRIBUTORS BE LIABLE FOR ANY DIRECT, INDIRECT, INCIDENTAL,
// SPECIAL, EXEMPLARY, OR CONSEQUENTIAL DAMAGES (INCLUDING, BUT NOT LIMITED
// TO, PROCUREMENT OF SUBSTITUTE GOODS OR SERVICES; LOSS OF USE, DATA, OR
// PROFITS; OR BUSINESS INTERRUPTION) HOWEVER CAUSED AND ON ANY THEORY OF
// LIABILITY, WHETHER IN CONTRACT, STRICT LIABILITY, OR TORT (INCLUDING
// NEGLIGENCE OR OTHERWISE) ARISING IN ANY WAY OUT OF THE USE OF THIS
// SOFTWARE, EVEN IF ADVISED OF THE POSSIBILITY OF SUCH DAMAGE.

#include <gtest/gtest.h>

#include "g2o/core/sparse_optimizer.h"
#include "g2o/core/sparse_optimizer_terminate_action.h"
#include "g2o/types/slam3d/types_slam3d.h"
#include "unit_test/test_helper/allocate_optimizer.h"

TEST(General, ClearAndRedo) {
  // Initialize the SparseOptimizer
  std::unique_ptr<g2o::SparseOptimizer> mOptimizerPtr =
      g2o::internal::createOptimizerForTests();
  g2o::SparseOptimizer& mOptimizer = *mOptimizerPtr;

  // Set the default terminate action
  auto terminateAction =
      std::make_shared<g2o::SparseOptimizerTerminateAction>();
  mOptimizer.addPostIterationAction(terminateAction);

  for (int i = 0; i < 2; i++) {
    // Add vertices
<<<<<<< HEAD
    auto v0 = std::make_shared<g2o::VertexSE3>();
    v0->setEstimate(Eigen::Transform<number_t, 3, 1>(
        Eigen::Translation<number_t, 3>(0, 0, 0)));
    v0->setId(0);
    mOptimizer.addVertex(v0);

    auto v1 = std::make_shared<g2o::VertexSE3>();
    v1->setEstimate(Eigen::Transform<number_t, 3, 1>(
        Eigen::Translation<number_t, 3>(0, 0, 0)));
    v1->setId(1);
    mOptimizer.addVertex(v1);

    auto v2 = std::make_shared<g2o::VertexSE3>();
    v2->setEstimate(Eigen::Transform<number_t, 3, 1>(
        Eigen::Translation<number_t, 3>(0, 0, 0)));
=======
    g2o::VertexSE3* v0 = new g2o::VertexSE3;
    v0->setEstimate(
        Eigen::Transform<double, 3, 1>(Eigen::Translation<double, 3>(0, 0, 0)));
    v0->setId(0);
    mOptimizer.addVertex(v0);

    g2o::VertexSE3* v1 = new g2o::VertexSE3;
    v1->setEstimate(
        Eigen::Transform<double, 3, 1>(Eigen::Translation<double, 3>(0, 0, 0)));
    v1->setId(1);
    mOptimizer.addVertex(v1);

    g2o::VertexSE3* v2 = new g2o::VertexSE3;
    v2->setEstimate(
        Eigen::Transform<double, 3, 1>(Eigen::Translation<double, 3>(0, 0, 0)));
>>>>>>> 1b4c73fc
    v2->setId(2);
    mOptimizer.addVertex(v2);

    // Add edges
    auto e1 = std::make_shared<g2o::EdgeSE3>();
    e1->vertices()[0] = mOptimizer.vertex(0);
    e1->vertices()[1] = mOptimizer.vertex(1);
    e1->setMeasurement(g2o::Isometry3(Eigen::Translation<double, 3>(1, 0, 0)));
    e1->setInformation(g2o::MatrixN<6>::Identity());
    mOptimizer.addEdge(e1);

    auto e2 = std::make_shared<g2o::EdgeSE3>();
    e2->vertices()[0] = mOptimizer.vertex(1);
    e2->vertices()[1] = mOptimizer.vertex(2);
    e2->setMeasurement(g2o::Isometry3(Eigen::Translation<double, 3>(0, 1, 0)));
    e2->setInformation(g2o::MatrixN<6>::Identity());
    mOptimizer.addEdge(e2);

    auto e3 = std::make_shared<g2o::EdgeSE3>();
    e3->vertices()[0] = mOptimizer.vertex(2);
    e3->vertices()[1] = mOptimizer.vertex(0);
    e3->setMeasurement(
        g2o::Isometry3(Eigen::Translation<double, 3>(-0.8, -0.7, 0.1)));
    e3->setInformation(g2o::MatrixN<6>::Identity());
    mOptimizer.addEdge(e3);

    v0->setFixed(true);

    // mOptimizer.setVerbose(true);
    mOptimizer.initializeOptimization();
    mOptimizer.computeInitialGuess();
    mOptimizer.computeActiveErrors();
    const int iter = mOptimizer.optimize(10);
    if (iter <= 0) {
      ADD_FAILURE() << "Optimization did not happen";
    } else {
      SUCCEED();
    }

    mOptimizer.clear();
  }
}<|MERGE_RESOLUTION|>--- conflicted
+++ resolved
@@ -44,39 +44,21 @@
 
   for (int i = 0; i < 2; i++) {
     // Add vertices
-<<<<<<< HEAD
     auto v0 = std::make_shared<g2o::VertexSE3>();
-    v0->setEstimate(Eigen::Transform<number_t, 3, 1>(
-        Eigen::Translation<number_t, 3>(0, 0, 0)));
-    v0->setId(0);
-    mOptimizer.addVertex(v0);
-
-    auto v1 = std::make_shared<g2o::VertexSE3>();
-    v1->setEstimate(Eigen::Transform<number_t, 3, 1>(
-        Eigen::Translation<number_t, 3>(0, 0, 0)));
-    v1->setId(1);
-    mOptimizer.addVertex(v1);
-
-    auto v2 = std::make_shared<g2o::VertexSE3>();
-    v2->setEstimate(Eigen::Transform<number_t, 3, 1>(
-        Eigen::Translation<number_t, 3>(0, 0, 0)));
-=======
-    g2o::VertexSE3* v0 = new g2o::VertexSE3;
     v0->setEstimate(
         Eigen::Transform<double, 3, 1>(Eigen::Translation<double, 3>(0, 0, 0)));
     v0->setId(0);
     mOptimizer.addVertex(v0);
 
-    g2o::VertexSE3* v1 = new g2o::VertexSE3;
+    auto v1 = std::make_shared<g2o::VertexSE3>();
     v1->setEstimate(
         Eigen::Transform<double, 3, 1>(Eigen::Translation<double, 3>(0, 0, 0)));
     v1->setId(1);
     mOptimizer.addVertex(v1);
 
-    g2o::VertexSE3* v2 = new g2o::VertexSE3;
+    auto v2 = std::make_shared<g2o::VertexSE3>();
     v2->setEstimate(
         Eigen::Transform<double, 3, 1>(Eigen::Translation<double, 3>(0, 0, 0)));
->>>>>>> 1b4c73fc
     v2->setId(2);
     mOptimizer.addVertex(v2);
 
