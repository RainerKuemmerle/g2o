// g2o - General Graph Optimization
// Copyright (C) 2011 R. Kuemmerle, G. Grisetti, W. Burgard
// All rights reserved.
//
// Redistribution and use in source and binary forms, with or without
// modification, are permitted provided that the following conditions are
// met:
//
// * Redistributions of source code must retain the above copyright notice,
//   this list of conditions and the following disclaimer.
// * Redistributions in binary form must reproduce the above copyright
//   notice, this list of conditions and the following disclaimer in the
//   documentation and/or other materials provided with the distribution.
//
// THIS SOFTWARE IS PROVIDED BY THE COPYRIGHT HOLDERS AND CONTRIBUTORS "AS
// IS" AND ANY EXPRESS OR IMPLIED WARRANTIES, INCLUDING, BUT NOT LIMITED
// TO, THE IMPLIED WARRANTIES OF MERCHANTABILITY AND FITNESS FOR A
// PARTICULAR PURPOSE ARE DISCLAIMED. IN NO EVENT SHALL THE COPYRIGHT
// HOLDER OR CONTRIBUTORS BE LIABLE FOR ANY DIRECT, INDIRECT, INCIDENTAL,
// SPECIAL, EXEMPLARY, OR CONSEQUENTIAL DAMAGES (INCLUDING, BUT NOT LIMITED
// TO, PROCUREMENT OF SUBSTITUTE GOODS OR SERVICES; LOSS OF USE, DATA, OR
// PROFITS; OR BUSINESS INTERRUPTION) HOWEVER CAUSED AND ON ANY THEORY OF
// LIABILITY, WHETHER IN CONTRACT, STRICT LIABILITY, OR TORT (INCLUDING
// NEGLIGENCE OR OTHERWISE) ARISING IN ANY WAY OUT OF THE USE OF THIS
// SOFTWARE, EVEN IF ADVISED OF THE POSSIBILITY OF SUCH DAMAGE.

#include "g2o/core/base_fixed_sized_edge.h"

#include <gtest/gtest.h>

#include "g2o/core/base_unary_edge.h"
#include "g2o/core/base_variable_sized_edge.h"
#include "g2o/core/eigen_types.h"
#include "g2o/core/robust_kernel_impl.h"
#include "g2o/types/slam2d/vertex_point_xy.h"
#include "g2o/types/slam2d/vertex_se2.h"

class Edge3Constant
    : public g2o::BaseFixedSizedEdge<2, g2o::Vector2, g2o::VertexSE2,
                                     g2o::VertexSE2, g2o::VertexPointXY> {
 public:
  EIGEN_MAKE_ALIGNED_OPERATOR_NEW;
  Edge3Constant() = default;
  void computeError() override {
    const auto a = vertexXnRaw<0>()->estimate();
    const auto b = vertexXnRaw<1>()->estimate();
    const auto c = vertexXnRaw<2>()->estimate();
    error_ = (a * b * c - measurement_).eval();
  }
  bool read(std::istream&) override { return false; };
  bool write(std::ostream&) const override { return false; };
};

class Edge3Dynamic : public g2o::BaseVariableSizedEdge<2, g2o::Vector2> {
 public:
  EIGEN_MAKE_ALIGNED_OPERATOR_NEW;
  Edge3Dynamic() { resize(3); };
  void computeError() override {
    const auto a = static_cast<const g2o::VertexSE2*>(vertexRaw(0))->estimate();
    const auto b = static_cast<const g2o::VertexSE2*>(vertexRaw(1))->estimate();
    const auto c =
        static_cast<const g2o::VertexPointXY*>(vertexRaw(2))->estimate();
    error_ = (a * b * c - measurement_).eval();
  }
  bool read(std::istream&) override { return false; };
  bool write(std::ostream&) const override { return false; };
};

class VertexNotDefaultCtor : public g2o::BaseVertex<2, g2o::Vector2> {
 public:
  VertexNotDefaultCtor(int x, int y) { estimate_ = g2o::Vector2(x, y); }

<<<<<<< HEAD
  void oplusImpl(const g2o::VectorX::MapType& update) override {
    estimate_ += update.head<2>();
=======
  virtual void oplusImpl(const double* update) {
    _estimate[0] += update[0];
    _estimate[1] += update[1];
>>>>>>> 1b4c73fc
  }

  void setToOriginImpl() override { estimate_.setZero(); }
  bool read(std::istream& /*is*/) override { return false; };
  bool write(std::ostream& /*os*/) const override { return false; };
};

class EdgeUnaryCreateVertexTester
    : public g2o::BaseUnaryEdge<2, g2o::Vector2, VertexNotDefaultCtor> {
 public:
  EdgeUnaryCreateVertexTester() = default;

  void computeError() override {
    const VertexNotDefaultCtor* v = vertexXnRaw<0>();
    error_ = v->estimate() - measurement_;
  }
  bool read(std::istream& /*is*/) override { return false; };
  bool write(std::ostream& /*os*/) const override { return false; };

  void setMeasurement(const g2o::Vector2& m) override { measurement_ = m; }

  int measurementDimension() const override { return 2; }
};

TEST(General, IndexToPairToIndex) {
  using g2o::internal::index_to_pair;
  using g2o::internal::pair_to_index;
  using g2o::internal::TrivialPair;

  ASSERT_EQ(index_to_pair(0).first, 0);
  ASSERT_EQ(index_to_pair(0).second, 1);
  ASSERT_EQ(index_to_pair(1).first, 0);
  ASSERT_EQ(index_to_pair(1).second, 2);
  ASSERT_EQ(index_to_pair(2).first, 1);
  ASSERT_EQ(index_to_pair(2).second, 2);
  ASSERT_EQ(pair_to_index(0, 1), 0);
  ASSERT_EQ(pair_to_index(0, 2), 1);
  ASSERT_EQ(pair_to_index(1, 2), 2);
  for (int j = 0; j < 32; ++j)
    for (int i = 0; i < j; ++i)
      ASSERT_EQ(index_to_pair(pair_to_index(i, j)), TrivialPair(i, j));
  for (int k = 0; k < 1024; ++k)
    ASSERT_EQ(pair_to_index(index_to_pair(k).first, index_to_pair(k).second),
              k);

  int k = 0;
  for (int j = 0; j < 32; ++j)
    for (int i = 0; i < j; ++i) {
      ASSERT_EQ(pair_to_index(i, j), k);
      ++k;
    }
}

TEST(General, ConstantEdgeConstructor) {
  ASSERT_EQ(typeid(Edge3Dynamic::ErrorVector),
            typeid(Edge3Constant::ErrorVector));
  ASSERT_EQ(typeid(Edge3Dynamic::InformationType),
            typeid(Edge3Constant::InformationType));

  Edge3Constant e_constant;
  ASSERT_EQ(e_constant.vertices()[0], nullptr);
  ASSERT_EQ(e_constant.vertices()[1], nullptr);
  ASSERT_EQ(e_constant.vertices()[2], nullptr);
  Edge3Dynamic e_dynamic;
  ASSERT_EQ(e_dynamic.vertices()[0], e_constant.vertices()[0]);
  ASSERT_EQ(e_dynamic.vertices()[1], e_constant.vertices()[1]);
  ASSERT_EQ(e_dynamic.vertices()[2], e_constant.vertices()[2]);
}

TEST(General, FixedEdgeCreateVertex) {
  Edge3Constant e;

  auto* v1 = e.createVertex(0);
  auto* v2 = e.createVertex(1);
  auto* v3 = e.createVertex(2);
  ASSERT_EQ(typeid(*v1), typeid(g2o::VertexSE2));
  ASSERT_EQ(typeid(*v2), typeid(g2o::VertexSE2));
  ASSERT_EQ(typeid(*v3), typeid(g2o::VertexPointXY));
  delete v3;
  delete v2;
  delete v1;

  ASSERT_EQ(nullptr, e.createVertex(-1));
  ASSERT_EQ(nullptr, e.createVertex(3));
}

TEST(General, FixedEdgeCreateVertexNonDefaultCtor) {
  EdgeUnaryCreateVertexTester edge;
  auto* vertex = edge.createVertex(0, 42, 23);
  EXPECT_NE(vertex, nullptr);
  ASSERT_EQ(typeid(*vertex), typeid(VertexNotDefaultCtor));
  auto* casted_vertex = dynamic_cast<VertexNotDefaultCtor*>(vertex);
  ASSERT_NE(casted_vertex, nullptr);
  EXPECT_TRUE(casted_vertex->estimate().isApprox(g2o::Vector2(42, 23)));
}

template <typename EdgeType>
class EdgeTester {
 public:
  EdgeTester() {
    edge.setMeasurement(g2o::Vector2{.3, .4});
    edge.setInformation(g2o::Matrix2::Identity());

    v1->setId(0);
    v1->setEstimate(g2o::SE2(.1, .2, .3));
    v2->setId(1);
    v2->setEstimate(g2o::SE2(.3, .1, .2));
    v3->setId(2);
    v3->setEstimate(g2o::Vector2(-.3, .5));
    edge.setVertex(0, v1);
    edge.setVertex(1, v2);
    edge.setVertex(2, v3);

    jacobianWorkspace.updateSize(&edge);
    jacobianWorkspace.allocate();

    hessian01.setZero();
    hessian02.setZero();
    hessian12.setZero();
    hessian00.setZero();
    hessian11.setZero();
    hessian22.setZero();
    edge.mapHessianMemory(hessian01.data(), 0, 1, false);
    edge.mapHessianMemory(hessian02.data(), 0, 2, false);
    edge.mapHessianMemory(hessian12.data(), 1, 2, false);
    v1->mapHessianMemory(hessian00.data());
    v2->mapHessianMemory(hessian11.data());
    v3->mapHessianMemory(hessian22.data());
  }

  EdgeType edge;

  std::shared_ptr<g2o::VertexSE2> v1 = std::make_shared<g2o::VertexSE2>();
  std::shared_ptr<g2o::VertexSE2> v2 = std::make_shared<g2o::VertexSE2>();
  std::shared_ptr<g2o::VertexPointXY> v3 =
      std::make_shared<g2o::VertexPointXY>();

  g2o::JacobianWorkspace jacobianWorkspace;

  Eigen::Matrix<double, 3, 3> hessian01;
  Eigen::Matrix<double, 3, 2> hessian02;
  Eigen::Matrix<double, 3, 2> hessian12;
  Eigen::Matrix<double, 3, 3> hessian00;
  Eigen::Matrix<double, 3, 3> hessian11;
  Eigen::Matrix<double, 2, 2> hessian22;
};

TEST(ConstantEdgeTest, ConstantEdgeAllVerticesFixed) {
  const EdgeTester<Edge3Dynamic> dynamic;
  const EdgeTester<Edge3Constant> constant;
  ASSERT_EQ(dynamic.edge.allVerticesFixed(), constant.edge.allVerticesFixed());
  ASSERT_FALSE(constant.edge.allVerticesFixed());
  dynamic.v1->setFixed(true);
  dynamic.v2->setFixed(true);
  dynamic.v3->setFixed(true);
  constant.v1->setFixed(true);
  constant.v2->setFixed(true);
  constant.v3->setFixed(true);
  ASSERT_EQ(dynamic.edge.allVerticesFixed(), constant.edge.allVerticesFixed());
  ASSERT_TRUE(constant.edge.allVerticesFixed());
}

TEST(ConstantEdgeTest, ConstantEdgeComputeError) {
  EdgeTester<Edge3Dynamic> dynamic;
  EdgeTester<Edge3Constant> constant;
  dynamic.edge.computeError();
  constant.edge.computeError();
  EXPECT_DOUBLE_EQ(0.0, (dynamic.edge.error() - constant.edge.error()).norm());
}

TEST(ConstantEdgeTest, ConstantEdgeLinearizeOplus) {
  EdgeTester<Edge3Dynamic> dynamic;
  EdgeTester<Edge3Constant> constant;
  dynamic.edge.computeError();
  constant.edge.computeError();
  dynamic.edge.linearizeOplus(dynamic.jacobianWorkspace);
  constant.edge.linearizeOplus(constant.jacobianWorkspace);
  EXPECT_DOUBLE_EQ(0.0,
                   (Eigen::Map<g2o::MatrixX>(
                        dynamic.jacobianWorkspace.workspaceForVertex(0), 2, 3) -
                    Eigen::Map<g2o::MatrixX>(
                        constant.jacobianWorkspace.workspaceForVertex(0), 2, 3))
                       .norm());
  EXPECT_DOUBLE_EQ(0.0,
                   (Eigen::Map<g2o::MatrixX>(
                        dynamic.jacobianWorkspace.workspaceForVertex(1), 2, 3) -
                    Eigen::Map<g2o::MatrixX>(
                        constant.jacobianWorkspace.workspaceForVertex(1), 2, 3))
                       .norm());
  EXPECT_DOUBLE_EQ(0.0,
                   (Eigen::Map<g2o::MatrixX>(
                        dynamic.jacobianWorkspace.workspaceForVertex(2), 2, 2) -
                    Eigen::Map<g2o::MatrixX>(
                        constant.jacobianWorkspace.workspaceForVertex(2), 2, 2))
                       .norm());
}

TEST(ConstantEdgeTest, ConstantEdgeConstructQuadraticForm) {
  EdgeTester<Edge3Dynamic> dynamic;
  EdgeTester<Edge3Constant> constant;
  dynamic.edge.computeError();
  constant.edge.computeError();
  dynamic.edge.linearizeOplus(dynamic.jacobianWorkspace);
  constant.edge.linearizeOplus(constant.jacobianWorkspace);

  dynamic.edge.constructQuadraticForm();
  constant.edge.constructQuadraticForm();

  EXPECT_NEAR(0.0, (dynamic.hessian00 - constant.hessian00).norm(), 1e-7);
  EXPECT_NEAR(0.0, (dynamic.hessian11 - constant.hessian11).norm(), 1e-7);
  EXPECT_NEAR(0.0, (dynamic.hessian22 - constant.hessian22).norm(), 1e-7);
  EXPECT_NEAR(0.0, (dynamic.hessian01 - constant.hessian01).norm(), 1e-7);
  EXPECT_NEAR(0.0, (dynamic.hessian02 - constant.hessian02).norm(), 1e-7);
  EXPECT_NEAR(0.0, (dynamic.hessian12 - constant.hessian12).norm(), 1e-7);
}

TEST(ConstantEdgeTest, ConstantEdgeConstructQuadraticFormRobust) {
  EdgeTester<Edge3Dynamic> dynamic;
  EdgeTester<Edge3Constant> constant;

  dynamic.edge.setMeasurement(g2o::Vector2{.3, 3.4});
  constant.edge.setMeasurement(g2o::Vector2{.3, 3.4});

  auto rk_dynamic = std::make_shared<g2o::RobustKernelHuber>();
  dynamic.edge.setRobustKernel(rk_dynamic);
  dynamic.edge.computeError();
  dynamic.edge.linearizeOplus(dynamic.jacobianWorkspace);
  dynamic.edge.constructQuadraticForm();

  auto rk_constant = std::make_shared<g2o::RobustKernelHuber>();
  constant.edge.setRobustKernel(rk_constant);
  constant.edge.computeError();
  constant.edge.linearizeOplus(constant.jacobianWorkspace);
  constant.edge.constructQuadraticForm();
  EXPECT_NEAR(0, (dynamic.edge.error() - constant.edge.error()).norm(), 1e-7);
  EXPECT_DOUBLE_EQ(0.0,
                   (Eigen::Map<g2o::MatrixX>(
                        dynamic.jacobianWorkspace.workspaceForVertex(0), 2, 3) -
                    Eigen::Map<g2o::MatrixX>(
                        constant.jacobianWorkspace.workspaceForVertex(0), 2, 3))
                       .norm());
  EXPECT_NEAR(0.0, (dynamic.hessian00 - constant.hessian00).norm(), 1e-7);
  EXPECT_NEAR(0.0, (dynamic.hessian11 - constant.hessian11).norm(), 1e-7);
  EXPECT_NEAR(0.0, (dynamic.hessian22 - constant.hessian22).norm(), 1e-7);
  EXPECT_NEAR(0.0, (dynamic.hessian01 - constant.hessian01).norm(), 1e-7);
  EXPECT_NEAR(0.0, (dynamic.hessian02 - constant.hessian02).norm(), 1e-7);
  EXPECT_NEAR(0.0, (dynamic.hessian12 - constant.hessian12).norm(), 1e-7);
}

TEST(ConstantEdgeTest, ConstantEdgeConstructQuadraticFormRowMajor) {
  EdgeTester<Edge3Dynamic> dynamic;
  EdgeTester<Edge3Constant> constant;
  dynamic.edge.mapHessianMemory(dynamic.hessian01.data(), 0, 1, true);
  Eigen::Matrix<double, 2, 3> hessian20_dynamic;
  Eigen::Matrix<double, 2, 3> hessian21_dynamic;
  hessian20_dynamic.setZero();
  hessian21_dynamic.setZero();
  dynamic.edge.mapHessianMemory(hessian20_dynamic.data(), 0, 2, true);
  dynamic.edge.mapHessianMemory(hessian21_dynamic.data(), 1, 2, true);

  constant.edge.mapHessianMemory(constant.hessian01.data(), 0, 1, true);
  Eigen::Matrix<double, 2, 3> hessian20_constant;
  Eigen::Matrix<double, 2, 3> hessian21_constant;
  hessian20_constant.setZero();
  hessian21_constant.setZero();
  constant.edge.mapHessianMemory(hessian20_constant.data(), 0, 2, true);
  constant.edge.mapHessianMemory(hessian21_constant.data(), 1, 2, true);

  dynamic.edge.computeError();
  constant.edge.computeError();
  dynamic.edge.linearizeOplus(dynamic.jacobianWorkspace);
  constant.edge.linearizeOplus(constant.jacobianWorkspace);

  dynamic.edge.constructQuadraticForm();
  constant.edge.constructQuadraticForm();

  EXPECT_NEAR(0.0, (dynamic.hessian00 - constant.hessian00).norm(), 1e-7);
  EXPECT_NEAR(0.0, (dynamic.hessian11 - constant.hessian11).norm(), 1e-7);
  EXPECT_NEAR(0.0, (dynamic.hessian22 - constant.hessian22).norm(), 1e-7);
  EXPECT_NEAR(0.0, (dynamic.hessian01 - constant.hessian01).norm(), 1e-7);
  EXPECT_NEAR(0.0, (hessian20_dynamic - hessian20_constant).norm(), 1e-7);
  EXPECT_NEAR(0.0, (hessian21_dynamic - hessian21_constant).norm(), 1e-7);

  EdgeTester<Edge3Constant> constant_colMajor;
  constant_colMajor.edge.computeError();
  constant_colMajor.edge.linearizeOplus(constant_colMajor.jacobianWorkspace);
  constant_colMajor.edge.constructQuadraticForm();
  EXPECT_NEAR(
      0.0,
      (constant_colMajor.hessian01 - constant.hessian01.transpose()).norm(),
      1e-7);
  EXPECT_NEAR(
      0.0,
      (constant_colMajor.hessian02 - hessian20_constant.transpose()).norm(),
      1e-7);
  EXPECT_NEAR(
      0.0,
      (constant_colMajor.hessian12 - hessian21_constant.transpose()).norm(),
      1e-7);
}

TEST(ConstantEdgeTest, NotCopyAssignable) {
  EXPECT_FALSE(std::is_copy_assignable<Edge3Constant>::value);
  EXPECT_FALSE(std::is_copy_assignable<VertexNotDefaultCtor>::value);
}<|MERGE_RESOLUTION|>--- conflicted
+++ resolved
@@ -70,14 +70,8 @@
  public:
   VertexNotDefaultCtor(int x, int y) { estimate_ = g2o::Vector2(x, y); }
 
-<<<<<<< HEAD
   void oplusImpl(const g2o::VectorX::MapType& update) override {
     estimate_ += update.head<2>();
-=======
-  virtual void oplusImpl(const double* update) {
-    _estimate[0] += update[0];
-    _estimate[1] += update[1];
->>>>>>> 1b4c73fc
   }
 
   void setToOriginImpl() override { estimate_.setZero(); }
