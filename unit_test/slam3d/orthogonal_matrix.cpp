// g2o - General Graph Optimization
// Copyright (C) 2014 R. Kuemmerle, G. Grisetti, W. Burgard
// All rights reserved.
//
// Redistribution and use in source and binary forms, with or without
// modification, are permitted provided that the following conditions are
// met:
//
// * Redistributions of source code must retain the above copyright notice,
//   this list of conditions and the following disclaimer.
// * Redistributions in binary form must reproduce the above copyright
//   notice, this list of conditions and the following disclaimer in the
//   documentation and/or other materials provided with the distribution.
//
// THIS SOFTWARE IS PROVIDED BY THE COPYRIGHT HOLDERS AND CONTRIBUTORS "AS
// IS" AND ANY EXPRESS OR IMPLIED WARRANTIES, INCLUDING, BUT NOT LIMITED
// TO, THE IMPLIED WARRANTIES OF MERCHANTABILITY AND FITNESS FOR A
// PARTICULAR PURPOSE ARE DISCLAIMED. IN NO EVENT SHALL THE COPYRIGHT
// HOLDER OR CONTRIBUTORS BE LIABLE FOR ANY DIRECT, INDIRECT, INCIDENTAL,
// SPECIAL, EXEMPLARY, OR CONSEQUENTIAL DAMAGES (INCLUDING, BUT NOT LIMITED
// TO, PROCUREMENT OF SUBSTITUTE GOODS OR SERVICES; LOSS OF USE, DATA, OR
// PROFITS; OR BUSINESS INTERRUPTION) HOWEVER CAUSED AND ON ANY THEORY OF
// LIABILITY, WHETHER IN CONTRACT, STRICT LIABILITY, OR TORT (INCLUDING
// NEGLIGENCE OR OTHERWISE) ARISING IN ANY WAY OUT OF THE USE OF THIS
// SOFTWARE, EVEN IF ADVISED OF THE POSSIBILITY OF SUCH DAMAGE.

#include "g2o/types/slam3d/isometry3d_mappings.h"
#include "gtest/gtest.h"

using namespace std;

TEST(Slam3D, OrthogonalMatrix) {
  g2o::Matrix3 shouldBeIdentity;
  g2o::Matrix3 R = g2o::Matrix3::Identity();
  g2o::Matrix3 rot = g2o::Matrix3(g2o::AngleAxis(0.01, g2o::Vector3::UnitZ()));
  rot = rot * g2o::Matrix3(g2o::AngleAxis(0.01, g2o::Vector3::UnitX()));

  shouldBeIdentity = R * R.transpose();
<<<<<<< HEAD
  const number_t initialDifference =
=======
  double initialDifference =
>>>>>>> 1b4c73fc
      (shouldBeIdentity - g2o::Matrix3::Identity()).array().abs().maxCoeff();
  EXPECT_DOUBLE_EQ(0., initialDifference);

  // introduce numerical inaccuracies
  for (int i = 0; i < 10000; ++i) R = R * rot;
  shouldBeIdentity = R * R.transpose();
<<<<<<< HEAD
  const number_t afterMultDifference =
      (shouldBeIdentity - g2o::Matrix3::Identity()).array().abs().maxCoeff();
  EXPECT_GE(afterMultDifference, initialDifference);

  const number_t inaccurateDet = R.determinant();
=======
  double afterMultDifference =
      (shouldBeIdentity - g2o::Matrix3::Identity()).array().abs().maxCoeff();
  EXPECT_GE(afterMultDifference, initialDifference);

  double inaccurateDet = R.determinant();
>>>>>>> 1b4c73fc
  g2o::Matrix3 approxSolution = R;
  g2o::internal::approximateNearestOrthogonalMatrix(approxSolution);
  g2o::internal::nearestOrthogonalMatrix(R);

  EXPECT_LE(std::abs(R.determinant() - 1.), std::abs(inaccurateDet - 1.));
  EXPECT_NEAR(1.0, R.determinant(), 1e-7);
  shouldBeIdentity = R * R.transpose();
<<<<<<< HEAD
  const number_t nearestDifference =
=======
  double nearestDifference =
>>>>>>> 1b4c73fc
      (shouldBeIdentity - g2o::Matrix3::Identity()).array().abs().maxCoeff();
  EXPECT_NEAR(0., nearestDifference, 1e-7);

  // norm of the comluns
  for (int i = 0; i < 3; ++i) EXPECT_NEAR(1.0, R.col(i).norm(), 1e-7);

  shouldBeIdentity = approxSolution * approxSolution.transpose();
<<<<<<< HEAD
  const number_t approxNearestDifference =
=======
  double approxNearestDifference =
>>>>>>> 1b4c73fc
      (shouldBeIdentity - Eigen::Matrix3d::Identity()).array().abs().maxCoeff();
  EXPECT_NEAR(0., approxNearestDifference, 1e-6);
  EXPECT_NEAR(1.0, approxSolution.determinant(), 1e-6);
  for (int i = 0; i < 3; ++i)
    EXPECT_NEAR(1.0, approxSolution.col(i).norm(), 1e-6);
}<|MERGE_RESOLUTION|>--- conflicted
+++ resolved
@@ -36,30 +36,18 @@
   rot = rot * g2o::Matrix3(g2o::AngleAxis(0.01, g2o::Vector3::UnitX()));
 
   shouldBeIdentity = R * R.transpose();
-<<<<<<< HEAD
-  const number_t initialDifference =
-=======
-  double initialDifference =
->>>>>>> 1b4c73fc
+  const double initialDifference =
       (shouldBeIdentity - g2o::Matrix3::Identity()).array().abs().maxCoeff();
   EXPECT_DOUBLE_EQ(0., initialDifference);
 
   // introduce numerical inaccuracies
   for (int i = 0; i < 10000; ++i) R = R * rot;
   shouldBeIdentity = R * R.transpose();
-<<<<<<< HEAD
-  const number_t afterMultDifference =
+  const double afterMultDifference =
       (shouldBeIdentity - g2o::Matrix3::Identity()).array().abs().maxCoeff();
   EXPECT_GE(afterMultDifference, initialDifference);
 
-  const number_t inaccurateDet = R.determinant();
-=======
-  double afterMultDifference =
-      (shouldBeIdentity - g2o::Matrix3::Identity()).array().abs().maxCoeff();
-  EXPECT_GE(afterMultDifference, initialDifference);
-
-  double inaccurateDet = R.determinant();
->>>>>>> 1b4c73fc
+  const double inaccurateDet = R.determinant();
   g2o::Matrix3 approxSolution = R;
   g2o::internal::approximateNearestOrthogonalMatrix(approxSolution);
   g2o::internal::nearestOrthogonalMatrix(R);
@@ -67,11 +55,7 @@
   EXPECT_LE(std::abs(R.determinant() - 1.), std::abs(inaccurateDet - 1.));
   EXPECT_NEAR(1.0, R.determinant(), 1e-7);
   shouldBeIdentity = R * R.transpose();
-<<<<<<< HEAD
-  const number_t nearestDifference =
-=======
-  double nearestDifference =
->>>>>>> 1b4c73fc
+  const double nearestDifference =
       (shouldBeIdentity - g2o::Matrix3::Identity()).array().abs().maxCoeff();
   EXPECT_NEAR(0., nearestDifference, 1e-7);
 
@@ -79,11 +63,7 @@
   for (int i = 0; i < 3; ++i) EXPECT_NEAR(1.0, R.col(i).norm(), 1e-7);
 
   shouldBeIdentity = approxSolution * approxSolution.transpose();
-<<<<<<< HEAD
-  const number_t approxNearestDifference =
-=======
-  double approxNearestDifference =
->>>>>>> 1b4c73fc
+  const double approxNearestDifference =
       (shouldBeIdentity - Eigen::Matrix3d::Identity()).array().abs().maxCoeff();
   EXPECT_NEAR(0., approxNearestDifference, 1e-6);
   EXPECT_NEAR(1.0, approxSolution.determinant(), 1e-6);
