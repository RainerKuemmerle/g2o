--- conflicted
+++ resolved
@@ -34,6 +34,7 @@
 #include "unit_test/test_helper/eigen_matcher.h"
 
 using namespace g2o;  // NOLINT
+using g2o::internal::print_wrap;
 
 using SlamLinearSolver =
     g2o::LinearSolverEigen<g2o::BlockSolverX::PoseMatrixType>;
@@ -90,21 +91,12 @@
   ASSERT_GT(1e-6, this->optimizer_.chi2());
   ASSERT_GT(1e-6, this->optimizer_.activeChi2());
 
-<<<<<<< HEAD
   auto v2AfterOpti =
       std::dynamic_pointer_cast<g2o::VertexSE3>(this->optimizer_.vertex(1));
-  ASSERT_TRUE(
-      v2AfterOpti->estimate().translation().isApprox(g2o::Vector3::Zero()));
-  ASSERT_TRUE(v2AfterOpti->estimate().rotation().diagonal().isApprox(
-      g2o::Vector3::Ones()));
-=======
-  g2o::VertexSE3* v2AfterOpti =
-      dynamic_cast<g2o::VertexSE3*>(this->optimizer.vertex(1));
   EXPECT_THAT(print_wrap(v2AfterOpti->estimate().translation()),
               EigenMaxDiff(print_wrap(g2o::Vector3::Zero()), 1e-3));
   EXPECT_THAT(print_wrap(v2AfterOpti->estimate().rotation().diagonal()),
               EigenMaxDiff(print_wrap(g2o::Vector3::Ones()), 1e-3));
->>>>>>> 5eedcf67
 }
 
 TYPED_TEST_P(Slam3DOptimization, Rotation) {
@@ -138,21 +130,12 @@
   ASSERT_GT(1e-6, this->optimizer_.chi2());
   ASSERT_GT(1e-6, this->optimizer_.activeChi2());
 
-<<<<<<< HEAD
   auto v2AfterOpti =
       std::dynamic_pointer_cast<g2o::VertexSE3>(this->optimizer_.vertex(1));
-  ASSERT_TRUE(
-      v2AfterOpti->estimate().translation().isApprox(g2o::Vector3::Zero()));
-  ASSERT_TRUE(v2AfterOpti->estimate().rotation().diagonal().isApprox(
-      g2o::Vector3::Ones()));
-=======
-  g2o::VertexSE3* v2AfterOpti =
-      dynamic_cast<g2o::VertexSE3*>(this->optimizer.vertex(1));
   EXPECT_THAT(print_wrap(v2AfterOpti->estimate().translation()),
               EigenMaxDiff(print_wrap(g2o::Vector3::Zero()), 1e-3));
   EXPECT_THAT(print_wrap(v2AfterOpti->estimate().rotation().diagonal()),
               EigenMaxDiff(print_wrap(g2o::Vector3::Ones()), 1e-3));
->>>>>>> 5eedcf67
 }
 
 // registering the test suite and all the types to be tested
