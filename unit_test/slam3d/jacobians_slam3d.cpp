// g2o - General Graph Optimization
// Copyright (C) 2011 R. Kuemmerle, G. Grisetti, W. Burgard
// All rights reserved.
//
// Redistribution and use in source and binary forms, with or without
// modification, are permitted provided that the following conditions are
// met:
//
// * Redistributions of source code must retain the above copyright notice,
//   this list of conditions and the following disclaimer.
// * Redistributions in binary form must reproduce the above copyright
//   notice, this list of conditions and the following disclaimer in the
//   documentation and/or other materials provided with the distribution.
//
// THIS SOFTWARE IS PROVIDED BY THE COPYRIGHT HOLDERS AND CONTRIBUTORS "AS
// IS" AND ANY EXPRESS OR IMPLIED WARRANTIES, INCLUDING, BUT NOT LIMITED
// TO, THE IMPLIED WARRANTIES OF MERCHANTABILITY AND FITNESS FOR A
// PARTICULAR PURPOSE ARE DISCLAIMED. IN NO EVENT SHALL THE COPYRIGHT
// HOLDER OR CONTRIBUTORS BE LIABLE FOR ANY DIRECT, INDIRECT, INCIDENTAL,
// SPECIAL, EXEMPLARY, OR CONSEQUENTIAL DAMAGES (INCLUDING, BUT NOT LIMITED
// TO, PROCUREMENT OF SUBSTITUTE GOODS OR SERVICES; LOSS OF USE, DATA, OR
// PROFITS; OR BUSINESS INTERRUPTION) HOWEVER CAUSED AND ON ANY THEORY OF
// LIABILITY, WHETHER IN CONTRACT, STRICT LIABILITY, OR TORT (INCLUDING
// NEGLIGENCE OR OTHERWISE) ARISING IN ANY WAY OUT OF THE USE OF THIS
// SOFTWARE, EVEN IF ADVISED OF THE POSSIBILITY OF SUCH DAMAGE.

#include "g2o/autodiff/autodiff.h"
#include "g2o/core/jacobian_workspace.h"
#include "g2o/core/optimizable_graph.h"
#include "g2o/types/slam3d/dquat2mat.h"
#include "g2o/types/slam3d/edge_pointxyz.h"
#include "g2o/types/slam3d/edge_se3.h"
#include "g2o/types/slam3d/edge_se3_pointxyz.h"
#include "g2o/types/slam3d/edge_se3_pointxyz_depth.h"
#include "g2o/types/slam3d/edge_se3_pointxyz_disparity.h"
#include "g2o/types/slam3d/edge_se3_xyzprior.h"
#include "gtest/gtest.h"
#include "unit_test/test_helper/evaluate_jacobian.h"
#include "unit_test/test_helper/random_state.h"

<<<<<<< HEAD
using namespace g2o;  // NOLINT

namespace {
auto depth_epsilon = [](const number_t x, const number_t y) {
  constexpr int64_t kUlp = 900000000000;
  return std::max(
      2e-4, std::numeric_limits<number_t>::epsilon() * std::abs(x + y) * kUlp);
};

}
=======
using namespace std;
using namespace g2o;
using namespace g2o::internal;
>>>>>>> 0a40e302

TEST(Slam3D, EdgeSE3Jacobian) {
  auto v1 = std::make_shared<VertexSE3>();
  v1->setId(0);

  auto v2 = std::make_shared<VertexSE3>();
  v2->setId(1);

  EdgeSE3 e;
  e.setVertex(0, v1);
  e.setVertex(1, v2);
  e.setInformation(EdgeSE3::InformationType::Identity());

  JacobianWorkspace jacobianWorkspace;
  JacobianWorkspace numericJacobianWorkspace;
  numericJacobianWorkspace.updateSize(&e);
  numericJacobianWorkspace.allocate();

  for (int k = 0; k < 10000; ++k) {
    v1->setEstimate(internal::randomIsometry3());
    v2->setEstimate(internal::randomIsometry3());
    e.setMeasurement(internal::randomIsometry3());

    evaluateJacobian(e, jacobianWorkspace, numericJacobianWorkspace);
  }
}

TEST(Slam3D, EdgeSE3XYZPriorJacobian) {
  auto v1 = std::make_shared<VertexSE3>();
  v1->setId(0);

  EdgeSE3XYZPrior e;
  e.setVertex(0, v1);
  e.setInformation(EdgeSE3XYZPrior::InformationType::Identity());

  JacobianWorkspace jacobianWorkspace;
  JacobianWorkspace numericJacobianWorkspace;
  numericJacobianWorkspace.updateSize(&e);
  numericJacobianWorkspace.allocate();

  // test in identity pose
  v1->setEstimate(Eigen::Isometry3d::Identity());
  e.setMeasurement(Eigen::Vector3d::Random());
  evaluateJacobianUnary(e, jacobianWorkspace, numericJacobianWorkspace);

  // test in random pose
  for (int k = 0; k < 10000; ++k) {
    v1->setEstimate(internal::randomIsometry3());
    e.setMeasurement(Eigen::Vector3d::Random());

    evaluateJacobianUnary(e, jacobianWorkspace, numericJacobianWorkspace);
  }
}

TEST(Slam3D, EdgeSE3PointXYZJacobian) {
  OptimizableGraph graph;

  auto v1 = std::make_shared<VertexSE3>();
  v1->setId(0);
  graph.addVertex(v1);

  auto v2 = std::make_shared<VertexPointXYZ>();
  v2->setId(1);
  graph.addVertex(v2);

  auto paramOffset = std::make_shared<ParameterSE3Offset>();
  paramOffset->setId(0);
  graph.addParameter(paramOffset);

  auto e = std::make_shared<EdgeSE3PointXYZ>();
  e->setVertex(0, v1);
  e->setVertex(1, v2);
  e->setInformation(EdgePointXYZ::InformationType::Identity());
  e->setParameterId(0, paramOffset->id());
  graph.addEdge(e);

  JacobianWorkspace jacobianWorkspace;
  JacobianWorkspace numericJacobianWorkspace;
  numericJacobianWorkspace.updateSize(e.get());
  numericJacobianWorkspace.allocate();

  for (int k = 0; k < 10000; ++k) {
    paramOffset->setOffset(internal::randomIsometry3());
    v1->setEstimate(internal::randomIsometry3());
    v2->setEstimate(Eigen::Vector3d::Random());
    e->setMeasurement(Eigen::Vector3d::Random());

    evaluateJacobian(*e, jacobianWorkspace, numericJacobianWorkspace);
  }
}

TEST(Slam3D, EdgePointXYZJacobian) {
  auto v1 = std::make_shared<VertexPointXYZ>();
  v1->setId(0);

  auto v2 = std::make_shared<VertexPointXYZ>();
  v2->setId(1);

  EdgePointXYZ e;
  e.setVertex(0, v1);
  e.setVertex(1, v2);
  e.setInformation(EdgePointXYZ::InformationType::Identity());

  JacobianWorkspace jacobianWorkspace;
  JacobianWorkspace numericJacobianWorkspace;
  numericJacobianWorkspace.updateSize(&e);
  numericJacobianWorkspace.allocate();

  for (int k = 0; k < 10000; ++k) {
    v1->setEstimate(Eigen::Vector3d::Random());
    v2->setEstimate(Eigen::Vector3d::Random());
    e.setMeasurement(Eigen::Vector3d::Random());

    evaluateJacobian(e, jacobianWorkspace, numericJacobianWorkspace);
  }
}

/**
 * \brief Functor used to compute the Jacobian via AD
 */
struct RotationMatrix2QuaternionManifold {
  template <typename T>
  bool operator()(const T* rotMatSerialized, T* quaternion) const {
    typename Eigen::Matrix<T, 3, 3, Eigen::ColMajor>::ConstMapType R(
        rotMatSerialized);

    T t = R.trace();
    if (t > T(0)) {
      // cerr << "w";
      t = sqrt(t + T(1));
      // T w = T(0.5)*t;
      t = T(0.5) / t;
      quaternion[0] = (R(2, 1) - R(1, 2)) * t;
      quaternion[1] = (R(0, 2) - R(2, 0)) * t;
      quaternion[2] = (R(1, 0) - R(0, 1)) * t;
    } else {
      int i = 0;
      if (R(1, 1) > R(0, 0)) i = 1;
      if (R(2, 2) > R(i, i)) i = 2;
      int j = (i + 1) % 3;
      int k = (j + 1) % 3;
      // cerr << i;

      t = sqrt(R(i, i) - R(j, j) - R(k, k) + T(1.0));
      quaternion[i] = T(0.5) * t;
      t = T(0.5) / t;
      quaternion[j] = (R(j, i) + R(i, j)) * t;
      quaternion[k] = (R(k, i) + R(i, k)) * t;
      T w = (R(k, j) - R(j, k)) * t;
      // normalize to our manifold, such that w is positive
      if (w < cst(0)) {
        // cerr << "  normalizing w > 0  ";
        for (int l = 0; l < 3; ++l) quaternion[l] *= T(-1);
      }
    }
    return true;
  }
};

TEST(Slam3D, dqDRJacobian) {
  Eigen::Matrix<number_t, 3, 9, Eigen::RowMajor> dq_dR_AD;
  dq_dR_AD.setZero();  // avoid warning about uninitialized memory
  for (int k = 0; k < 10000; ++k) {
    // create a random rotation matrix by sampling a random 3d vector
    // that will be used in axis-angle representation to create the matrix
    Vector3 rotAxisAngle = Vector3::Random();
    rotAxisAngle += Vector3::Random();
    const AngleAxis rotation(rotAxisAngle.norm(), rotAxisAngle.normalized());
    Matrix3 Re = rotation.toRotationMatrix();

    // our analytic function which we want to evaluate
    Eigen::Matrix<number_t, 3, 9, Eigen::ColMajor> dq_dR;
    internal::compute_dq_dR(dq_dR, Re(0, 0), Re(1, 0), Re(2, 0), Re(0, 1),
                            Re(1, 1), Re(2, 1), Re(0, 2), Re(1, 2), Re(2, 2));

    // compute the Jacobian using AD
    number_t* parameters[] = {Re.data()};
    number_t* jacobians[] = {dq_dR_AD.data()};
    number_t value[3];
    const RotationMatrix2QuaternionManifold rot2quat;
    using RotationMatrix2QuaternionManifoldDims =
        ceres::internal::StaticParameterDims<9>;
    ceres::internal::AutoDifferentiate<3, RotationMatrix2QuaternionManifoldDims,
                                       RotationMatrix2QuaternionManifold,
                                       number_t>(rot2quat, parameters, 3, value,
                                                 jacobians);

    const number_t maxDifference = (dq_dR - dq_dR_AD).array().abs().maxCoeff();
    EXPECT_NEAR(0., maxDifference, 1e-7);
  }
}

TEST(Slam3D, EdgeSE3PointXYZDepthJacobian) {
  OptimizableGraph graph;

  auto v1 = std::make_shared<VertexSE3>();
  v1->setId(0);
  graph.addVertex(v1);

  auto v2 = std::make_shared<VertexPointXYZ>();
  v2->setId(1);
  graph.addVertex(v2);

  auto paramOffset = std::make_shared<ParameterCamera>();
  paramOffset->setId(0);
  graph.addParameter(paramOffset);

  auto e = std::make_shared<EdgeSE3PointXYZDepth>();
  e->setVertex(0, v1);
  e->setVertex(1, v2);
  e->setInformation(EdgeSE3PointXYZDepth::InformationType::Identity());
  e->setParameterId(0, paramOffset->id());
  graph.addEdge(e);

  auto conservative_depth_epsilon = [](const number_t x, const number_t y) {
    return std::max(0.01, depth_epsilon(x, y));
  };

  JacobianWorkspace jacobianWorkspace;
  JacobianWorkspace numericJacobianWorkspace;
  numericJacobianWorkspace.updateSize(e.get());
  numericJacobianWorkspace.allocate();

  for (int k = 0; k < 10000; ++k) {
    paramOffset->setOffset(internal::randomIsometry3());
    v1->setEstimate(internal::randomIsometry3());
    v2->setEstimate(Eigen::Vector3d::Random());
    e->setMeasurement(Eigen::Vector3d::Random());

    evaluateJacobian(*e, jacobianWorkspace, numericJacobianWorkspace,
                     conservative_depth_epsilon);
  }
}

TEST(Slam3D, EdgeSE3PointXYZDisparityJacobian) {
  OptimizableGraph graph;

  auto v1 = std::make_shared<VertexSE3>();
  v1->setId(0);
  graph.addVertex(v1);

  auto v2 = std::make_shared<VertexPointXYZ>();
  v2->setId(1);
  graph.addVertex(v2);

  auto paramOffset = std::make_shared<ParameterCamera>();
  paramOffset->setId(0);
  graph.addParameter(paramOffset);

  auto e = std::make_shared<EdgeSE3PointXYZDisparity>();
  e->setVertex(0, v1);
  e->setVertex(1, v2);
  e->setInformation(EdgeSE3PointXYZDisparity::InformationType::Identity());
  e->setParameterId(0, paramOffset->id());
  graph.addEdge(e);

  JacobianWorkspace jacobianWorkspace;
  JacobianWorkspace numericJacobianWorkspace;
  numericJacobianWorkspace.updateSize(e.get());
  numericJacobianWorkspace.allocate();

  for (int k = 0; k < 10000; ++k) {
    paramOffset->setOffset(internal::randomIsometry3());
    v1->setEstimate(internal::randomIsometry3());
    v2->setEstimate(Eigen::Vector3d::Random());
    e->setMeasurement(Eigen::Vector3d::Random());

    evaluateJacobian(*e, jacobianWorkspace, numericJacobianWorkspace,
                     depth_epsilon);
  }
}<|MERGE_RESOLUTION|>--- conflicted
+++ resolved
@@ -38,9 +38,6 @@
 #include "unit_test/test_helper/evaluate_jacobian.h"
 #include "unit_test/test_helper/random_state.h"
 
-<<<<<<< HEAD
-using namespace g2o;  // NOLINT
-
 namespace {
 auto depth_epsilon = [](const number_t x, const number_t y) {
   constexpr int64_t kUlp = 900000000000;
@@ -49,11 +46,10 @@
 };
 
 }
-=======
+
 using namespace std;
 using namespace g2o;
 using namespace g2o::internal;
->>>>>>> 0a40e302
 
 TEST(Slam3D, EdgeSE3Jacobian) {
   auto v1 = std::make_shared<VertexSE3>();
