// g2o - General Graph Optimization
// Copyright (C) 2011 R. Kuemmerle, G. Grisetti, W. Burgard
// All rights reserved.
//
// Redistribution and use in source and binary forms, with or without
// modification, are permitted provided that the following conditions are
// met:
//
// * Redistributions of source code must retain the above copyright notice,
//   this list of conditions and the following disclaimer.
// * Redistributions in binary form must reproduce the above copyright
//   notice, this list of conditions and the following disclaimer in the
//   documentation and/or other materials provided with the distribution.
//
// THIS SOFTWARE IS PROVIDED BY THE COPYRIGHT HOLDERS AND CONTRIBUTORS "AS
// IS" AND ANY EXPRESS OR IMPLIED WARRANTIES, INCLUDING, BUT NOT LIMITED
// TO, THE IMPLIED WARRANTIES OF MERCHANTABILITY AND FITNESS FOR A
// PARTICULAR PURPOSE ARE DISCLAIMED. IN NO EVENT SHALL THE COPYRIGHT
// HOLDER OR CONTRIBUTORS BE LIABLE FOR ANY DIRECT, INDIRECT, INCIDENTAL,
// SPECIAL, EXEMPLARY, OR CONSEQUENTIAL DAMAGES (INCLUDING, BUT NOT LIMITED
// TO, PROCUREMENT OF SUBSTITUTE GOODS OR SERVICES; LOSS OF USE, DATA, OR
// PROFITS; OR BUSINESS INTERRUPTION) HOWEVER CAUSED AND ON ANY THEORY OF
// LIABILITY, WHETHER IN CONTRACT, STRICT LIABILITY, OR TORT (INCLUDING
// NEGLIGENCE OR OTHERWISE) ARISING IN ANY WAY OUT OF THE USE OF THIS
// SOFTWARE, EVEN IF ADVISED OF THE POSSIBILITY OF SUCH DAMAGE.

// clang-format off
#include "g2o/config.h"
// clang-format on

#include "g2o/solvers/dense/linear_solver_dense.h"
#include "g2o/solvers/eigen/linear_solver_eigen.h"
#ifdef G2O_HAVE_CSPARSE
#include "g2o/solvers/csparse/linear_solver_csparse.h"
#endif
#ifdef G2O_HAVE_CHOLMOD
#include "g2o/solvers/cholmod/linear_solver_cholmod.h"
#endif
#include "gtest/gtest.h"
#include "sparse_system_helper.h"

namespace {
struct BlockOrdering {
  template <typename T>
  void setOrdering(T& solver) {
    solver.setBlockOrdering(true);
  }
};

struct NoBlockOrdering {
  template <typename T>
  void setOrdering(T& solver) {
    solver.setBlockOrdering(false);
  }
};

struct NoopOrdering {
  template <typename T>
  void setOrdering(T& solver) {
    (void)solver;
  }
};
}  // namespace

/**
 * Type parameterized class for a fixture to setup a linear solver along with
 * some data of a linear system to be solved.
 */
template <typename T>
class LS : public testing::Test {
 public:
  using LinearSolverType = typename T::first_type;
  using OrderingType = typename T::second_type;

  LS() : linearsolver_(std::make_unique<LinearSolverType>()) {
    g2o::internal::fillTestMatrix(sparse_matrix_);
  }

 protected:
  std::unique_ptr<LinearSolverType> linearsolver_;
  OrderingType ordering_;
  g2o::SparseBlockMatrixX sparse_matrix_;
  g2o::MatrixX matrix_inverse_ = g2o::internal::createTestMatrixInverse();
  g2o::VectorX x_vector_ = g2o::internal::createTestVectorX();
  g2o::VectorX b_vector_ = g2o::internal::createTestVectorB();
};
TYPED_TEST_SUITE_P(LS);

TYPED_TEST_P(LS, Solve) {
  this->ordering_.setOrdering(*this->linearsolver_);

  g2o::VectorX solver_solution;
  for (int solve_iter = 0; solve_iter < 2; ++solve_iter) {
    solver_solution.setZero(this->b_vector_.size());
    this->linearsolver_->solve(this->sparse_matrix_, solver_solution.data(),
                              this->b_vector_.data());

    ASSERT_TRUE(solver_solution.isApprox(this->x_vector_, 1e-6))
        << "Solution differs on iteration " << solve_iter;
  }
}

TYPED_TEST_P(LS, SolvePattern) {
  this->ordering_.setOrdering(*this->linearsolver_);

  g2o::SparseBlockMatrixX spinv;
  std::vector<std::pair<int, int> > blockIndices;
  blockIndices.reserve(
      static_cast<int>(this->sparse_matrix_.rowBlockIndices().size()));
  for (int i = 0;
       i < static_cast<int>(this->sparse_matrix_.rowBlockIndices().size()); ++i)
    blockIndices.emplace_back(i, i);

  bool state = this->linearsolver_->solvePattern(spinv, blockIndices,
                                                this->sparse_matrix_);
  ASSERT_TRUE(!state || spinv.rowBlockIndices().size() == blockIndices.size());
  if (!state) {  // solver does not implement solving for a pattern return in
                 // this case
    std::cerr << "Solver does not support solvePattern()" << std::endl;
    SUCCEED();
    return;
  }

  for (const auto& idx : blockIndices) {
    int rr = spinv.rowBaseOfBlock(idx.first);
    int cc = spinv.colBaseOfBlock(idx.second);
    int numRows = spinv.rowsOfBlock(idx.first);
    int numCols = spinv.colsOfBlock(idx.second);

    g2o::MatrixX expected =
        this->matrix_inverse_.block(rr, cc, numRows, numCols);
    const g2o::MatrixX actual = *spinv.block(idx.first, idx.second);

    EXPECT_TRUE(actual.isApprox(expected, 1e-6))
        << "block " << idx.first << " " << idx.second << " differs";
  }
}

TYPED_TEST_P(LS, SolveBlocks) {
  this->ordering_.setOrdering(*this->linearsolver_);

<<<<<<< HEAD
  number_t** blocks = nullptr;
  bool state = this->linearsolver_->solveBlocks(blocks, this->sparse_matrix_);
=======
  double** blocks = nullptr;
  bool state = this->linearsolver->solveBlocks(blocks, this->sparse_matrix);
>>>>>>> 1b4c73fc
  ASSERT_TRUE(!state || blocks != nullptr);
  if (!state) {  // solver does not implement solving for a pattern return in
                 // this case
    std::cerr << "Solver does not support solveBlocks()" << std::endl;
    SUCCEED();
    return;
  }

  for (size_t i = 0; i < this->sparse_matrix_.rowBlockIndices().size(); ++i) {
    int rr = this->sparse_matrix_.rowBaseOfBlock(i);
    int cc = this->sparse_matrix_.colBaseOfBlock(i);
    int numRows = this->sparse_matrix_.rowsOfBlock(i);
    int numCols = this->sparse_matrix_.colsOfBlock(i);

    g2o::MatrixX expected =
        this->matrix_inverse_.block(rr, cc, numRows, numCols);
    const g2o::MatrixX::MapType actual(blocks[i], numRows, numCols);

    EXPECT_TRUE(actual.isApprox(expected, 1e-6))
        << "block " << i << " " << i << " differs";
  }
  TypeParam::first_type::deallocateBlocks(this->sparse_matrix_, blocks);
}

// registering the test suite and all the types to be tested
REGISTER_TYPED_TEST_SUITE_P(LS, Solve, SolvePattern, SolveBlocks);

using LinearSolverTypes = ::testing::Types<
#ifdef G2O_HAVE_CSPARSE
    std::pair<g2o::LinearSolverCSparse<g2o::MatrixX>, NoBlockOrdering>,
    std::pair<g2o::LinearSolverCSparse<g2o::MatrixX>, BlockOrdering>,
#endif
#ifdef G2O_HAVE_CHOLMOD
    std::pair<g2o::LinearSolverCholmod<g2o::MatrixX>, NoBlockOrdering>,
    std::pair<g2o::LinearSolverCholmod<g2o::MatrixX>, BlockOrdering>,
#endif
    std::pair<g2o::LinearSolverEigen<g2o::MatrixX>, NoBlockOrdering>,
    std::pair<g2o::LinearSolverEigen<g2o::MatrixX>, BlockOrdering>,
    std::pair<g2o::LinearSolverDense<g2o::MatrixX>, NoopOrdering>>;
INSTANTIATE_TYPED_TEST_SUITE_P(LinearSolver, LS, LinearSolverTypes);<|MERGE_RESOLUTION|>--- conflicted
+++ resolved
@@ -139,13 +139,8 @@
 TYPED_TEST_P(LS, SolveBlocks) {
   this->ordering_.setOrdering(*this->linearsolver_);
 
-<<<<<<< HEAD
-  number_t** blocks = nullptr;
+  double** blocks = nullptr;
   bool state = this->linearsolver_->solveBlocks(blocks, this->sparse_matrix_);
-=======
-  double** blocks = nullptr;
-  bool state = this->linearsolver->solveBlocks(blocks, this->sparse_matrix);
->>>>>>> 1b4c73fc
   ASSERT_TRUE(!state || blocks != nullptr);
   if (!state) {  // solver does not implement solving for a pattern return in
                  // this case
