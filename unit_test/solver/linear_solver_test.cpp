--- conflicted
+++ resolved
@@ -72,13 +72,8 @@
   using LinearSolverType = typename T::first_type;
   using OrderingType = typename T::second_type;
 
-<<<<<<< HEAD
-  LS() : linearsolver_(g2o::make_unique<LinearSolverType>()) {
+  LS() : linearsolver_(std::make_unique<LinearSolverType>()) {
     g2o::internal::fillTestMatrix(sparse_matrix_);
-=======
-  LS() : linearsolver(std::make_unique<LinearSolverType>()) {
-    g2o::internal::fillTestMatrix(sparse_matrix);
->>>>>>> 485c2a39
   }
 
  protected:
