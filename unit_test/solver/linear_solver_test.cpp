--- conflicted
+++ resolved
@@ -41,13 +41,6 @@
 
 namespace {
 struct BlockOrdering {
-<<<<<<< HEAD
-  static constexpr bool kBlockOrdering = true;
-};
-
-struct NoBlockOrdering {
-  static constexpr bool kBlockOrdering = false;
-=======
   template <typename T>
   void setOrdering(T& solver) {
     solver.setBlockOrdering(true);
@@ -66,7 +59,6 @@
   void setOrdering(T& solver) {
     (void)solver;
   }
->>>>>>> e9fd7e06
 };
 }  // namespace
 
@@ -85,29 +77,17 @@
   }
 
  protected:
-<<<<<<< HEAD
   std::unique_ptr<LinearSolverType> linearsolver_;
+  OrderingType ordering_;
   g2o::SparseBlockMatrixX sparse_matrix_;
   g2o::MatrixX matrix_inverse_ = g2o::internal::createTestMatrixInverse();
   g2o::VectorX x_vector_ = g2o::internal::createTestVectorX();
   g2o::VectorX b_vector_ = g2o::internal::createTestVectorB();
-=======
-  std::unique_ptr<LinearSolverType> linearsolver;
-  OrderingType ordering;
-  g2o::SparseBlockMatrixX sparse_matrix;
-  g2o::MatrixX matrix_inverse = g2o::internal::createTestMatrixInverse();
-  g2o::VectorX x_vector = g2o::internal::createTestVectorX();
-  g2o::VectorX b_vector = g2o::internal::createTestVectorB();
->>>>>>> e9fd7e06
 };
 TYPED_TEST_SUITE_P(LS);
 
 TYPED_TEST_P(LS, Solve) {
-<<<<<<< HEAD
-  this->linearsolver_->setBlockOrdering(TypeParam::second_type::kBlockOrdering);
-=======
-  this->ordering.setOrdering(*this->linearsolver);
->>>>>>> e9fd7e06
+  this->ordering_.setOrdering(*this->linearsolver_);
 
   g2o::VectorX solver_solution;
   for (int solve_iter = 0; solve_iter < 2; ++solve_iter) {
@@ -121,19 +101,12 @@
 }
 
 TYPED_TEST_P(LS, SolvePattern) {
-<<<<<<< HEAD
-  this->linearsolver_->setBlockOrdering(TypeParam::second_type::kBlockOrdering);
+  this->ordering_.setOrdering(*this->linearsolver_);
 
   g2o::SparseBlockMatrixX spinv;
   std::vector<std::pair<int, int> > blockIndices;
   blockIndices.reserve(
       static_cast<int>(this->sparse_matrix_.rowBlockIndices().size()));
-=======
-  this->ordering.setOrdering(*this->linearsolver);
-
-  g2o::SparseBlockMatrixX spinv;
-  std::vector<std::pair<int, int>> blockIndices;
->>>>>>> e9fd7e06
   for (int i = 0;
        i < static_cast<int>(this->sparse_matrix_.rowBlockIndices().size()); ++i)
     blockIndices.emplace_back(i, i);
@@ -164,11 +137,7 @@
 }
 
 TYPED_TEST_P(LS, SolveBlocks) {
-<<<<<<< HEAD
-  this->linearsolver_->setBlockOrdering(TypeParam::second_type::kBlockOrdering);
-=======
-  this->ordering.setOrdering(*this->linearsolver);
->>>>>>> e9fd7e06
+  this->ordering_.setOrdering(*this->linearsolver_);
 
   number_t** blocks = nullptr;
   bool state = this->linearsolver_->solveBlocks(blocks, this->sparse_matrix_);
