--- conflicted
+++ resolved
@@ -98,15 +98,9 @@
 }
 
 TEST(Stuff, ArrayHasNaN) {
-<<<<<<< HEAD
   constexpr int kSize = 10;
-  number_t data[kSize];
+  double data[kSize];
   std::fill_n(data, kSize, 0);
-=======
-  constexpr int size = 10;
-  double data[size];
-  std::fill_n(data, size, 0);
->>>>>>> 1b4c73fc
 
   auto aux = [](const double* data, int size) {
     int nanIndex = -1;
@@ -116,17 +110,10 @@
 
   EXPECT_EQ(std::make_pair(false, -1), aux(data, kSize));
 
-<<<<<<< HEAD
   for (int i = 0; i < kSize; ++i) {
     std::fill_n(data, kSize, 0);
-    data[i] = std::numeric_limits<number_t>::quiet_NaN();
+    data[i] = std::numeric_limits<double>::quiet_NaN();
     EXPECT_EQ(std::make_pair(true, i), aux(data, kSize));
-=======
-  for (int i = 0; i < size; ++i) {
-    std::fill_n(data, size, 0);
-    data[i] = std::numeric_limits<double>::quiet_NaN();
-    EXPECT_EQ(std::make_pair(true, i), aux(data, size));
->>>>>>> 1b4c73fc
   }
 }
 
