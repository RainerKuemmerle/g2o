// g2o - General Graph Optimization
// Copyright (C) 2014 R. Kuemmerle, G. Grisetti, W. Burgard
// All rights reserved.
//
// Redistribution and use in source and binary forms, with or without
// modification, are permitted provided that the following conditions are
// met:
//
// * Redistributions of source code must retain the above copyright notice,
//   this list of conditions and the following disclaimer.
// * Redistributions in binary form must reproduce the above copyright
//   notice, this list of conditions and the following disclaimer in the
//   documentation and/or other materials provided with the distribution.
//
// THIS SOFTWARE IS PROVIDED BY THE COPYRIGHT HOLDERS AND CONTRIBUTORS "AS
// IS" AND ANY EXPRESS OR IMPLIED WARRANTIES, INCLUDING, BUT NOT LIMITED
// TO, THE IMPLIED WARRANTIES OF MERCHANTABILITY AND FITNESS FOR A
// PARTICULAR PURPOSE ARE DISCLAIMED. IN NO EVENT SHALL THE COPYRIGHT
// HOLDER OR CONTRIBUTORS BE LIABLE FOR ANY DIRECT, INDIRECT, INCIDENTAL,
// SPECIAL, EXEMPLARY, OR CONSEQUENTIAL DAMAGES (INCLUDING, BUT NOT LIMITED
// TO, PROCUREMENT OF SUBSTITUTE GOODS OR SERVICES; LOSS OF USE, DATA, OR
// PROFITS; OR BUSINESS INTERRUPTION) HOWEVER CAUSED AND ON ANY THEORY OF
// LIABILITY, WHETHER IN CONTRACT, STRICT LIABILITY, OR TORT (INCLUDING
// NEGLIGENCE OR OTHERWISE) ARISING IN ANY WAY OUT OF THE USE OF THIS
// SOFTWARE, EVEN IF ADVISED OF THE POSSIBILITY OF SUCH DAMAGE.

#ifndef EVALUATE_JACOBIAN_H
#define EVALUATE_JACOBIAN_H

#include <gtest/gtest.h>

#include <Eigen/Core>
#include <functional>

#include "g2o/core/base_binary_edge.h"
#include "g2o/core/base_unary_edge.h"

namespace g2o {

using EpsilonFunction = std::function<number_t(const number_t, const number_t)>;

namespace internal {
static EpsilonFunction epsilon = [](const number_t, const number_t) {
  return 1e-6;
};
}  // namespace internal

template <typename EdgeType>
void evaluateJacobianUnary(EdgeType& e, JacobianWorkspace& jacobianWorkspace,
                           JacobianWorkspace& numericJacobianWorkspace,
                           const EpsilonFunction& eps = internal::epsilon) {
  // calling the analytic Jacobian but writing to the numeric workspace
  e.BaseUnaryEdge<EdgeType::kDimension, typename EdgeType::Measurement,
                  typename EdgeType::VertexXiType>::
      linearizeOplus(numericJacobianWorkspace);
  // copy result into analytic workspace
  jacobianWorkspace = numericJacobianWorkspace;

  // compute the numeric Jacobian into the numericJacobianWorkspace workspace as
  // setup by the previous call
  e.BaseUnaryEdge<EdgeType::kDimension, typename EdgeType::Measurement,
                  typename EdgeType::VertexXiType>::linearizeOplus();

  // compare the Jacobians
<<<<<<< HEAD
  number_t* n = numericJacobianWorkspace.workspaceForVertex(0);
  number_t* a = jacobianWorkspace.workspaceForVertex(0);
  int numElems = EdgeType::kDimension;
  numElems *= EdgeType::VertexXiType::kDimension;
=======
  double* n = numericJacobianWorkspace.workspaceForVertex(0);
  double* a = jacobianWorkspace.workspaceForVertex(0);
  int numElems = EdgeType::Dimension;
  numElems *= EdgeType::VertexXiType::Dimension;
>>>>>>> 1b4c73fc
  for (int j = 0; j < numElems; ++j) {
    EXPECT_NEAR(n[j], a[j], eps(n[j], a[j]));
  }
}

template <typename EdgeType>
void evaluateJacobian(EdgeType& e, JacobianWorkspace& jacobianWorkspace,
                      JacobianWorkspace& numericJacobianWorkspace,
                      EpsilonFunction eps = internal::epsilon) {
  // calling the analytic Jacobian but writing to the numeric workspace
  e.BaseBinaryEdge<EdgeType::kDimension, typename EdgeType::Measurement,
                   typename EdgeType::VertexXiType,
                   typename EdgeType::VertexXjType>::
      linearizeOplus(numericJacobianWorkspace);
  // copy result into analytic workspace
  jacobianWorkspace = numericJacobianWorkspace;

  // compute the numeric Jacobian into the numericJacobianWorkspace workspace as
  // setup by the previous call
  e.BaseBinaryEdge<EdgeType::kDimension, typename EdgeType::Measurement,
                   typename EdgeType::VertexXiType,
                   typename EdgeType::VertexXjType>::linearizeOplus();

  // compare the two Jacobians
  for (int i = 0; i < 2; ++i) {
<<<<<<< HEAD
    number_t* n = numericJacobianWorkspace.workspaceForVertex(i);
    number_t* a = jacobianWorkspace.workspaceForVertex(i);
    int numElems = EdgeType::kDimension;
    numElems *= i == 0 ? EdgeType::VertexXiType::kDimension
                       : EdgeType::VertexXjType::kDimension;
=======
    double* n = numericJacobianWorkspace.workspaceForVertex(i);
    double* a = jacobianWorkspace.workspaceForVertex(i);
    int numElems = EdgeType::Dimension;
    if (i == 0)
      numElems *= EdgeType::VertexXiType::Dimension;
    else
      numElems *= EdgeType::VertexXjType::Dimension;
>>>>>>> 1b4c73fc
    for (int j = 0; j < numElems; ++j) {
      EXPECT_NEAR(n[j], a[j], eps(n[j], a[j]));
    }
  }
}

}  // namespace g2o

#endif<|MERGE_RESOLUTION|>--- conflicted
+++ resolved
@@ -37,10 +37,10 @@
 
 namespace g2o {
 
-using EpsilonFunction = std::function<number_t(const number_t, const number_t)>;
+using EpsilonFunction = std::function<double(const double, const double)>;
 
 namespace internal {
-static EpsilonFunction epsilon = [](const number_t, const number_t) {
+static EpsilonFunction epsilon = [](const double, const double) {
   return 1e-6;
 };
 }  // namespace internal
@@ -62,17 +62,10 @@
                   typename EdgeType::VertexXiType>::linearizeOplus();
 
   // compare the Jacobians
-<<<<<<< HEAD
-  number_t* n = numericJacobianWorkspace.workspaceForVertex(0);
-  number_t* a = jacobianWorkspace.workspaceForVertex(0);
+  double* n = numericJacobianWorkspace.workspaceForVertex(0);
+  double* a = jacobianWorkspace.workspaceForVertex(0);
   int numElems = EdgeType::kDimension;
   numElems *= EdgeType::VertexXiType::kDimension;
-=======
-  double* n = numericJacobianWorkspace.workspaceForVertex(0);
-  double* a = jacobianWorkspace.workspaceForVertex(0);
-  int numElems = EdgeType::Dimension;
-  numElems *= EdgeType::VertexXiType::Dimension;
->>>>>>> 1b4c73fc
   for (int j = 0; j < numElems; ++j) {
     EXPECT_NEAR(n[j], a[j], eps(n[j], a[j]));
   }
@@ -98,21 +91,11 @@
 
   // compare the two Jacobians
   for (int i = 0; i < 2; ++i) {
-<<<<<<< HEAD
-    number_t* n = numericJacobianWorkspace.workspaceForVertex(i);
-    number_t* a = jacobianWorkspace.workspaceForVertex(i);
+    double* n = numericJacobianWorkspace.workspaceForVertex(i);
+    double* a = jacobianWorkspace.workspaceForVertex(i);
     int numElems = EdgeType::kDimension;
     numElems *= i == 0 ? EdgeType::VertexXiType::kDimension
                        : EdgeType::VertexXjType::kDimension;
-=======
-    double* n = numericJacobianWorkspace.workspaceForVertex(i);
-    double* a = jacobianWorkspace.workspaceForVertex(i);
-    int numElems = EdgeType::Dimension;
-    if (i == 0)
-      numElems *= EdgeType::VertexXiType::Dimension;
-    else
-      numElems *= EdgeType::VertexXjType::Dimension;
->>>>>>> 1b4c73fc
     for (int j = 0; j < numElems; ++j) {
       EXPECT_NEAR(n[j], a[j], eps(n[j], a[j]));
     }
