// g2o - General Graph Optimization
// Copyright (C) 2011 R. Kuemmerle, G. Grisetti, W. Burgard
// All rights reserved.
//
// Redistribution and use in source and binary forms, with or without
// modification, are permitted provided that the following conditions are
// met:
//
// * Redistributions of source code must retain the above copyright notice,
//   this list of conditions and the following disclaimer.
// * Redistributions in binary form must reproduce the above copyright
//   notice, this list of conditions and the following disclaimer in the
//   documentation and/or other materials provided with the distribution.
//
// THIS SOFTWARE IS PROVIDED BY THE COPYRIGHT HOLDERS AND CONTRIBUTORS "AS
// IS" AND ANY EXPRESS OR IMPLIED WARRANTIES, INCLUDING, BUT NOT LIMITED
// TO, THE IMPLIED WARRANTIES OF MERCHANTABILITY AND FITNESS FOR A
// PARTICULAR PURPOSE ARE DISCLAIMED. IN NO EVENT SHALL THE COPYRIGHT
// HOLDER OR CONTRIBUTORS BE LIABLE FOR ANY DIRECT, INDIRECT, INCIDENTAL,
// SPECIAL, EXEMPLARY, OR CONSEQUENTIAL DAMAGES (INCLUDING, BUT NOT LIMITED
// TO, PROCUREMENT OF SUBSTITUTE GOODS OR SERVICES; LOSS OF USE, DATA, OR
// PROFITS; OR BUSINESS INTERRUPTION) HOWEVER CAUSED AND ON ANY THEORY OF
// LIABILITY, WHETHER IN CONTRACT, STRICT LIABILITY, OR TORT (INCLUDING
// NEGLIGENCE OR OTHERWISE) ARISING IN ANY WAY OUT OF THE USE OF THIS
// SOFTWARE, EVEN IF ADVISED OF THE POSSIBILITY OF SUCH DAMAGE.

#include <gtest/gtest.h>

#include "g2o/stuff/sampler.h"
#include "g2o/types/slam2d/edge_pointxy.h"
#include "g2o/types/slam2d/edge_se2.h"
#include "g2o/types/slam2d/edge_se2_pointxy.h"
#include "g2o/types/slam2d/edge_se2_pointxy_bearing.h"
#include "g2o/types/slam2d/edge_se2_prior.h"
#include "unit_test/test_helper/evaluate_jacobian.h"

using namespace g2o;  // NOLINT

namespace {
SE2 randomSE2() { return SE2(Vector3::Random()); }
}  // namespace

TEST(Slam2D, EdgeSE2Jacobian) {
  auto v1 = std::make_shared<VertexSE2>();
  v1->setId(0);

  auto v2 = std::make_shared<VertexSE2>();
  v2->setId(1);

  EdgeSE2 e;
  e.setVertex(0, v1);
  e.setVertex(1, v2);
  e.setInformation(EdgeSE2::InformationType::Identity());

  JacobianWorkspace jacobianWorkspace;
  JacobianWorkspace numericJacobianWorkspace;
  numericJacobianWorkspace.updateSize(e);
  numericJacobianWorkspace.allocate();

  for (int k = 0; k < 10000; ++k) {
    v1->setEstimate(randomSE2());
    v2->setEstimate(randomSE2());
    e.setMeasurement(randomSE2());

    evaluateJacobian(e, jacobianWorkspace, numericJacobianWorkspace);
  }
}

TEST(Slam2D, EdgeSE2PriorJacobian) {
  auto v1 = std::make_shared<VertexSE2>();
  v1->setId(0);

  EdgeSE2Prior e;
  e.setVertex(0, v1);
  e.setInformation(EdgeSE2::InformationType::Identity());

  JacobianWorkspace jacobianWorkspace;
  JacobianWorkspace numericJacobianWorkspace;
  numericJacobianWorkspace.updateSize(e);
  numericJacobianWorkspace.allocate();

  for (int k = 0; k < 10000; ++k) {
    v1->setEstimate(randomSE2());
    e.setMeasurement(randomSE2());

    evaluateJacobianUnary(e, jacobianWorkspace, numericJacobianWorkspace);
  }
}

TEST(Slam2D, EdgePointXYJacobian) {
  auto v1 = std::make_shared<VertexPointXY>();
  v1->setId(0);

  auto v2 = std::make_shared<VertexPointXY>();
  v2->setId(1);

  EdgePointXY e;
  e.setVertex(0, v1);
  e.setVertex(1, v2);
  e.setInformation(EdgePointXY::InformationType::Identity());

  JacobianWorkspace jacobianWorkspace;
  JacobianWorkspace numericJacobianWorkspace;
  numericJacobianWorkspace.updateSize(e);
  numericJacobianWorkspace.allocate();

  for (int k = 0; k < 10000; ++k) {
    v1->setEstimate(Eigen::Vector2d::Random());
    v2->setEstimate(Eigen::Vector2d::Random());
    e.setMeasurement(Eigen::Vector2d::Random());

    evaluateJacobian(e, jacobianWorkspace, numericJacobianWorkspace);
  }
}

TEST(Slam2D, EdgeSE2PointXYJacobian) {
  auto v1 = std::make_shared<VertexSE2>();
  v1->setId(0);

  auto v2 = std::make_shared<VertexPointXY>();
  v2->setId(1);

  EdgeSE2PointXY e;
  e.setVertex(0, v1);
  e.setVertex(1, v2);
  e.setInformation(EdgeSE2PointXY::InformationType::Identity());

  JacobianWorkspace jacobianWorkspace;
  JacobianWorkspace numericJacobianWorkspace;
  numericJacobianWorkspace.updateSize(e);
  numericJacobianWorkspace.allocate();

  for (int k = 0; k < 10000; ++k) {
    v1->setEstimate(randomSE2());
    v2->setEstimate(Eigen::Vector2d::Random());
    e.setMeasurement(Eigen::Vector2d::Random());

    evaluateJacobian(e, jacobianWorkspace, numericJacobianWorkspace);
  }
}

TEST(Slam2D, EdgeSE2PointXYBearingJacobian) {
  auto v1 = std::make_shared<VertexSE2>();
  v1->setId(0);

  auto v2 = std::make_shared<VertexPointXY>();
  v2->setId(1);

  EdgeSE2PointXYBearing e;
  e.setVertex(0, v1);
  e.setVertex(1, v2);
  e.setInformation(EdgeSE2PointXYBearing::InformationType::Identity());

  JacobianWorkspace jacobianWorkspace;
  JacobianWorkspace numericJacobianWorkspace;
  numericJacobianWorkspace.updateSize(e);
  numericJacobianWorkspace.allocate();

  for (int k = 0; k < 10000; ++k) {
<<<<<<< HEAD
    v1->setEstimate(randomSE2());
    v2->setEstimate(Eigen::Vector2d::Random());
    e.setMeasurement(g2o::Sampler::uniformRand(0., 1.) * M_PI);

    evaluateJacobian(e, jacobianWorkspace, numericJacobianWorkspace);
=======
    /* Generate random estimate states, but don't evaluate those that are too
     * close to error function singularity. */
    do {
      v1.setEstimate(randomSE2());
      v2.setEstimate(Eigen::Vector2d::Random());
      e.setMeasurement(g2o::Sampler::uniformRand(-1., 1.) * M_PI);
    } while ((v1.estimate().inverse() * v2.estimate()).norm() < 1e-6);

    /* Note a larger tolerance versus the default of 1e-6 must be used due to
     * poor behaviour of the numerical difference function that is used to
     * provide golden data. */
    evaluateJacobian(e, jacobianWorkspace, numericJacobianWorkspace, 1e-5);
>>>>>>> f5358862
  }
}<|MERGE_RESOLUTION|>--- conflicted
+++ resolved
@@ -157,25 +157,18 @@
   numericJacobianWorkspace.allocate();
 
   for (int k = 0; k < 10000; ++k) {
-<<<<<<< HEAD
-    v1->setEstimate(randomSE2());
-    v2->setEstimate(Eigen::Vector2d::Random());
-    e.setMeasurement(g2o::Sampler::uniformRand(0., 1.) * M_PI);
-
-    evaluateJacobian(e, jacobianWorkspace, numericJacobianWorkspace);
-=======
     /* Generate random estimate states, but don't evaluate those that are too
      * close to error function singularity. */
     do {
-      v1.setEstimate(randomSE2());
-      v2.setEstimate(Eigen::Vector2d::Random());
+      v1->setEstimate(randomSE2());
+      v2->setEstimate(Eigen::Vector2d::Random());
       e.setMeasurement(g2o::Sampler::uniformRand(-1., 1.) * M_PI);
-    } while ((v1.estimate().inverse() * v2.estimate()).norm() < 1e-6);
+    } while ((v1->estimate().inverse() * v2->estimate()).norm() < 1e-6);
 
     /* Note a larger tolerance versus the default of 1e-6 must be used due to
      * poor behaviour of the numerical difference function that is used to
      * provide golden data. */
-    evaluateJacobian(e, jacobianWorkspace, numericJacobianWorkspace, 1e-5);
->>>>>>> f5358862
+    evaluateJacobian(e, jacobianWorkspace, numericJacobianWorkspace,
+                     [](const double, const double) { return 1e-5; });
   }
 }